# This is the build file for the OTOBO web docker image.
# See also README_DOCKER.md.

# Use the latest Perl as of 2020-07-31.
# This image is based on Debian 10 (Buster). The User is root.
# cpanm is already installed,
FROM perl:5.32.0-buster

# Some initial setup that needs to be done by root.
USER root

# install some required and optional Debian packages
# For ODBC see https://blog.devart.com/installing-and-configuring-odbc-driver-on-linux.html
# For ODBC for SQLIte, for testing ODBC, see http://www.ch-werner.de/sqliteodbc/html/index.html
# hadolint ignore=DL3008
RUN apt-get update\
 && apt-get -y --no-install-recommends install\
 "ack"\
 "cron"\
 "default-mysql-client"\
 "ldap-utils"\
 "less"\
 "nano"\
 "odbcinst1debian2" "libodbc1" "odbcinst" "unixodbc-dev" "unixodbc"\
 "postgresql-client"\
 "redis-tools"\
 "sqlite3" "libsqliteodbc"\
 "rsync"\
 "telnet"\
 "tree"\
 "vim"\
 && rm -rf /var/lib/apt/lists/*

# We want an UTF-8 console
ENV LC_ALL C.UTF-8
ENV LANG C.UTF-8

<<<<<<< HEAD
# modules are installed in /opt/otobo_install/local
ENV PERL5LIB /opt/otobo_install/local/lib/perl5
ENV PERL_CPANM_OPT "--local-lib /opt/otobo_install/local"
ENV PATH "/opt/otobo_install/local/bin:${PATH}"
=======
# additional local modules might be installed in /opt/otobo/local
ENV PERL5LIB /opt/otobo/local/lib/perl5
ENV PATH "/opt/otobo/local/bin:${PATH}"
>>>>>>> d2ab0e3a

# The modules Net::DNS and Gazelle take a long time to build and test.
# Install them early in order to make rebuilds faster.
# TODO: go back to install via the cpanfile
#
# Found no easy way to install with --force in the cpanfile. Therefore install
# the modules with ignorable test failures with the option --force.
# TODO: go back to install via the cpanfile
# Note that the modules in /opt/otobo/Kernel/cpan-lib are not considered by cpanm.
# This hopefully reduces potential conflicts.
RUN install -d /opt/otobo_install
WORKDIR /opt/otobo_install
RUN cpanm Carton Net::DNS Gazelle \
    && cpanm --force XMLRPC::Transport::HTTP Net::Server Linux::Inotify2
# A minimal copy of the Docker specific cpanfile, so that the Docker cache is not busted
# carton install will create cpanfile.snapshot. Currently this file is only used for documentation.
COPY cpanfile.docker cpanfile
RUN carton install

# create the otobo user
#   --user-group            create group 'otobo' and add the user to the created group
#   --home-dir /opt/otobo   set $HOME of the user
#   --create-home           create /opt/otobo
#   --shell /bin/bash       set the login shell, not used here because otobo is system user
#   --comment 'OTOBO user'  complete name of the user
ENV OTOBO_USER  otobo
ENV OTOBO_GROUP otobo
ENV OTOBO_HOME  /opt/otobo
RUN useradd --user-group --home-dir $OTOBO_HOME --create-home --shell /bin/bash --comment 'OTOBO user' $OTOBO_USER

# copy the OTOBO installation to /opt/otobo_install/otobo_next and use it as the working dir
# skip the files set up in .dockerignore
COPY --chown=$OTOBO_USER:$OTOBO_GROUP . /opt/otobo_install/otobo_next
WORKDIR /opt/otobo_install/otobo_next

# uncomment these steps when strange behavior must be investigated
#RUN echo "'$OTOBO_HOME'"
#RUN whoami
#RUN pwd
#RUN uname -a
#RUN ls -A
#RUN tree Kernel
#RUN false

# Make sure that /opt/otobo exists and is writable by $OTOBO_USER.
# set up entrypoint.sh and docker_firsttime
# Finally set permissions.
RUN install --group $OTOBO_GROUP --owner $OTOBO_USER -d $OTOBO_HOME \
    && install --owner $OTOBO_USER --group $OTOBO_GROUP -D bin/docker/entrypoint.sh /opt/otobo_install/entrypoint.sh \
    && install --owner $OTOBO_USER --group $OTOBO_GROUP /dev/null docker_firsttime \
    && perl bin/docker/set_permissions.pl

# perform build steps that can be done as the user otobo.
USER $OTOBO_USER

# More setup that can be done by the user otobo

# Under Docker the Elasticsearch Daemon is running on the host 'elastic' instead of '127.0.0.1'.
# The webservice configuration is in a YAML file and it is not obvious how
# to change settings for webservices.
# So we take the easy was out and do the change directly in the XML file,
# before installer.pl has run.
# Doing this already in the initial database insert allows installer.pl
# to pick up the changed host and to check whether Elasticsearch is available.
RUN perl -p -i.orig -e "s{Host: http://localhost:9200}{Host: http://elastic:9200}" scripts/database/otobo-initial_insert.xml

# Create dirs.
# Enable bash completion.
# Add a .vimrc.
# Config.pm.docker.dist will be copied to Config.pm in entrypoint.sh when it does not already exist.
RUN install -d var/stats var/packages var/article var/tmp \
    && (echo ". ~/.bash_completion" >> .bash_aliases ) \
    && install scripts/vim/.vimrc .vimrc

# Create ARCHIVE as the last step
RUN bin/otobo.CheckSum.pl -a create

# Up to now we have prepared /opt/otobo_install/otobo_next.
# Merging /opt/otobo_install/otobo_next and /opt/otobo is left to /opt/otobo_install/entrypoint.sh.
# Note that for supporting the command 'cron' we need to start as root.
# For all other commands entrypoint.sh switches to the user otobo.
WORKDIR $OTOBO_HOME

# Tell the webapplication that it runs in a container.
ENV OTOBO_RUNS_UNDER_DOCKER 1

# the entrypoint is not in the volume
ENTRYPOINT ["/opt/otobo_install/entrypoint.sh"]

# Add some additional meta info to the image.
# This done at the end of the Dockerfile as changed labels and changed args invalidate the layer cache.
# The labels are compliant with https://github.com/opencontainers/image-spec/blob/master/annotations.md .
# For the standard build args passed by hub.docker.com see https://docs.docker.com/docker-hub/builds/advanced/.
LABEL maintainer='Team OTOBO <dev@otobo.org>'
LABEL org.opencontainers.image.authors='Team OTOBO <dev@otobo.org>'
LABEL org.opencontainers.image.description='OTOBO is the new open source ticket system with strong functionality AND a great look'
LABEL org.opencontainers.image.documentation='https://otobo.org'
LABEL org.opencontainers.image.licenses='GNU General Public License v3.0 or later'
LABEL org.opencontainers.image.title='OTOBO'
LABEL org.opencontainers.image.url=https://github.com/RotherOSS/otobo
LABEL org.opencontainers.image.vendor='Rother OSS GmbH'
ARG BUILD_DATE=unspecified
LABEL org.opencontainers.image.created=$BUILD_DATE
ARG GIT_COMMIT=unspecified
LABEL org.opencontainers.image.revision=$GIT_COMMIT
ARG GIT_REPO=unspecified
LABEL org.opencontainers.image.source=$GIT_REPO
ARG DOCKER_TAG=unspecified
LABEL org.opencontainers.image.version=$DOCKER_TAG<|MERGE_RESOLUTION|>--- conflicted
+++ resolved
@@ -12,6 +12,7 @@
 # install some required and optional Debian packages
 # For ODBC see https://blog.devart.com/installing-and-configuring-odbc-driver-on-linux.html
 # For ODBC for SQLIte, for testing ODBC, see http://www.ch-werner.de/sqliteodbc/html/index.html
+# Create /opt/otobo_install already here, in order to reduce the number of build layers.
 # hadolint ignore=DL3008
 RUN apt-get update\
  && apt-get -y --no-install-recommends install\
@@ -29,40 +30,37 @@
  "telnet"\
  "tree"\
  "vim"\
- && rm -rf /var/lib/apt/lists/*
+ && rm -rf /var/lib/apt/lists/*\
+ && install -d /opt/otobo_install
 
 # We want an UTF-8 console
 ENV LC_ALL C.UTF-8
 ENV LANG C.UTF-8
 
-<<<<<<< HEAD
-# modules are installed in /opt/otobo_install/local
-ENV PERL5LIB /opt/otobo_install/local/lib/perl5
-ENV PERL_CPANM_OPT "--local-lib /opt/otobo_install/local"
-ENV PATH "/opt/otobo_install/local/bin:${PATH}"
-=======
+# required modules are installed in /opt/otobo_install/local
 # additional local modules might be installed in /opt/otobo/local
-ENV PERL5LIB /opt/otobo/local/lib/perl5
-ENV PATH "/opt/otobo/local/bin:${PATH}"
->>>>>>> d2ab0e3a
+ENV PERL5LIB "/opt/otobo_install/local/lib/perl5:/opt/otobo/local/lib/perl5"
+ENV PATH "/opt/otobo_install/local/bin:/opt/otobo/local/bin:${PATH}"
 
+# Install packages from CPAN into the local lib /opt/otobo_install/local.
+#
 # The modules Net::DNS and Gazelle take a long time to build and test.
-# Install them early in order to make rebuilds faster.
+# Install them early in a separate RUN in order to make rebuilds faster.
 # TODO: go back to install via the cpanfile
 #
 # Found no easy way to install with --force in the cpanfile. Therefore install
 # the modules with ignorable test failures with the option --force.
 # TODO: go back to install via the cpanfile
+#
 # Note that the modules in /opt/otobo/Kernel/cpan-lib are not considered by cpanm.
 # This hopefully reduces potential conflicts.
-RUN install -d /opt/otobo_install
+#
+# carton install will create cpanfile.snapshot. Currently this file is only used for documentation.
 WORKDIR /opt/otobo_install
-RUN cpanm Carton Net::DNS Gazelle \
-    && cpanm --force XMLRPC::Transport::HTTP Net::Server Linux::Inotify2
-# A minimal copy of the Docker specific cpanfile, so that the Docker cache is not busted
-# carton install will create cpanfile.snapshot. Currently this file is only used for documentation.
 COPY cpanfile.docker cpanfile
-RUN carton install
+RUN cpanm --local-lib local Carton Net::DNS Gazelle\
+ && cpanm --local-lib local --force XMLRPC::Transport::HTTP Net::Server Linux::Inotify2
+RUN PERL_CPANM_OPT="--local-lib /opt/otobo_install/local" carton install
 
 # create the otobo user
 #   --user-group            create group 'otobo' and add the user to the created group
