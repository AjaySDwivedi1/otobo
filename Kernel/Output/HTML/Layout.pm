# --
# OTOBO is a web-based ticketing system for service organisations.
# --
# Copyright (C) 2001-2020 OTRS AG, https://otrs.com/
# Copyright (C) 2019-2021 Rother OSS GmbH, https://otobo.de/
# --
# This program is free software: you can redistribute it and/or modify it under
# the terms of the GNU General Public License as published by the Free Software
# Foundation, either version 3 of the License, or (at your option) any later version.
# This program is distributed in the hope that it will be useful, but WITHOUT
# ANY WARRANTY; without even the implied warranty of MERCHANTABILITY or FITNESS
# FOR A PARTICULAR PURPOSE. See the GNU General Public License for more details.
# You should have received a copy of the GNU General Public License
# along with this program. If not, see <https://www.gnu.org/licenses/>.
# --

package Kernel::Output::HTML::Layout;

use strict;
use warnings;

# core modules
use Digest::MD5 qw(md5_hex);

# CPAN modules
use URI::Escape qw();
use Plack::Response;

# OTOBO modules
use Kernel::System::VariableCheck qw(:all);
use Kernel::System::Web::Exception;
use Kernel::Language qw(Translatable);

our @ObjectDependencies = (
    'Kernel::Config',
    'Kernel::Language',
    'Kernel::System::AuthSession',
    'Kernel::System::Cache',
    'Kernel::System::Chat',
    'Kernel::System::CustomerGroup',
    'Kernel::System::CustomerUser',
    'Kernel::System::DateTime',
    'Kernel::System::Group',
    'Kernel::System::Encode',
    'Kernel::System::HTMLUtils',
    'Kernel::System::JSON',
    'Kernel::System::Log',
    'Kernel::System::Main',
    'Kernel::System::State',
    'Kernel::System::Storable',
    'Kernel::System::SystemMaintenance',
    'Kernel::System::User',
    'Kernel::System::VideoChat',
    'Kernel::System::Web::Request',
    'Kernel::System::Web::Response',
);

=head1 NAME

Kernel::Output::HTML::Layout - all generic html functions

=head1 DESCRIPTION

All generic html functions. E. g. to get options fields, template processing, ...

=head1 PUBLIC INTERFACE

=head2 new()

create a new object. Do not use it directly, instead use:

    use Kernel::System::ObjectManager;
    local $Kernel::OM = Kernel::System::ObjectManager->new(
        'Kernel::Output::HTML::Layout' => {
            Lang    => 'de',
        },
    );
    my $LayoutObject = $Kernel::OM->Get('Kernel::Output::HTML::Layout');

=cut

sub new {
    my ( $Type, %Param ) = @_;

    # allocate new hash for object
    my $Self = bless {%Param}, $Type;

    # set debug
    $Self->{Debug} = 0;

    # reset block data
    delete $Self->{BlockData};

    # empty action if not defined
    $Self->{Action} //= '';

    my $ConfigObject = $Kernel::OM->Get('Kernel::Config');

    # get/set some common params
    if ( !$Self->{UserTheme} ) {
        $Self->{UserTheme} = $ConfigObject->Get('DefaultTheme');
    }

    $Self->{UserTimeZone} ||= Kernel::System::DateTime->UserDefaultTimeZoneGet();

    # Determine the language to use based on the browser setting, if there
    #   is none yet.
    my $ParamObject = $Kernel::OM->Get('Kernel::System::Web::Request');
    if ( !$Self->{UserLanguage} ) {
<<<<<<< HEAD
        my @BrowserLanguages = split /\s*,\s*/, $Self->{Lang} || $ParamObject->HTTP('HTTP_ACCEPT_LANGUAGE') || '';
        my %Data             = %{ $ConfigObject->Get('DefaultUsedLanguages') };
=======
        my @BrowserLanguages = split /\s*,\s*/, $Self->{Lang} || $ENV{HTTP_ACCEPT_LANGUAGE} || '';
        my %Data = %{ $ConfigObject->Get('DefaultUsedLanguages') };
>>>>>>> 21a10407
        LANGUAGE:
        for my $BrowserLang (@BrowserLanguages) {
            for my $Language ( reverse sort keys %Data ) {

                # check xx_XX and xx-XX type
                my $LanguageOtherType = $Language;
                $LanguageOtherType =~ s/_/-/;
                if ( $BrowserLang =~ /^($Language|$LanguageOtherType)/i ) {
                    $Self->{UserLanguage} = $Language;
                    last LANGUAGE;
                }
            }
            if ( !$Self->{UserLanguage} ) {
                for my $Language ( reverse sort keys %Data ) {

                    # If Browser requests 'vi', also offer 'vi_VI' even though we don't have 'vi'
                    if ( $Language =~ m/^$BrowserLang/smxi ) {
                        $Self->{UserLanguage} = $Language;
                        last LANGUAGE;
                    }
                }
            }
        }
        $Self->{UserLanguage} ||= $ConfigObject->Get('DefaultLanguage') || 'en';
    }

    # create language object
    if ( !$Self->{LanguageObject} ) {
        $Kernel::OM->ObjectParamAdd(
            'Kernel::Language' => {
                UserTimeZone => $Self->{UserTimeZone},
                UserLanguage => $Self->{UserLanguage},
                Action       => $Self->{Action},
            },
        );
        $Self->{LanguageObject} = $Kernel::OM->Get('Kernel::Language');
    }

    # set charset if there is no charset given
    $Self->{UserCharset} = 'utf-8';
<<<<<<< HEAD
    $Self->{Charset}     = $Self->{UserCharset};                                     # just for compat.
    $Self->{SessionID}   = $Param{SessionID} || '';
    $Self->{SessionName} = $Param{SessionName} || 'SessionID';
    $Self->{CGIHandle}   = $ParamObject->ScriptName() || 'No-$ENV{"SCRIPT_NAME"}';
=======
    $Self->{Charset}     = $Self->{UserCharset};    # just for compat.
    $Self->{SessionID}   = $Param{SessionID}                                              || '';
    $Self->{SessionName} = $Param{SessionName}                                            || 'SessionID';
    $Self->{CGIHandle}   = $Kernel::OM->Get('Kernel::System::Web::Request')->ScriptName() || 'No-$ENV{"SCRIPT_NAME"}';
>>>>>>> 21a10407

    # baselink
    $Self->{Baselink} = $Self->{CGIHandle} . '?';
    $Self->{Time}     = $Self->{LanguageObject}->Time(
        Action => 'GET',
        Format => 'DateFormat',
    );
    $Self->{TimeLong} = $Self->{LanguageObject}->Time(
        Action => 'GET',
        Format => 'DateFormatLong',
    );

    # set text direction
    $Self->{TextDirection} = $Self->{LanguageObject}->{TextDirection};

    # check Frontend::Output::FilterElementPost
    $Self->{FilterElementPost} = {};

    my %FilterElementPost = %{ $ConfigObject->Get('Frontend::Output::FilterElementPost') // {} };

    FILTER:
    for my $Filter ( sort keys %FilterElementPost ) {

        # extract filter config
        my $FilterConfig = $FilterElementPost{$Filter};

        next FILTER if !$FilterConfig || ref $FilterConfig ne 'HASH';

        # extract template list
        my %TemplateList = %{ $FilterConfig->{Templates} || {} };

        if ( !%TemplateList || $TemplateList{ALL} ) {

            $Kernel::OM->Get('Kernel::System::Log')->Log(
                Priority => 'error',
                Message  => <<EOF,
$FilterConfig->{Module} will be ignored because it wants to operate on all templates or does not specify a template list.
EOF
            );

            next FILTER;
        }

        $Self->{FilterElementPost}->{$Filter} = $FilterElementPost{$Filter};
    }

    # check Frontend::Output::FilterContent
    $Self->{FilterContent} = $ConfigObject->Get('Frontend::Output::FilterContent');

    # check Frontend::Output::FilterText
    $Self->{FilterText} = $ConfigObject->Get('Frontend::Output::FilterText');

    # check browser
    $Self->{Browser}        = 'Unknown';
    $Self->{BrowserVersion} = 0;
    $Self->{Platform}       = '';
    $Self->{IsMobile}       = 0;

    $Self->{BrowserJavaScriptSupport} = 1;
    $Self->{BrowserRichText}          = 1;

    my $HttpUserAgent = lc( $ParamObject->HTTP('USER_AGENT') // '' );

    if ( !$HttpUserAgent ) {
        $Self->{Browser} = 'Unknown - no $ENV{"HTTP_USER_AGENT"}';
    }
    else {

        # check, if we are on a mobile platform.
        # tablets are handled like desktops
        # only phones are "mobile"
        if ( $HttpUserAgent =~ /mobile/ ) {
            $Self->{IsMobile} = 1;
        }

        # android
        if ( $HttpUserAgent =~ /android/ ) {
            $Self->{Platform} = 'Android';
        }

        # edge / spartan
        if ( $HttpUserAgent =~ /edge/ ) {
            $Self->{Browser} = 'Edge';
        }

        # msie
        elsif (
            $HttpUserAgent =~ /msie\s([0-9.]+)/
            || $HttpUserAgent =~ /internet\sexplorer\/([0-9.]+)/
            )
        {
            $Self->{Browser} = 'MSIE';

            if ( $1 =~ /(\d+)\.(\d+)/ ) {
                $Self->{BrowserMajorVersion} = $1;
                $Self->{BrowserMinorVersion} = $2;
            }

            # older windows mobile phones (until IE9), that still have 'MSIE' in the user agent string
            if ( $Self->{IsMobile} ) {
                $Self->{Platform} = 'Windows Phone';
            }
        }

        # mobile ie
        elsif ( $HttpUserAgent =~ /iemobile/ ) {
            $Self->{Browser}  = 'MSIE';
            $Self->{Platform} = 'Windows Phone';
        }

        # mobile ie (second try)
        elsif ( $HttpUserAgent =~ /trident/ ) {
            $Self->{Browser} = 'MSIE';

            if ( $HttpUserAgent =~ /rv:([0-9])+\.([0-9])+/ ) {
                $Self->{BrowserMajorVersion} = $2;
                $Self->{BrowserMinorVersion} = $3;
            }
        }

        # iOS
        elsif ( $HttpUserAgent =~ /(ipad|iphone|ipod)/ ) {
            $Self->{Platform} = 'iOS';
            $Self->{Browser}  = 'Safari';

            if ( $HttpUserAgent =~ /(ipad|iphone|ipod);.*cpu.*os ([0-9]+)_/ ) {
                $Self->{BrowserVersion} = $2;
            }

            if ( $HttpUserAgent =~ /crios/ ) {
                $Self->{Browser} = 'Chrome';
            }

            # RichText is supported in iOS6+.
            if ( $Self->{BrowserVersion} >= 6 ) {
                $Self->{BrowserRichText} = 1;
            }
            else {
                $Self->{BrowserRichText} = 0;
            }
        }

        # safari
        elsif ( $HttpUserAgent =~ /safari/ ) {

            # chrome
            if ( $HttpUserAgent =~ /chrome/ ) {
                $Self->{Browser} = 'Chrome';
            }
            else {
                $Self->{Browser} = 'Safari';
            }
        }

        # konqueror
        elsif ( $HttpUserAgent =~ /konqueror/ ) {
            $Self->{Browser} = 'Konqueror';

            # on konquerer disable rich text editor
            $Self->{BrowserRichText} = 0;
        }

        # firefox
        elsif ( $HttpUserAgent =~ /firefox/ ) {
            $Self->{Browser} = 'Firefox';
        }

        # opera
        elsif ( $HttpUserAgent =~ /^opera.*/ ) {
            $Self->{Browser} = 'Opera';
        }

        # netscape
        elsif ( $HttpUserAgent =~ /netscape/ ) {
            $Self->{Browser} = 'Netscape';
        }

        # w3m
        elsif ( $HttpUserAgent =~ /^w3m.*/ ) {
            $Self->{Browser}                  = 'w3m';
            $Self->{BrowserJavaScriptSupport} = 0;
        }

        # lynx
        elsif ( $HttpUserAgent =~ /^lynx.*/ ) {
            $Self->{Browser}                  = 'Lynx';
            $Self->{BrowserJavaScriptSupport} = 0;
        }

        # links
        elsif ( $HttpUserAgent =~ /^links.*/ ) {
            $Self->{Browser} = 'Links';
        }
        else {
            $Self->{Browser} = 'Unknown - ' . $HttpUserAgent;
        }
    }

    # check mobile devices to disable richtext support
    if (
        $Self->{IsMobile}
        && $Self->{Platform} ne 'iOS'
        && $Self->{Platform} ne 'Android'
        && $Self->{Platform} ne 'Windows Phone'
        )
    {
        $Self->{BrowserRichText} = 0;
    }

    # check if rich text can be active
    if ( !$Self->{BrowserJavaScriptSupport} || !$Self->{BrowserRichText} ) {
        $ConfigObject->Set(
            Key   => 'Frontend::RichText',
            Value => 0,
        );
    }

    # check if rich text is active
    if ( !$ConfigObject->Get('Frontend::RichText') ) {
        $Self->{BrowserRichText} = 0;
    }

    # load theme
    my $Theme = $Self->{UserTheme} || $ConfigObject->Get('DefaultTheme') || Translatable('Standard');

    # force a theme based on host name
    my $DefaultThemeHostBased = $ConfigObject->Get('DefaultTheme::HostBased');
    my $Host                  = $ParamObject->HTTP('HOST');
    if ( $DefaultThemeHostBased && $Host ) {

        THEME:
        for my $RegExp ( sort keys %{$DefaultThemeHostBased} ) {

            # do not use empty regexp or theme directories
            next THEME if !$RegExp;
            next THEME if $RegExp eq '';
            next THEME if !$DefaultThemeHostBased->{$RegExp};

            # check if regexp is matching
            if ( $Host =~ m/$RegExp/i ) {
                $Theme = $DefaultThemeHostBased->{$RegExp};
            }
        }
    }

    # locate template files
    $Self->{TemplateDir}         = $ConfigObject->Get('TemplateDir') . '/HTML/Templates/' . $Theme;
    $Self->{StandardTemplateDir} = $ConfigObject->Get('TemplateDir') . '/HTML/Templates/' . 'Standard';

    # Check if 'Standard' fallback exists
    if ( !-e $Self->{StandardTemplateDir} ) {
        $Self->FatalDie(
            Message =>
                "No existing template directory found ('$Self->{TemplateDir}')! Check your Home in Kernel/Config.pm."
        );
    }

    if ( !-e $Self->{TemplateDir} ) {
        $Kernel::OM->Get('Kernel::System::Log')->Log(
            Priority => 'error',
            Message  =>
                "No existing template directory found ('$Self->{TemplateDir}')!.
                Default theme used instead.",
        );

        # Set TemplateDir to 'Standard' as a fallback.
        $Theme = 'Standard';
        $Self->{TemplateDir} = $Self->{StandardTemplateDir};
    }

    $Self->{CustomTemplateDir}         = $ConfigObject->Get('CustomTemplateDir') . '/HTML/Templates/' . $Theme;
    $Self->{CustomStandardTemplateDir} = $ConfigObject->Get('CustomTemplateDir') . '/HTML/Templates/' . 'Standard';

    # get main object
    my $MainObject = $Kernel::OM->Get('Kernel::System::Main');

    # load sub layout files
    my $NewDir = $ConfigObject->Get('TemplateDir') . '/HTML/Layout';
    if ( -e $NewDir ) {
        my @NewFiles = $MainObject->DirectoryRead(
            Directory => $NewDir,
            Filter    => '*.pm',
        );
        for my $NewFile (@NewFiles) {
            if ( $NewFile !~ /Layout.pm$/ ) {
                $NewFile =~ s{\A.*\/(.+?).pm\z}{$1}xms;
                my $NewClassName = "Kernel::Output::HTML::Layout::$NewFile";
                if ( !$MainObject->RequireBaseClass($NewClassName) ) {
                    $Self->FatalDie(
                        Message => "Could not load class Kernel::Output::HTML::Layout::$NewFile.",
                    );
                }
            }
        }
    }

    if ( $Self->{SessionID} && $Self->{UserChallengeToken} ) {
        $Self->{ChallengeTokenParam} = "ChallengeToken=$Self->{UserChallengeToken};";
    }

    # load NavigationModule if defined
    if ( $Self->{ModuleReg} ) {
        my $NavigationModule = $Kernel::OM->Get('Kernel::Config')->Get("Frontend::NavigationModule");
        if ( $NavigationModule->{ $Param{Action} } ) {
            $Self->{NavigationModule} = $NavigationModule->{ $Param{Action} };
        }
    }

    return $Self;
}

sub SetEnv {
    my ( $Self, %Param ) = @_;

    for (qw(Key Value)) {
        if ( !defined $Param{$_} ) {
            $Kernel::OM->Get('Kernel::System::Log')->Log(
                Priority => 'error',
                Message  => "Need $_!"
            );
            $Self->FatalError();
        }
    }
    $Self->{EnvNewRef}->{ $Param{Key} } = $Param{Value};

    return 1;
}

=head2 Block()

call a block and pass data to it (optional) to generate the block's output.

    $LayoutObject->Block(
        Name => 'Row',
        Data => {
            Time => ...,
        },
    );

=cut

sub Block {
    my ( $Self, %Param ) = @_;

    if ( !$Param{Name} ) {
        $Kernel::OM->Get('Kernel::System::Log')->Log(
            Priority => 'error',
            Message  => 'Need Name!'
        );
        return;
    }
    push @{ $Self->{BlockData} },
        {
            Name => $Param{Name},
            Data => $Param{Data},
        };

    return 1;
}

=head2 JSONEncode()

Encode perl data structure to JSON string

    my $JSON = $LayoutObject->JSONEncode(
        Data        => $Data,
        NoQuotes    => 0|1, # optional: no double quotes at the start and the end of JSON string
    );

=cut

sub JSONEncode {
    my ( $Self, %Param ) = @_;

    # check for needed data
    return if !defined $Param{Data};

    # get JSON encoded data
    my $JSON = $Kernel::OM->Get('Kernel::System::JSON')->Encode(
        Data => $Param{Data},
    ) || '""';

    # remove trailing and trailing double quotes if requested
    if ( $Param{NoQuotes} ) {
        $JSON =~ s{ \A "(.*)" \z }{$1}smx;
    }

    return $JSON;
}

=head2 Redirect()

return html for browser to redirect

    my $HTML = $LayoutObject->Redirect(
        OP => "Action=AdminUserGroup;Subaction=User;ID=$UserID",
    );

    my $HTML = $LayoutObject->Redirect(
        ExtURL => "http://some.example.com/",
    );

During login action, C<Login => 1> should be passed to Redirect(),
which indicates that if the browser has cookie support, it is OK
for the session cookie to be not yet set.

=cut

sub Redirect {
    my ( $Self, %Param ) = @_;

    # get singletons
    my $ConfigObject = $Kernel::OM->Get('Kernel::Config');

    # Figure out where to redirect to,
    my $Redirect = $Self->{Baselink};    # the fallback
    if ( $Param{ExtURL} ) {
<<<<<<< HEAD
        $Redirect = $Param{ExtURL};
=======

        # external redirect
        $Param{Redirect} = $Param{ExtURL};
        return $Cookies
            . $Self->Output(
                TemplateFile => 'Redirect',
                Data         => \%Param
            );
>>>>>>> 21a10407
    }
    else {
        $Redirect = $Self->{Baselink};

        if ( $Param{OP} ) {

            # Filter out hazardous characters
            if ( $Param{OP} =~ s{\x00}{}smxg ) {
                $Kernel::OM->Get('Kernel::System::Log')->Log(
                    Priority => 'error',
                    Message  => 'Someone tries to use a null bytes (\x00) character in redirect!',
                );
            }

            if ( $Param{OP} =~ s{\r}{}smxg ) {
                $Kernel::OM->Get('Kernel::System::Log')->Log(
                    Priority => 'error',
                    Message  => 'Someone tries to use a carriage return character in redirect!',
                );
            }

            if ( $Param{OP} =~ s{\n}{}smxg ) {
                $Kernel::OM->Get('Kernel::System::Log')->Log(
                    Priority => 'error',
                    Message  => 'Someone tries to use a newline character in redirect!',
                );
            }

            # internal redirect
            $Param{OP} =~ s/^.*\?(.+?)$/$1/;
            $Redirect .= $Param{OP};
        }

<<<<<<< HEAD
        # add session id to redirect if no cookie is enabled
        if ( !$Self->{SessionIDCookie} && !( $Self->{BrowserHasCookie} && $Param{Login} ) ) {
=======
        # internal redirect
        $Param{OP} =~ s/^.*\?(.+?)$/$1/;
        $Param{Redirect} .= $Param{OP};
    }

    my $Output = $Cookies
        . $Self->Output(
            TemplateFile => 'Redirect',
            Data         => \%Param
        );

    # add session id to redirect if no cookie is enabled
    if ( !$Self->{SessionIDCookie} && !( $Self->{BrowserHasCookie} && $Param{Login} ) ) {
>>>>>>> 21a10407

            # rewrite the redirect URL
            $Redirect =~ s{
                (.*)
            }
            {
                my $Target = $1;
                my $End = '';
                if ($Target =~ /^(.+?)#(|.+?)$/) {
                    $Target = $1;
                    $End = "#$2";
                }
                if ($Target =~ /http/i || !$Self->{SessionID}) {
                    "$Target$End";
                }
                else {
                    if ($Target =~ /(\?|&)$/) {
                        "$Target$Self->{SessionName}=$Self->{SessionID}$End";
                    }
                    elsif ($Target !~ /\?/) {
                        "$Target?$Self->{SessionName}=$Self->{SessionID}$End";
                    }
                    elsif ($Target =~ /\?/) {
                        "$Target&$Self->{SessionName}=$Self->{SessionID}$End";
                    }
                    else {
                        "$Target?&$Self->{SessionName}=$Self->{SessionID}$End";
                    }
                }
            }iegx;
        }
    }

    # create an response object we can work with
    my $RedirectResponse = Plack::Response->new();
    $RedirectResponse->redirect($Redirect);

    # add cookies to the HTTP headers if there are any
    # TODO: use the Plack::Response::cookies() method
    if ( $Self->{SetCookies} && $ConfigObject->Get('SessionUseCookie') ) {
        for ( sort keys %{ $Self->{SetCookies} } ) {
            $RedirectResponse->headers()->push_header( 'Set-Cookie' => $Self->{SetCookies}->{$_} );
        }
    }

    # for OTOBO_RUNS_UNDER_PSGI
    # The exception is caught be Plack::Middleware::HTTPExceptions
    die Kernel::System::Web::Exception->new(
        PlackResponse => $RedirectResponse
    );
}

sub Login {
    my ( $Self, %Param ) = @_;

    # set Action parameter for the loader
    $Self->{Action}     = 'Login';
    $Param{IsLoginPage} = 1;

    # get singletons
    my $ConfigObject = $Kernel::OM->Get('Kernel::Config');

    if ( $ConfigObject->Get('SessionUseCookie') ) {

        # always set a cookie, so that at the time the user submits
        # the password, we know already if the browser supports cookies.
        # ( the session cookie isn't available at that time ).

        # Restrict Cookie to HTTPS if it is used.
        my $CookieSecureAttribute = $ConfigObject->Get('HttpType') eq 'https' ? 1 : undef;

        my $Expires = '+' . $ConfigObject->Get('SessionMaxTime') . 's';
        if ( !$ConfigObject->Get('SessionUseCookieAfterBrowserClose') ) {
            $Expires = '';
        }

        # set a cookie tentatively for checking cookie support
        $Self->{SetCookies}->{OTOBOBrowserHasCookie} = $Kernel::OM->Get('Kernel::System::Web::Request')->SetCookie(
            Key      => 'OTOBOBrowserHasCookie',
            Value    => 1,
            Expires  => $Expires,
            Path     => $ConfigObject->Get('ScriptAlias'),
            Secure   => $CookieSecureAttribute,
            HttpOnly => 1,
        );
    }

    # get message of the day
    if ( $ConfigObject->Get('ShowMotd') ) {
        $Param{Motd} = $Self->Output(
            TemplateFile => 'Motd',
            Data         => \%Param
        );
    }

    # Generate the minified CSS and JavaScript files and the tags referencing them (see LayoutLoader)
    $Self->LoaderCreateAgentCSSCalls();
    $Self->LoaderCreateAgentJSCalls();
    $Self->LoaderCreateJavaScriptTranslationData();
    $Self->LoaderCreateJavaScriptTemplateData();

    # we need the baselink for VerfifiedGet() of selenium tests
    $Self->AddJSData(
        Key   => 'Baselink',
        Value => $Self->{Baselink},
    );

    # Add header logo, if configured
    if ( defined $ConfigObject->Get('AgentLogo') ) {
        my %AgentLogo = %{ $ConfigObject->Get('AgentLogo') };
        my %Data;

        for my $CSSStatement ( sort keys %AgentLogo ) {
            if ( $CSSStatement eq 'URL' ) {
                my $WebPath = '';
                if ( $AgentLogo{$CSSStatement} !~ /(http|ftp|https):\//i ) {
                    $WebPath = $ConfigObject->Get('Frontend::WebPath');
                }
                $Data{'URL'} = 'url(' . $WebPath . $AgentLogo{$CSSStatement} . ')';
            }
            else {
                $Data{$CSSStatement} = $AgentLogo{$CSSStatement};
            }
        }

        $Self->Block(
            Name => 'HeaderLogoCSS',
            Data => \%Data,
        );
    }

    # add login logo, if configured
    if ( defined $ConfigObject->Get('AgentLoginLogo') ) {
        my %AgentLoginLogo = %{ $ConfigObject->Get('AgentLoginLogo') };
        my %Data;

        for my $CSSStatement ( sort keys %AgentLoginLogo ) {
            if ( $CSSStatement eq 'URL' ) {
                my $WebPath = '';
                if ( $AgentLoginLogo{$CSSStatement} !~ /(http|ftp|https):\//i ) {
                    $WebPath = $ConfigObject->Get('Frontend::WebPath');
                }
                $Data{'URL'} = 'url(' . $WebPath . $AgentLoginLogo{$CSSStatement} . ')';
            }
            else {
                $Data{$CSSStatement} = $AgentLoginLogo{$CSSStatement};
            }
        }

        $Self->Block(
            Name => 'LoginLogoCSS',
            Data => \%Data,
        );

        $Self->Block(
            Name => 'LoginLogo'
        );
    }

    # get system maintenance object
    my $SystemMaintenanceObject = $Kernel::OM->Get('Kernel::System::SystemMaintenance');

    my $ActiveMaintenance = $SystemMaintenanceObject->SystemMaintenanceIsActive();

    # check if system maintenance is active
    if ($ActiveMaintenance) {
        my $SystemMaintenanceData = $SystemMaintenanceObject->SystemMaintenanceGet(
            ID     => $ActiveMaintenance,
            UserID => 1,
        );

        if ( $SystemMaintenanceData->{ShowLoginMessage} ) {

            my $LoginMessage =
                $SystemMaintenanceData->{LoginMessage}
                || $ConfigObject->Get('SystemMaintenance::IsActiveDefaultLoginMessage')
                || "System maintenance is active, not possible to perform a login!";

            $Self->Block(
                Name => 'SystemMaintenance',
                Data => {
                    LoginMessage => $LoginMessage,
                },
            );
        }
    }

    # show prelogin block, if in prelogin mode (e.g. SSO login)
    if ( defined $Param{'Mode'} && $Param{'Mode'} eq 'PreLogin' ) {
        $Self->Block(
            Name => 'PreLogin',
            Data => \%Param,
        );
    }

    # if not in PreLogin mode, show normal login form
    else {

        my $DisableLoginAutocomplete = $ConfigObject->Get('DisableLoginAutocomplete');
        $Param{UserNameAutocomplete} = $DisableLoginAutocomplete ? 'off' : 'username';
        $Param{PasswordAutocomplete} = $DisableLoginAutocomplete ? 'off' : 'current-password';

        $Self->Block(
            Name => 'LoginBox',
            Data => \%Param,
        );

        # show 2 factor password input if we have at least one backend enabled
        COUNT:
        for my $Count ( '', 1 .. 10 ) {
            next COUNT if !$ConfigObject->Get("AuthTwoFactorModule$Count");

            # if no empty shared secrets are allowed, input is mandatory
            my %MandatoryOptions;
            if ( !$ConfigObject->Get("AuthTwoFactorModule${Count}::AllowEmptySecret") ) {
                %MandatoryOptions = (
                    MandatoryClass   => 'Mandatory',
                    ValidateRequired => 'Validate_Required',
                );
            }

            $Self->Block(
                Name => 'AuthTwoFactor',
                Data => {
                    %Param,
                    %MandatoryOptions,
                },
            );

            if (%MandatoryOptions) {
                $Self->Block(
                    Name => 'AuthTwoFactorMandatory',
                    Data => \%Param,
                );
            }

            last COUNT;
        }

        # get lost password
        if (
            $ConfigObject->Get('LostPassword')
            && $ConfigObject->Get('AuthModule') eq 'Kernel::System::Auth::DB'
            )
        {
            $Self->Block(
                Name => 'LostPasswordLink',
                Data => \%Param,
            );

            $Self->Block(
                Name => 'LostPassword',
                Data => \%Param,
            );
        }
    }

    # send data to JS
    $Self->AddJSData(
        Key   => 'LoginFailed',
        Value => $Param{LoginFailed},
    );

    # include the X-OTOBO-Login header field
    $Param{XLoginHeader} = 1;

    # TODO: Data contains unneeded keys
    $Self->_AddHeadersToResponseOBject(
        Data => \%Param,
    );

    # create & return output
    return $Self->Output(
        TemplateFile => 'Login',
        Data         => \%Param,
    );
}

sub ChallengeTokenCheck {
    my ( $Self, %Param ) = @_;

    # return if feature is disabled
    return 1 if !$Kernel::OM->Get('Kernel::Config')->Get('SessionCSRFProtection');

    # get challenge token and check it
    my $ChallengeToken = $Kernel::OM->Get('Kernel::System::Web::Request')->GetParam( Param => 'ChallengeToken' ) || '';

    # check regular ChallengeToken
    return 1 if $ChallengeToken eq $Self->{UserChallengeToken};

    # check ChallengeToken of all own sessions
    my $SessionObject = $Kernel::OM->Get('Kernel::System::AuthSession');
    my @Sessions      = $SessionObject->GetAllSessionIDs();

    SESSION:
    for my $SessionID (@Sessions) {
        my %Data = $SessionObject->GetSessionIDData( SessionID => $SessionID );
        next SESSION if !$Data{UserID};
        next SESSION if $Data{UserID} ne $Self->{UserID};
        next SESSION if !$Data{UserChallengeToken};

        # check ChallengeToken
        return 1 if $ChallengeToken eq $Data{UserChallengeToken};
    }

    # no valid token found
    if ( $Param{Type} && lc $Param{Type} eq 'customer' ) {
        $Self->CustomerFatalError(
            Message => 'Invalid Challenge Token!',
        );
    }
    else {
        $Self->FatalError(
            Message => 'Invalid Challenge Token!',
        );
    }

    return;
}

sub FatalError {
    my ( $Self, %Param ) = @_;

    # Prevent endless recursion in case of problems with Template engine.
    return if $Self->{InFatalError}++;

    if ( $Param{Message} ) {
        $Kernel::OM->Get('Kernel::System::Log')->Log(
            Caller   => 1,
            Priority => 'error',
            Message  => $Param{Message},
        );
    }

    my $Output = join '',
        $Self->Header(
            Area              => 'Frontend',
            Title             => 'Fatal Error'
        ),
        $Self->Error(%Param),
        $Self->Footer();

    # for OTOBO_RUNS_UNDER_PSGI

    # Modify the output by applying the output filters.
    $Self->ApplyOutputFilters( Output => \$Output );

    # The OTOBO response object already has the HTPP headers.
    # Enhance it with the HTTP status code and the content.
    my $PlackResponse = Plack::Response->new(
        200,
        $Kernel::OM->Get('Kernel::System::Web::Response')->Headers(),
        $Output
    );

    # The exception is caught be Plack::Middleware::HTTPExceptions
    die Kernel::System::Web::Exception->new(
        PlackResponse => $PlackResponse
    );
}

sub SecureMode {
    my ( $Self, %Param ) = @_;

    return join '',
        $Self->Header(
            Area  => 'Frontend',
            Title => 'Secure Mode'
        ),
        $Self->Output(
            TemplateFile => 'AdminSecureMode',
            Data         => \%Param
        ),
        $Self->Footer();
}

sub FatalDie {
    my ( $Self, %Param ) = @_;

    if ( $Param{Message} ) {
        $Kernel::OM->Get('Kernel::System::Log')->Log(
            Caller   => 1,
            Priority => 'error',
            Message  => $Param{Message},
        );
    }

    # get backend error messages
    for (qw(Message Traceback)) {
        my $Backend = 'Backend' . $_;
        $Param{$Backend} = $Kernel::OM->Get('Kernel::System::Log')->GetLogEntry(
            Type => 'Error',
            What => $_
        ) || '';
        $Param{$Backend} = $Self->Ascii2Html(
            Text           => $Param{$Backend},
            HTMLResultMode => 1,
        );
    }
    if ( !$Param{Message} ) {
        $Param{Message} = $Param{BackendMessage};
    }

    # Strings are not caught by Plack::Middleware::HTTPExceptions
    die $Param{Message};
}

sub ErrorScreen {
    my ( $Self, %Param ) = @_;

    return join '',
        $Self->Header( Title => 'Error' ),
        $Self->Error(%Param),
        $Self->Footer();
}

sub Error {
    my ( $Self, %Param ) = @_;

    # get backend error messages
    for (qw(Message Traceback)) {
        my $Backend = 'Backend' . $_;
        $Param{$Backend} = $Kernel::OM->Get('Kernel::System::Log')->GetLogEntry(
            Type => 'Error',
            What => $_
        ) || '';
    }
    if ( !$Param{BackendMessage} && !$Param{BackendTraceback} ) {
        $Kernel::OM->Get('Kernel::System::Log')->Log(
            Priority => 'error',
            Message  => $Param{Message} || '?',
        );
        for (qw(Message Traceback)) {
            my $Backend = 'Backend' . $_;
            $Param{$Backend} = $Kernel::OM->Get('Kernel::System::Log')->GetLogEntry(
                Type => 'Error',
                What => $_
            ) || '';
        }
    }

    if ( !$Param{Message} ) {
        $Param{Message} = $Param{BackendMessage};
    }

    if ( $Param{BackendTraceback} ) {
        $Self->Block(
            Name => 'ShowBackendTraceback',
            Data => \%Param,
        );
    }

    # create & return output
    return $Self->Output(
        TemplateFile => 'Error',
        Data         => \%Param
    );
}

sub Warning {
    my ( $Self, %Param ) = @_;

    # get backend error messages
    $Param{BackendMessage} = $Kernel::OM->Get('Kernel::System::Log')->GetLogEntry(
        Type => 'Notice',
        What => 'Message',
        )
        || $Kernel::OM->Get('Kernel::System::Log')->GetLogEntry(
            Type => 'Error',
            What => 'Message',
        ) || '';

    if ( !$Param{Message} ) {
        $Param{Message} = $Param{BackendMessage};
    }

    # create & return output
    return $Self->Output(
        TemplateFile => 'Warning',
        Data         => \%Param
    );
}

=head2 Notify()

create notify lines

    infos, the text will be translated

    my $Output = $LayoutObject->Notify(
        Priority => 'Warning',
        Info => 'Some Info Message',
    );

    data with link, the text will be translated

    my $Output = $LayoutObject->Notify(
        Priority  => 'Warning',
        Data      => 'Template content',
        Link      => 'http://example.com/',
        LinkClass => 'some_CSS_class',              # optional
    );

    errors, the text will be translated

    my $Output = $LayoutObject->Notify(
        Priority => 'Error',
        Info => 'Some Error Message',
    );

    errors from log backend, if no error exists, a '' will be returned

    my $Output = $LayoutObject->Notify(
        Priority => 'Error',
    );

=cut

sub Notify {
    my ( $Self, %Param ) = @_;

    # create & return output
    if ( !$Param{Info} && !$Param{Data} ) {
        $Param{BackendMessage} = $Kernel::OM->Get('Kernel::System::Log')->GetLogEntry(
            Type => 'Notice',
            What => 'Message',
            )
            || $Kernel::OM->Get('Kernel::System::Log')->GetLogEntry(
                Type => 'Error',
                What => 'Message',
            ) || '';

        $Param{Info} = $Param{BackendMessage};

        # return if we have nothing to show
        return '' if !$Param{Info};
    }

    my $BoxClass = 'Notice';

    if ( $Param{Info} ) {
        $Param{Info} =~ s/\n//g;
    }
    if ( $Param{Priority} && $Param{Priority} eq 'Error' ) {
        $BoxClass = 'Error';
    }
    elsif ( $Param{Priority} && $Param{Priority} eq 'Success' ) {
        $BoxClass = 'Success';
    }
    elsif ( $Param{Priority} && $Param{Priority} eq 'Info' ) {
        $BoxClass = 'Info';
    }

    if ( $Param{Link} ) {
        $Self->Block(
            Name => 'LinkStart',
            Data => {
                LinkStart => $Param{Link},
                LinkClass => $Param{LinkClass} || '',
            },
        );
    }
    if ( $Param{Data} ) {
        $Self->Block(
            Name => 'Data',
            Data => \%Param,
        );
    }
    else {
        $Self->Block(
            Name => 'Text',
            Data => \%Param,
        );
    }
    if ( $Param{Link} ) {
        $Self->Block(
            Name => 'LinkStop',
            Data => {
                LinkStop => '</a>',
            },
        );
    }
    return $Self->Output(
        TemplateFile => 'Notify',
        Data         => {
            %Param,
            BoxClass => $BoxClass,
        },
    );
}

=head2 NotifyNonUpdatedTickets()

Adds notification about tickets which are not updated.

    my $Output = $LayoutObject->NotifyNonUpdatedTickets();

=cut

sub NotifyNonUpdatedTickets {
    my ( $Self, %Param ) = @_;

    my $NonUpdatedTicketsString = $Kernel::OM->Get('Kernel::System::Cache')->Get(
        Type => 'Ticket',
        Key  => 'NonUpdatedTicketsString-' . $Self->{UserID},
    );

    return if !$NonUpdatedTicketsString;

    # Delete this value from the cache.
    $Kernel::OM->Get('Kernel::System::Cache')->Delete(
        Type => 'Ticket',
        Key  => 'NonUpdatedTicketsString-' . $Self->{UserID},
    );

    return $Self->Notify(
        Info => $Self->{LanguageObject}->Translate( "The following tickets are not updated: %s.", $NonUpdatedTicketsString ),
    );

}

=head2 Header()

generates the HTML for the page begin in the Agent interface.
As a side effect HTTP headers are added to the Kernel::System::Web::Response object.

    my $Output = $LayoutObject->Header(
        Type                          => 'Small',   # (optional) '' (Default, full header) or 'Small' (blank header)
        ShowToolbarItems              => 0,         # (optional) default 1 (0|1)
        ShowPrefLink                  => 0,         # (optional) default 1 (0|1)
        ShowLogoutButton              => 0,         # (optional) default 1 (0|1)
        DisableIFrameOriginRestricted => 1,         # (optional, default 0) - suppress X-Frame-Options header.
    );

=cut

sub Header {
    my ( $Self, %Param ) = @_;

    # extract params
    my $Type = $Param{Type} || '';

    # check params
    $Param{ShowToolbarItems} //= 1;
    $Param{ShowPrefLink}     //= 1;
    $Param{ShowLogoutButton} //= 1;

    my $ConfigObject = $Kernel::OM->Get('Kernel::Config');

    # do not show preferences link if the preferences module is disabled
    my $Modules = $ConfigObject->Get('Frontend::Module');
    if ( !$Modules->{AgentPreferences} ) {
        $Param{ShowPrefLink} = 0;
    }

    # set rtl if needed
    if ( $Self->{TextDirection} && $Self->{TextDirection} eq 'rtl' ) {
        $Param{BodyClass} = 'RTL';
    }
    elsif ( $ConfigObject->Get('Frontend::DebugMode') ) {
        $Self->Block(
            Name => 'DebugRTLButton',
        );
    }

    # Generate the minified CSS and JavaScript files and the tags referencing them (see LayoutLoader)
    $Self->LoaderCreateAgentCSSCalls();

    my %AgentLogo;

    # check if we need to display a custom logo for the selected skin
    my $AgentLogoCustom = $ConfigObject->Get('AgentLogoCustom');
    if (
        $Self->{SkinSelected}
        && $AgentLogoCustom
        && IsHashRefWithData($AgentLogoCustom)
        && $AgentLogoCustom->{ $Self->{SkinSelected} }
        )
    {
        %AgentLogo = %{ $AgentLogoCustom->{ $Self->{SkinSelected} } };
    }

    # Otherwise show default header logo, if configured
    elsif ( defined $ConfigObject->Get('AgentLogo') ) {
        %AgentLogo = %{ $ConfigObject->Get('AgentLogo') };
    }

    if ( %AgentLogo && keys %AgentLogo ) {

        my %Data;
        for my $CSSStatement ( sort keys %AgentLogo ) {
            if ( $CSSStatement eq 'URL' ) {
                my $WebPath = '';
                if ( $AgentLogo{$CSSStatement} !~ /(http|ftp|https):\//i ) {
                    $WebPath = $ConfigObject->Get('Frontend::WebPath');
                }
                $Data{'URL'} = 'url(' . $WebPath . $AgentLogo{$CSSStatement} . ')';
            }
            else {
                $Data{$CSSStatement} = $AgentLogo{$CSSStatement};
            }
        }

        $Self->Block(
            Name => 'HeaderLogoCSS',
            Data => \%Data,
        );
    }

    my $File = $Param{Filename} || $Self->{Action} || 'unknown';

    # set file name for "save page as"
    $Param{ContentDisposition} = "filename=\"$File.html\"";

    # area and title
    if ( !$Param{Area} ) {
        $Param{Area} = (
            defined $Self->{Action}
            ? $ConfigObject->Get('Frontend::Module')->{ $Self->{Action} }->{NavBarName}
            : ''
        );
    }
    if ( !$Param{Title} ) {
        $Param{Title} = $ConfigObject->Get('Frontend::Module')->{ $Self->{Action} }->{Title}
            || '';
    }
    for my $Word (qw(Value Title Area)) {
        if ( $Param{$Word} ) {
            $Param{TitleArea} .= $Self->{LanguageObject}->Translate( $Param{$Word} ) . ' - ';
        }
    }

    my $MainObject = $Kernel::OM->Get('Kernel::System::Main');

    # run header meta modules
    my $HeaderMetaModule = $ConfigObject->Get('Frontend::HeaderMetaModule');
    if ( ref $HeaderMetaModule eq 'HASH' ) {
        my %Jobs = %{$HeaderMetaModule};

        MODULE:
        for my $Job ( sort keys %Jobs ) {

            # load and run module
            next MODULE if !$MainObject->Require( $Jobs{$Job}->{Module} );
            my $Object = $Jobs{$Job}->{Module}->new(
                %{$Self},
                LayoutObject => $Self,
            );
            next MODULE if !$Object;
            $Object->Run( %Param, Config => $Jobs{$Job} );
        }
    }

    # run tool bar item modules
    if ( $Self->{UserID} && $Self->{UserType} eq 'User' ) {
        my $ToolBarModule = $ConfigObject->Get('Frontend::ToolBarModule');
        if ( $Param{ShowToolbarItems} && ref $ToolBarModule eq 'HASH' ) {

            $Self->Block(
                Name => 'ToolBar',
                Data => \%Param,
            );

            my %Modules;
            my %Jobs = %{$ToolBarModule};

            # get group object
            my $GroupObject = $Kernel::OM->Get('Kernel::System::Group');

            MODULE:
            for my $Job ( sort keys %Jobs ) {

                # load and run module
                next MODULE if !$MainObject->Require( $Jobs{$Job}->{Module} );
                my $Object = $Jobs{$Job}->{Module}->new(
                    %{$Self},    # UserID etc.
                );
                next MODULE if !$Object;

                my $ToolBarAccessOk;

                # if group restriction for tool-bar is set, check user permission
                if ( $Jobs{$Job}->{Group} ) {

                    # remove white-spaces
                    $Jobs{$Job}->{Group} =~ s{\s}{}xmsg;

                    # get group configurations
                    my @Items = split( ';', $Jobs{$Job}->{Group} );

                    ITEM:
                    for my $Item (@Items) {

                        # split values into permission and group
                        my ( $Permission, $GroupName ) = split( ':', $Item );

                        # log an error if not valid setting
                        if ( !$Permission || !$GroupName ) {
                            $Kernel::OM->Get('Kernel::System::Log')->Log(
                                Priority => 'error',
                                Message  => "Invalid config for ToolBarModule $Job - Key Group: '$Item'! "
                                    . "Need something like 'Permission:Group;'",
                            );
                        }

                        # get groups for current user
                        my %Groups = $GroupObject->PermissionUserGet(
                            UserID => $Self->{UserID},
                            Type   => $Permission,
                        );

                        # next job if user have not groups
                        next ITEM if !%Groups;

                        # check user belongs to the correct group
                        my %GroupsReverse = reverse %Groups;
                        next ITEM if !$GroupsReverse{$GroupName};

                        $ToolBarAccessOk = 1;

                        last ITEM;
                    }

                    # go to the next module if not permissions
                    # for the current one
                    next MODULE if !$ToolBarAccessOk;
                }

                %Modules = ( $Object->Run( %Param, Config => $Jobs{$Job} ), %Modules );
            }

            # Rother OSS TODO: Not so nice implemented, review

            my $ToolBarItemSeparatorShortcut  = 0;
            my $ToolBarItemSeparatorMyTickets = 0;
            my $ToolBarItemSeparatorSearch    = 0;

            # Check which seperator is needed
            SHORTCUTAVAILIBLE:
            for my $Key ( sort keys %Modules ) {
                next SHORTCUTAVAILIBLE if !%{ $Modules{$Key} };

                if ( $Modules{$Key}{Block} eq 'ToolBarItem' ) {
                    $ToolBarItemSeparatorMyTickets = 1;
                    next SHORTCUTAVAILIBLE;
                }
                elsif ( $Modules{$Key}{Block} eq 'ToolBarItemShortcut' ) {
                    $ToolBarItemSeparatorShortcut = 1;
                    next SHORTCUTAVAILIBLE;
                }
                elsif ( $Modules{$Key}{Block} =~ m/ToolBarSearch.*/ ) {
                    $ToolBarItemSeparatorSearch = 1;
                    next SHORTCUTAVAILIBLE;
                }
            }

            # Show separator between shortcuts and my tickets
            if ( $ToolBarItemSeparatorShortcut == 1 ) {
                $Self->Block(
                    Name => "ToolBarItemSeparatorShortcut",
                );
            }

            # show tool bar shortcut items
            MODULESHORTCUT:
            for my $Key ( sort keys %Modules ) {
                next MODULESHORTCUT if !%{ $Modules{$Key} };
                next MODULESHORTCUT if $Modules{$Key}{Block} ne 'ToolBarItemShortcut';

                $Self->Block(
                    Name => $Modules{$Key}->{Block},
                    Data => {
                        %{ $Modules{$Key} },
                        AccessKeyReference => $Modules{$Key}->{AccessKey}
                        ? " ($Modules{$Key}->{AccessKey})"
                        : '',
                    },
                );
            }

            # Check if shortcut needed
            if ( $ToolBarItemSeparatorMyTickets == 1 ) {

                # Show separator between shortcuts and my tickets
                $Self->Block(
                    Name => "ToolBarItemSeparatorMyTickets",
                );
            }

            # show tool bar items
            MODULE:
            for my $Key ( sort keys %Modules ) {
                next MODULE if !%{ $Modules{$Key} };
                next MODULE if $Modules{$Key}{Block} eq 'ToolBarItemShortcut';

                # For ToolBarSearchFulltext module take into consideration SearchInArchive settings.
                # See bug#13790 (https://bugs.otrs.org/show_bug.cgi?id=13790).
                if ( $ConfigObject->Get('Ticket::ArchiveSystem') && $Modules{$Key}->{Block} eq 'ToolBarSearchFulltext' )
                {
                    $Modules{$Key}->{SearchInArchive} = $ConfigObject->Get('Ticket::Frontend::AgentTicketSearch')->{Defaults}->{SearchInArchive};
                }

                $Self->Block(
                    Name => $Modules{$Key}->{Block},
                    Data => {
                        %{ $Modules{$Key} },
                        AccessKeyReference => $Modules{$Key}->{AccessKey}
                        ? " ($Modules{$Key}->{AccessKey})"
                        : '',
                    },
                );
            }

            # Check if shortcut needed
            if ( $ToolBarItemSeparatorSearch == 1 ) {

                # Show separator between shortcuts and my tickets
                $Self->Block(
                    Name => "ToolBarItemSeparatorSearch",
                );
            }
        }

        if ( $Kernel::OM->Get('Kernel::System::Main')->Require( 'Kernel::System::Chat', Silent => 1 ) ) {
            if ( $ConfigObject->Get('ChatEngine::Active') ) {
                $Self->AddJSData(
                    Key   => 'ChatEngine::Active',
                    Value => $ConfigObject->Get('ChatEngine::Active')
                );
            }
        }

        # generate avatar
        if ( $ConfigObject->Get('Frontend::AvatarEngine') eq 'Gravatar' && $Self->{UserEmail} ) {
            my $DefaultIcon = $ConfigObject->Get('Frontend::Gravatar::DefaultImage') || 'mp';
            $Kernel::OM->Get('Kernel::System::Encode')->EncodeOutput( \$Self->{UserEmail} );
            $Param{Avatar} = '//www.gravatar.com/avatar/' . md5_hex( lc $Self->{UserEmail} ) . '?s=100&d=' . $DefaultIcon;
        }
        else {
            my %User = $Kernel::OM->Get('Kernel::System::User')->GetUserData(
                User          => $Self->{UserLogin},
                NoOutOfOffice => 1,
            );

            $Param{UserInitials} = $Self->UserInitialsGet( Fullname => $User{UserFullname} );
        }

        # show logged in notice
        if ( $Param{ShowPrefLink} ) {
            $Self->Block(
                Name => 'Login',
                Data => \%Param,
            );
        }
        else {
            $Self->Block(
                Name => 'LoginWithoutLink',
                Data => \%Param,
            );
        }

        # show logout button (if registered)
        if (
            $Param{ShowLogoutButton}
            && $ConfigObject->Get('Frontend::Module')->{Logout}
            )
        {
            $Self->Block(
                Name => 'Logout',
                Data => \%Param,
            );
        }
    }

    # TODO: Data contains unneeded keys
    $Self->_AddHeadersToResponseOBject(
        Data => \%Param,
    );

    # create & return output
    return $Self->Output(
        TemplateFile => "Header$Type",
        Data         => \%Param
    );
}

=begin Internal:

=head2 _AddHeadersToResponseOBject()

basically the same thing as executing the formerly used template HTTPHeaders.tt

    my $Success = $LayoutObject->_AddHeadersToResponseOBject(
        Data => \%Params,
    );

The cookies are also added here.

=cut

sub _AddHeadersToResponseOBject {
    my ( $Self, %Param ) = @_;

    # check needed stuff
    for (qw(Data)) {
        if ( !$Param{$_} ) {
            $Kernel::OM->Get('Kernel::System::Log')->Log(
                Priority => 'error',
                Message  => "Need $_!"
            );

            return;
        }
    }

    # extract parames
    my %Data = $Param{Data}->%*;

    # get singletons
    my $ResponseObject = $Kernel::OM->Get('Kernel::System::Web::Response');
    my $ConfigObject   = $Kernel::OM->Get('Kernel::Config');

    # first the unconditional headers
    my %Headers = (
        'Content-Type'    => 'text/html; charset=utf-8',
        'X-UA-Compatible' => 'IE=edge,chrome=1',
        'Expires'         => 'Tue, 1 Jan 1980 12:00:00 GMT',
        'Cache-Control'   => 'no-cache',
        'Pragma'          => 'no-cache',
    );

    if ( $Data{ContentDisposition} ) {
        $Headers{'Content-Disposition'} = $Data{ContentDisposition};
    }

    if ( !$ConfigObject->Get('Secure::DisableBanner') ) {
        $Headers{'X-Powered-By'} = join ' ', $ConfigObject->Get('Product'), $ConfigObject->Get('Version'), '(https://www.otobo.de/)';
    }

    if (
        !$ConfigObject->Get('DisableIFrameOriginRestricted')
        && !$Data{DisableIFrameOriginRestricted}
        )
    {
        $Headers{'X-Frame-Options'} = 'SAMEORIGIN';
    }

    # With this X-Header, Core.AJAX can recognize that the AJAX request returned the login page (session timeout) and perform a redirect.
    if ( $Data{'XLoginHeader'} ) {
        $Headers{'X-OTOBO-Login'} = $Self->{Baselink};
    }

    # add cookies if exists, an array must be used because Set-Cookie can be multi-values
    my @CookieHeaders;
    if (
        $Self->{SetCookies}
        && ref $Self->{SetCookies} eq 'HASH'
        && $ConfigObject->Get('SessionUseCookie')
    )
    {
        for ( sort keys $Self->{SetCookies}->%* ) {
            push @CookieHeaders, 'Set-Cookie' => $Self->{SetCookies}->{$_};
        }
    }

    $ResponseObject->Headers( [ %Headers, @CookieHeaders ] );

    return 1;
}

=end Internal:

=head2 Footer()

generates the HTML for the page end in the Agent interface.

    my $Output = $LayoutObject->Footer();

=cut

sub Footer {
    my ( $Self, %Param ) = @_;

    my $Type          = $Param{Type}           || '';
    my $HasDatepicker = $Self->{HasDatepicker} || 0;

    # generate the minified CSS and JavaScript files and the tags referencing them (see LayoutLoader)
    $Self->LoaderCreateAgentJSCalls();
    $Self->LoaderCreateJavaScriptTranslationData();
    $Self->LoaderCreateJavaScriptTemplateData();

    # get datepicker data, if needed in module
    if ($HasDatepicker) {
        my $VacationDays  = $Self->DatepickerGetVacationDays();
        my $TextDirection = $Self->{LanguageObject}->{TextDirection} || '';

        # send data to JS
        $Self->AddJSData(
            Key   => 'Datepicker',
            Value => {
                VacationDays => $VacationDays,
                IsRTL        => ( $TextDirection eq 'rtl' ) ? 1 : 0,
            },
        );
    }

    # get config object
    my $ConfigObject = $Kernel::OM->Get('Kernel::Config');

    # send data to JS if NewTicketInNewWindow is enabled
    if ( $ConfigObject->Get('NewTicketInNewWindow::Enabled') ) {
        $Self->AddJSData(
            Key   => 'NewTicketInNewWindow',
            Value => 1,
        );
    }

    # AutoComplete-Config
    my $AutocompleteConfig = $ConfigObject->Get('AutoComplete::Agent');

    for my $ConfigElement ( sort keys %{$AutocompleteConfig} ) {
        $AutocompleteConfig->{$ConfigElement}->{ButtonText}
            = $Self->{LanguageObject}->Translate( $AutocompleteConfig->{$ConfigElement}->{ButtonText} );
    }

    # Search frontend (JavaScript)
    my $SearchFrontendConfig = $ConfigObject->Get('Frontend::Search::JavaScript');

    # get target javascript function
    my $JSCall = '';

    if ( $SearchFrontendConfig && $Self->{Action} ) {
        for my $Group ( sort keys %{$SearchFrontendConfig} ) {
            REGEXP:
            for my $RegExp ( sort keys %{ $SearchFrontendConfig->{$Group} } ) {
                if ( $Self->{Action} =~ /$RegExp/ ) {
                    $JSCall = $SearchFrontendConfig->{$Group}->{$RegExp};
                    last REGEXP;
                }
            }
        }
    }

    # Check if video chat is enabled.
    if ( $Kernel::OM->Get('Kernel::System::Main')->Require( 'Kernel::System::VideoChat', Silent => 1 ) ) {
        $Param{VideoChatEnabled} = $Kernel::OM->Get('Kernel::System::VideoChat')->IsEnabled()
            || $Kernel::OM->Get('Kernel::System::Web::Request')->GetParam( Param => 'UnitTestMode' ) // 0;
    }

    # Set an array with pending states. Skip for installer and migration script.
    my @PendingStateIDs = $ConfigObject->Get('SecureMode')
        ? $Kernel::OM->Get('Kernel::System::State')->StateGetStatesByType(
            StateType => [ 'pending reminder', 'pending auto' ],
            Result    => 'ID',
        )
        : ();

    # add JS data
    my %JSConfig = (
        Baselink                       => $Self->{Baselink},
        CGIHandle                      => $Self->{CGIHandle},
        WebPath                        => $ConfigObject->Get('Frontend::WebPath'),
        Action                         => $Self->{Action},
        Subaction                      => $Self->{Subaction},
        SessionIDCookie                => $Self->{SessionIDCookie},
        SessionName                    => $Self->{SessionName},
        SessionID                      => $Self->{SessionID},
        SessionUseCookie               => $ConfigObject->Get('SessionUseCookie'),
        ChallengeToken                 => $Self->{UserChallengeToken},
        CustomerPanelSessionName       => $ConfigObject->Get('CustomerPanelSessionName'),
        UserLanguage                   => $Self->{UserLanguage},
        WebMaxFileUpload               => $ConfigObject->Get('WebMaxFileUpload'),
        RichTextSet                    => $ConfigObject->Get('Frontend::RichText'),
        CheckEmailAddresses            => $ConfigObject->Get('CheckEmailAddresses'),
        MenuDragDropEnabled            => $ConfigObject->Get('Frontend::MenuDragDropEnabled'),
        OpenMainMenuOnHover            => $ConfigObject->Get('OpenMainMenuOnHover'),
        CustomerInfoSet                => $ConfigObject->Get('Ticket::Frontend::CustomerInfoCompose'),
        IncludeUnknownTicketCustomers  => $ConfigObject->Get('Ticket::IncludeUnknownTicketCustomers'),
        InputFieldsActivated           => $ConfigObject->Get('ModernizeFormFields'),
        VideoChatEnabled               => $Param{VideoChatEnabled},
        PendingStateIDs                => \@PendingStateIDs,
        CheckSearchStringsForStopWords => (
            $ConfigObject->Get('Ticket::SearchIndex::WarnOnStopWordUsage')
                &&
                (
                    $ConfigObject->Get('Ticket::SearchIndexModule')
                    eq 'Kernel::System::Ticket::ArticleSearchIndex::DB'
                )
        ) ? 1 : 0,
        SearchFrontend => $JSCall,
        Autocomplete   => $AutocompleteConfig,
    );

    for my $Config ( sort keys %JSConfig ) {
        $Self->AddJSData(
            Key   => $Config,
            Value => $JSConfig{$Config},
        );
    }

    # create & return output
    return $Self->Output(
        TemplateFile => "Footer$Type",
        Data         => \%Param
    );
}

sub ApplyOutputFilters {
    my ( $Self, %Param ) = @_;

    # return early when there is nothing to do
    return 1 if !$Self->{FilterContent};
    return 1 if ref $Self->{FilterContent} ne 'HASH';

    my $MainObject = $Kernel::OM->Get('Kernel::System::Main');

    # extract filter list
    my %FilterList = %{ $Self->{FilterContent} };

    # apply the filters
    FILTER:
    for my $Filter ( sort keys %FilterList ) {

        # extract filter config
        my $FilterConfig = $FilterList{$Filter};

        next FILTER if !$FilterConfig;
        next FILTER if ref $FilterConfig ne 'HASH';

        # extract template list
        my $TemplateList = $FilterConfig->{Templates};

        # check template list
        if ( !$TemplateList || ref $TemplateList ne 'HASH' || !%{$TemplateList} ) {

            $Kernel::OM->Get('Kernel::System::Log')->Log(
                Priority => 'error',
                Message  =>
                    "Please add a template list to output filter $FilterConfig->{Module} "
                    . "to improve performance. Use ALL if OutputFilter should modify all "
                    . "templates of the system (deprecated).",
            );
        }

        # check template list
        if ( $Param{TemplateFile} && ref $TemplateList eq 'HASH' && !$TemplateList->{ALL} ) {
            next FILTER if !$TemplateList->{ $Param{TemplateFile} };
        }

        next FILTER if !$MainObject->Require( $FilterConfig->{Module} );

        # create new instance
        my $Object = $FilterConfig->{Module}->new(
            %{$Self},
            LayoutObject => $Self,
        );

        next FILTER if !$Object;

        # run output filter
        $Object->Run(
            %{$FilterConfig},
            Data         => $Param{Output},
            TemplateFile => $Param{TemplateFile} || '',
        );
    }

    return 1;
}

=head2 Ascii2Html()

convert ASCII to html string

    my $HTML = $LayoutObject->Ascii2Html(
        Text            => 'Some <> Test <font color="red">Test</font>',
        Max             => 20,       # max 20 chars flowed by [..]
        VMax            => 15,       # first 15 lines
        NewLine         => 0,        # move \r to \n
        HTMLResultMode  => 0,        # replace " " with C<&nbsp;>
        StripEmptyLines => 0,
        Type            => 'Normal', # JSText or Normal text
        LinkFeature     => 0,        # do some URL detections
    );

also string ref is possible

    my $HTMLStringRef = $LayoutObject->Ascii2Html(
        Text => \$String,
    );

=cut

sub Ascii2Html {
    my ( $Self, %Param ) = @_;

    # check needed param
    return '' if !defined $Param{Text};

    # check text
    my $TextScalar;
    my $Text;
    if ( !ref $Param{Text} ) {
        $TextScalar = 1;
        $Text       = \$Param{Text};
    }
    elsif ( ref $Param{Text} eq 'SCALAR' ) {
        $Text = $Param{Text};
    }
    else {
        $Kernel::OM->Get('Kernel::System::Log')->Log(
            Priority => 'error',
            Message  => 'Invalid ref "' . ref( $Param{Text} ) . '" of Text param!',
        );
        return '';
    }

    # run output filter text
    my @Filters;
    if ( $Param{LinkFeature} && $Self->{FilterText} && ref $Self->{FilterText} eq 'HASH' ) {

        # extract filter list
        my %FilterList = %{ $Self->{FilterText} };

        my $MainObject = $Kernel::OM->Get('Kernel::System::Main');

        FILTER:
        for my $Filter ( sort keys %FilterList ) {

            # extract filter config
            my $FilterConfig = $FilterList{$Filter};

            next FILTER if !$FilterConfig;
            next FILTER if ref $FilterConfig ne 'HASH';

            # extract template list
            my $TemplateList = $FilterConfig->{Templates};

            # check template list
            if ( !$TemplateList || ref $TemplateList ne 'HASH' || !%{$TemplateList} ) {

                $Kernel::OM->Get('Kernel::System::Log')->Log(
                    Priority => 'error',
                    Message  =>
                        "Please add a template list to output filter $FilterConfig->{Module} "
                        . "to improve performance. Use ALL if OutputFilter should modify all "
                        . "templates of the system (deprecated).",
                );
            }

            # check template list
            if ( $Param{TemplateFile} && ref $TemplateList eq 'HASH' && !$TemplateList->{ALL} ) {
                next FILTER if !$TemplateList->{ $Param{TemplateFile} };
            }

            $Self->FatalDie() if !$MainObject->Require( $FilterConfig->{Module} );

            # create new instance
            my $Object = $FilterConfig->{Module}->new(
                %{$Self},
                LayoutObject => $Self,
            );

            next FILTER if !$Object;

            push(
                @Filters,
                {
                    Object => $Object,
                    Filter => $FilterConfig,
                },
            );
        }

        # pre run
        for my $Filter (@Filters) {

            $Text = $Filter->{Object}->Pre(
                Filter => $Filter->{Filter},
                Data   => $Text,
            );
        }
    }

    # max width
    if ( $Param{Max} && length ${$Text} > $Param{Max} ) {
        ${$Text} = substr( ${$Text}, 0, $Param{Max} - 5 ) . '[...]';
    }

    # newline
    if ( $Param{NewLine} && length( ${$Text} ) < 140_000 ) {
        ${$Text} =~ s/(\n\r|\r\r\n|\r\n)/\n/g;
        ${$Text} =~ s/\r/\n/g;
        ${$Text} =~ s/(.{4,$Param{NewLine}})(?:\s|\z)/$1\n/gm;
    }

    # remove tabs
    ${$Text} =~ s/\t/ /g;

    # strip empty lines
    if ( $Param{StripEmptyLines} ) {
        ${$Text} =~ s/^\s*\n//mg;
    }

    # max lines
    if ( $Param{VMax} ) {
        my @TextList = split( "\n", ${$Text} );
        ${$Text} = '';
        my $Counter = 1;
        for (@TextList) {
            if ( $Counter <= $Param{VMax} ) {
                ${$Text} .= $_ . "\n";
            }
            $Counter++;
        }
        if ( $Counter >= $Param{VMax} ) {
            ${$Text} .= "[...]\n";
        }
    }

    # html quoting
    ${$Text} =~ s/&/&amp;/g;
    ${$Text} =~ s/</&lt;/g;
    ${$Text} =~ s/>/&gt;/g;
    ${$Text} =~ s/"/&quot;/g;

    # text -> html format quoting
    if ( $Param{LinkFeature} ) {
        for my $Filter (@Filters) {
            $Text = $Filter->{Object}->Post(
                Filter => $Filter->{Filter},
                Data   => $Text,
            );
        }
    }

    if ( $Param{HTMLResultMode} ) {
        ${$Text} =~ s/\n/<br\/>\n/g;
        ${$Text} =~ s/  /&nbsp;&nbsp;/g;

        # Convert the space at the beginning of the line (see bug#14346 - https://bugs.otrs.org/show_bug.cgi?id=14346).
        ${$Text} =~ s/\n /\n&nbsp;/g;
    }

    if ( $Param{Type} && $Param{Type} eq 'JSText' ) {
        ${$Text} =~ s/'/\\'/g;
    }

    return $Text if ref $Param{Text};
    return ${$Text};
}

=head2 LinkQuote()

detect links in text

    my $HTMLWithLinks = $LayoutObject->LinkQuote(
        Text => $HTMLWithOutLinks,
    );

also string ref is possible

    my $HTMLWithLinksRef = $LayoutObject->LinkQuote(
        Text => \$HTMLWithOutLinksRef,
    );

=cut

sub LinkQuote {
    my ( $Self, %Param ) = @_;

    my $Text   = $Param{Text}   || '';
    my $Target = $Param{Target} || 'NewPage' . int( rand(199) );

    # check ref
    my $TextScalar;
    if ( !ref $Text ) {
        $TextScalar = $Text;
        $Text       = \$TextScalar;
    }

    # run output filter text
    my @Filters;
    if ( $Self->{FilterText} && ref $Self->{FilterText} eq 'HASH' ) {

        # extract filter list
        my %FilterList = %{ $Self->{FilterText} };

        my $MainObject = $Kernel::OM->Get('Kernel::System::Main');

        FILTER:
        for my $Filter ( sort keys %FilterList ) {

            # extract filter config
            my $FilterConfig = $FilterList{$Filter};

            next FILTER if !$FilterConfig;
            next FILTER if ref $FilterConfig ne 'HASH';

            # extract template list
            my $TemplateList = $FilterConfig->{Templates};

            # check template list
            if ( !$TemplateList || ref $TemplateList ne 'HASH' || !%{$TemplateList} ) {

                $Kernel::OM->Get('Kernel::System::Log')->Log(
                    Priority => 'error',
                    Message  =>
                        "Please add a template list to output filter $FilterConfig->{Module} "
                        . "to improve performance. Use ALL if OutputFilter should modify all "
                        . "templates of the system (deprecated).",
                );
            }

            # check template list
            if ( $Param{TemplateFile} && ref $TemplateList eq 'HASH' && !$TemplateList->{ALL} ) {
                next FILTER if !$TemplateList->{ $Param{TemplateFile} };
            }

            $Self->FatalDie() if !$MainObject->Require( $FilterConfig->{Module} );

            # create new instance
            my $Object = $FilterConfig->{Module}->new(
                %{$Self},
                LayoutObject => $Self,
            );

            next FILTER if !$Object;

            push @Filters, {
                Object => $Object,
                Filter => $FilterConfig,
            };
        }
    }

    for my $Filter (@Filters) {
        $Text = $Filter->{Object}->Pre(
            Filter => $Filter->{Filter},
            Data   => $Text
        );
    }
    for my $Filter (@Filters) {
        $Text = $Filter->{Object}->Post(
            Filter => $Filter->{Filter},
            Data   => $Text
        );
    }

    # do mail to quote
    ${$Text} =~ s/(mailto:.+?)(\.\s|\s|\)|\"|]|')/<a href=\"$1\">$1<\/a>$2/gi;

    # check ref && return result like called
    if ($TextScalar) {
        return ${$Text};
    }
    else {
        return $Text;
    }
}

=head2 HTMLLinkQuote()

detect links in HTML code

    my $HTMLWithLinks = $LayoutObject->HTMLLinkQuote(
        String => $HTMLString,
    );

also string ref is possible

    my $HTMLWithLinksRef = $LayoutObject->HTMLLinkQuote(
        String => \$HTMLString,
    );

=cut

sub HTMLLinkQuote {
    my ( $Self, %Param ) = @_;

    return $Kernel::OM->Get('Kernel::System::HTMLUtils')->LinkQuote(
        String    => $Param{String},
        TargetAdd => 1,
        Target    => '_blank',
    );
}

=head2 LinkEncode()

perform URL encoding on query string parameter names or values.

    my $ParamValueEncoded = $LayoutObject->LinkEncode($ParamValue);

Don't encode entire URLs, because this will make them invalid
(?, & and ; will be encoded as well). Only pass one parameter name
or value at a time.

=cut

sub LinkEncode {
    my ( $Self, $Link ) = @_;

    return if !defined $Link;

    return URI::Escape::uri_escape_utf8($Link);
}

sub CustomerAgeInHours {
    my ( $Self, %Param ) = @_;

    my $Age       = defined( $Param{Age} ) ? $Param{Age} : return;
    my $Space     = $Param{Space} || '<br/>';
    my $AgeStrg   = '';
    my $HourDsc   = Translatable('h');
    my $MinuteDsc = Translatable('m');
    if ( $Kernel::OM->Get('Kernel::Config')->Get('TimeShowCompleteDescription') ) {
        $HourDsc   = Translatable('hour(s)');
        $MinuteDsc = Translatable('minute(s)');
    }
    if ( $Age =~ /^-(.*)/ ) {
        $Age     = $1;
        $AgeStrg = '-';
    }

    # get hours
    if ( $Age >= 3600 ) {
        $AgeStrg .= int( ( $Age / 3600 ) ) . ' ';
        $AgeStrg .= $Self->{LanguageObject}->Translate($HourDsc);
        $AgeStrg .= $Space;
    }

    # get minutes (just if age < 1 day)
    if ( $Age <= 3600 || int( ( $Age / 60 ) % 60 ) ) {
        $AgeStrg .= int( ( $Age / 60 ) % 60 ) . ' ';
        $AgeStrg .= $Self->{LanguageObject}->Translate($MinuteDsc);
    }
    return $AgeStrg;
}

sub CustomerAge {
    my ( $Self, %Param ) = @_;

    my $ConfigObject = $Kernel::OM->Get('Kernel::Config');

    my $Age       = defined( $Param{Age} ) ? $Param{Age} : return;
    my $Space     = $Param{Space} || '<br/>';
    my $AgeStrg   = '';
    my $DayDsc    = Translatable('d');
    my $HourDsc   = Translatable('h');
    my $MinuteDsc = Translatable('m');
    if ( $ConfigObject->Get('TimeShowCompleteDescription') ) {
        $DayDsc    = Translatable('day(s)');
        $HourDsc   = Translatable('hour(s)');
        $MinuteDsc = Translatable('minute(s)');
    }
    if ( $Age =~ /^-(.*)/ ) {
        $Age     = $1;
        $AgeStrg = '-';
    }

    # get days
    if ( $Age >= 86400 ) {
        $AgeStrg .= int( ( $Age / 3600 ) / 24 ) . ' ';
        $AgeStrg .= $Self->{LanguageObject}->Translate($DayDsc);
        $AgeStrg .= $Space;
    }

    # get hours
    if ( $Age >= 3600 ) {
        $AgeStrg .= int( ( $Age / 3600 ) % 24 ) . ' ';
        $AgeStrg .= $Self->{LanguageObject}->Translate($HourDsc);
        $AgeStrg .= $Space;
    }

    # get minutes (just if age < 1 day)
    if ( ( $Param{TimeShowAlwaysLong} || $ConfigObject->Get('TimeShowAlwaysLong') || $Age < 86400 ) && $Age != 0 ) {
        $AgeStrg .= int( ( $Age / 60 ) % 60 ) . ' ';
        $AgeStrg .= $Self->{LanguageObject}->Translate($MinuteDsc);
    }
    return $AgeStrg;
}

=head2 BuildSelection()

build a HTML option element based on given data

    my $HTML = $LayoutObject->BuildSelection(
        Data            => $ArrayRef,        # use $HashRef, $ArrayRef or $ArrayHashRef (see below)
        Name            => 'TheName',        # name of element
        ID              => 'HTMLID',         # (optional) the HTML ID for this element, if not provided, the name will be used as ID as well
        Multiple        => 0,                # (optional) default 0 (0|1)
        Size            => 1,                # (optional) default 1 element size
        Class           => 'class',          # (optional) a css class, include 'Modernize' to activate InputFields
        Disabled        => 0,                # (optional) default 0 (0|1) disable the element
        AutoComplete    => 'off',            # (optional)
        OnChange        => 'javascript',     # (optional)
        OnClick         => 'javascript',     # (optional)

        SelectedID     => 1,                 # (optional) use integer or arrayref (unable to use with ArrayHashRef)
        SelectedID     => [1, 5, 3],         # (optional) use integer or arrayref (unable to use with ArrayHashRef)
        SelectedValue  => 'test',            # (optional) use string or arrayref (unable to use with ArrayHashRef)
        SelectedValue  => ['test', 'test1'], # (optional) use string or arrayref (unable to use with ArrayHashRef)

        Sort           => 'NumericValue',    # (optional) (AlphanumericValue|NumericValue|AlphanumericKey|NumericKey|TreeView|IndividualKey|IndividualValue) unable to use with ArrayHashRef
        SortIndividual => ['sec', 'min']     # (optional) only sort is set to IndividualKey or IndividualValue
        SortReverse    => 0,                 # (optional) reverse the list

        Translation    => 1,                 # (optional) default 1 (0|1) translate value
        PossibleNone   => 0,                 # (optional) default 0 (0|1) add a leading empty selection
        TreeView       => 0,                 # (optional) default 0 (0|1)
        DisabledBranch => 'Branch',          # (optional) disable all elements of this branch (use string or arrayref)
        Max            => 100,               # (optional) default 100 max size of the shown value
        HTMLQuote      => 0,                 # (optional) default 1 (0|1) disable html quote
        Title          => 'C<Tooltip> Text',    # (optional) string will be shown as c<Tooltip> on c<mouseover>
        OptionTitle    => 1,                 # (optional) default 0 (0|1) show title attribute (the option value) on every option element

        Filters => {                         # (optional) filter data, used by InputFields
            LastOwners => {                  # filter id
                Name   => 'Last owners',     # name of the filter
                Values => {                  # filtered data structure
                    Key1 => 'Value1',
                    Key2 => 'Value2',
                    Key3 => 'Value3',
                },
                Active => 1,                 # (optional) default 0 (0|1) make this filter immediately active
            },
            InvolvedAgents => {
                Name   => 'Involved in this ticket',
                Values => \%HashWithData,
            },
        },
        ExpandFilters  => 1,                 # (optional) default 0 (0|1) expand filters list by default

        ValidateDateAfter  => '2016-01-01',  # (optional) validate that date is after supplied value
        ValidateDateBefore => '2016-01-01',  # (optional) validate that date is before supplied value
    );

    my $HashRef = {
        Key1 => 'Value1',
        Key2 => 'Value2',
        Key3 => 'Value3',
    };

    my $ArrayRef = [
        'KeyValue1',
        'KeyValue2',
        'KeyValue3',
        'KeyValue4',
    ];

    my $ArrayHashRef = [
        {
            Key   => '1',
            Value => 'Value1',
        },
        {
            Key      => '2',
            Value    => 'Value1::Subvalue1',
            Selected => 1,
        },
        {
            Key   => '3',
            Value => 'Value1::Subvalue2',
        },
        {
            Key      => '4',
            Value    => 'Value2',
            Disabled => 1,
        }
    ];

=cut

sub BuildSelection {
    my ( $Self, %Param ) = @_;

    # check needed stuff
    for (qw(Name Data)) {
        if ( !$Param{$_} ) {
            $Kernel::OM->Get('Kernel::System::Log')->Log(
                Priority => 'error',
                Message  => "Need $_!"
            );
            return;
        }
    }

    # The parameters 'Ajax' and 'OnChange' are exclusive
    if ( $Param{Ajax} && $Param{OnChange} ) {
        $Kernel::OM->Get('Kernel::System::Log')->Log(
            Priority => 'error',
            Message  => "The parameters 'OnChange' and 'Ajax' exclude each other!"
        );
        return;
    }

    # set OnChange if AJAX is used
    if ( $Param{Ajax} ) {
        if ( !$Param{Ajax}->{Depend} ) {
            $Kernel::OM->Get('Kernel::System::Log')->Log(
                Priority => 'error',
                Message  => 'Need Depend Param Ajax option!',
            );
            $Self->FatalError();
        }
        if ( !$Param{Ajax}->{Update} ) {
            $Kernel::OM->Get('Kernel::System::Log')->Log(
                Priority => 'error',
                Message  => 'Need Update Param Ajax option()!',
            );
            $Self->FatalError();
        }
        my $Selector = $Param{ID} || $Param{Name};
        $Param{OnChange} = "Core.AJAX.FormUpdate(\$('#"
            . $Selector . "'), '" . $Param{Ajax}->{Subaction} . "',"
            . " '$Param{Name}',"
            . " ['"
            . join( "', '", @{ $Param{Ajax}->{Update} } ) . "']);";
    }

    # create OptionRef
    my $OptionRef = $Self->_BuildSelectionOptionRefCreate(%Param);

    # create AttributeRef
    my $AttributeRef = $Self->_BuildSelectionAttributeRefCreate(%Param);

    # create DataRef
    my $DataRef = $Self->_BuildSelectionDataRefCreate(
        Data         => $Param{Data},
        AttributeRef => $AttributeRef,
        OptionRef    => $OptionRef,
    );

    # create FiltersRef
    my @Filters;
    my $FilterActive;
    if ( $Param{Filters} ) {
        my $Index = 1;
        for my $Filter ( sort keys %{ $Param{Filters} } ) {
            if (
                $Param{Filters}->{$Filter}->{Name}
                && $Param{Filters}->{$Filter}->{Values}
                )
            {
                my $FilterData = $Self->_BuildSelectionDataRefCreate(
                    Data         => $Param{Filters}->{$Filter}->{Values},
                    AttributeRef => $AttributeRef,
                    OptionRef    => $OptionRef,
                );
                push @Filters, {
                    Name => $Param{Filters}->{$Filter}->{Name},
                    Data => $FilterData,
                };
                if ( $Param{Filters}->{$Filter}->{Active} ) {
                    $FilterActive = $Index;
                }
            }
            else {
                $Kernel::OM->Get('Kernel::System::Log')->Log(
                    Priority => 'error',
                    Message  => 'Each Filter must provide Name and Values!',
                );
                $Self->FatalError();
            }
            $Index++;
        }
        @Filters = sort { $a->{Name} cmp $b->{Name} } @Filters;
    }

    # generate output
    my $String = $Self->_BuildSelectionOutput(
        AttributeRef       => $AttributeRef,
        DataRef            => $DataRef,
        OptionTitle        => $Param{OptionTitle},
        TreeView           => $Param{TreeView},
        FiltersRef         => \@Filters,
        FilterActive       => $FilterActive,
        ExpandFilters      => $Param{ExpandFilters},
        ValidateDateAfter  => $Param{ValidateDateAfter},
        ValidateDateBefore => $Param{ValidateDateBefore},
    );
    return $String;
}

sub NoPermission {
    my ( $Self, %Param ) = @_;

    my $WithHeader = $Param{WithHeader} || 'yes';

    if ( !$Param{Message} ) {
        $Param{Message} = $Self->{LanguageObject}->Translate(
            "This ticket does not exist, or you don't have permissions to access it in its current state. You can take one of the following actions:"
        );
    }

    # get config option for possible next actions
    my $PossibleNextActions = $Kernel::OM->Get('Kernel::Config')->Get('PossibleNextActions');

    POSSIBLE:
    if ( IsHashRefWithData($PossibleNextActions) ) {
        $Self->Block(
            Name => 'PossibleNextActionContainer',
        );
        for my $Key ( sort keys %{$PossibleNextActions} ) {
            next POSSIBLE if !$Key;
            next POSSIBLE if !$PossibleNextActions->{$Key};

            $Self->Block(
                Name => 'PossibleNextActionRow',
                Data => {
                    Link        => $Key,
                    Description => $PossibleNextActions->{$Key},
                },
            );
        }
    }

    # create output
    my $Output;
    $Output = $Self->Header( Title => 'Insufficient Rights' ) if $WithHeader eq 'yes';
    $Output .= $Self->Output(
        TemplateFile => 'NoPermission',
        Data         => \%Param
    );
    $Output .= $Self->Footer() if $WithHeader eq 'yes';

    # return output
    return $Output;
}

=head2 Permission()

check if access to a frontend module exists

    my $Access = $LayoutObject->Permission(
        Action => 'AdminCustomerUser',
        Type   => 'rw', # ro|rw possible
    );

=cut

sub Permission {
    my ( $Self, %Param ) = @_;

    for my $Needed (qw(Action Type)) {
        if ( !defined $Param{$Needed} ) {
            $Kernel::OM->Get('Kernel::System::Log')->Log(
                Priority => 'error',
                Message  => "Got no $Needed!",
            );
            $Self->FatalError();
        }
    }

    # Get config option for frontend module.
    my $Config = $Kernel::OM->Get('Kernel::Config')->Get('Frontend::Module')->{ $Param{Action} };
    return if !$Config;

    my $Item = $Config->{ $Param{Type} eq 'ro' ? 'GroupRo' : 'Group' };

    my $GroupObject = $Kernel::OM->Get(
        $Self->{UserType} eq 'Customer' ? 'Kernel::System::CustomerGroup' : 'Kernel::System::Group'
    );

    # No access restriction?
    if (
        ref $Config->{GroupRo} eq 'ARRAY'
        && !scalar @{ $Config->{GroupRo} }
        && ref $Config->{Group} eq 'ARRAY'
        && !scalar @{ $Config->{Group} }
        )
    {
        return 1;
    }

    # Array access restriction.
    elsif ( IsArrayRefWithData($Item) ) {
        for my $GroupName ( @{$Item} ) {
            return 1 if $GroupObject->PermissionCheck(
                UserID    => $Self->{UserID},
                GroupName => $GroupName,
                Type      => $Param{Type},
            );
        }
    }

    # Allow access if there is no configuration for module group permission.
    elsif ( !IsArrayRefWithData( $Config->{GroupRo} ) && !IsArrayRefWithData( $Config->{Group} ) ) {
        return 1;
    }

    return 0;
}

sub CheckMimeType {
    my ( $Self, %Param ) = @_;

    if ( !$Param{Action} ) {
        $Param{Action} = '[% Env("Action") %]';
    }

    # check if it is a text/plain email
    if ( $Param{MimeType} && $Param{MimeType} !~ /text\/plain/i ) {
        return '<p><i class="small">'
            . $Self->{LanguageObject}->Translate("This is a")
            . " $Param{MimeType} "
            . $Self->{LanguageObject}->Translate("email")
            . ', <a href="'
            . $Self->{Baselink}
            . "Action=$Param{Action};TicketID="
            . "$Param{TicketID};ArticleID=$Param{ArticleID};Subaction=ShowHTMLeMail\" "
            . 'target="HTMLeMail">'
            . $Self->{LanguageObject}->Translate("click here")
            . '</a> '
            . $Self->{LanguageObject}->Translate("to open it in a new window.")
            . '</i></p>';
    }

    # just to be compat
    elsif ( $Param{Body} =~ /^<.DOCTYPE\s+html|^<HTML>/i ) {
        return '<p><i class="small">'
            . $Self->{LanguageObject}->Translate("This is a")
            . " $Param{MimeType} "
            . $Self->{LanguageObject}->Translate("email")
            . ', <a href="'
            . $Self->{Baselink}
            . 'Action=$Param{Action};TicketID='
            . "$Param{TicketID};ArticleID=$Param{ArticleID};Subaction=ShowHTMLeMail\" "
            . 'target="HTMLeMail">'
            . $Self->{LanguageObject}->Translate("click here")
            . '</a> '
            . $Self->{LanguageObject}->Translate("to open it in a new window.")
            . '</i></p>';
    }

    return '';
}

sub ReturnValue {
    my ( $Self, $What ) = @_;

    return $Self->{$What};
}

=head2 Attachment()

returns browser output to display/download a attachment.

    $HTML = $LayoutObject->Attachment(
        Type             => 'inline',          # optional, default: attachment, possible: inline|attachment
        Filename         => 'FileName.png',    # optional
        AdditionalHeader => [ $key => $val ]   # optional, an array ref
        ContentType      => 'image/png',
        Content          => $Content,
        Sandbox          => 1,                 # optional, default 0; use content security policy to prohibit external
                                               #   scripts, flash etc.
    );

Or for AJAX html snippets:

    $HTML = $LayoutObject->Attachment(
        Type        => 'inline',        # optional, default: attachment, possible: inline|attachment
        Filename    => 'FileName.html', # optional
        ContentType => 'text/html',
        Charset     => 'utf-8',         # optional
        Content     => $Content,
        NoCache     => 1,               # optional
    );

Or when running under PSGI where the content will be encoded later:

    $HTML = $LayoutObject->Attachment(
        Type        => 'inline',        # optional, default: attachment, possible: inline|attachment
        Filename    => 'FileName.html', # optional
        ContentType => 'text/html',
        Charset     => 'utf-8',         # optional
        Content     => $Content,
        NoCache     => 1,               # optional
        NoEncode    => 1,               # optional
    );

=cut

sub Attachment {
    my ( $Self, %Param ) = @_;

    # check needed params
    for (qw(Content ContentType)) {
        if ( !defined $Param{$_} ) {
            $Kernel::OM->Get('Kernel::System::Log')->Log(
                Priority => 'error',
                Message  => "Got no $_!",
            );
            $Self->FatalError();
        }
    }

    # get singletons
    my $ConfigObject = $Kernel::OM->Get('Kernel::Config');

    my %Headers;

    # return attachment
    {
        my $ContentDisposition = '';
        if ( $Param{Type} ) {
            $ContentDisposition .= $Param{Type};
            $ContentDisposition .= '; ';
        }
        else {
            $ContentDisposition .= $ConfigObject->Get('AttachmentDownloadType') || 'attachment';
            $ContentDisposition .= '; ';
        }

        if ( $Param{Filename} ) {

            # IE 10+ supports this
            my $URLEncodedFilename = URI::Escape::uri_escape_utf8( $Param{Filename} );
            $ContentDisposition .= " filename=\"$Param{Filename}\"; filename*=utf-8''$URLEncodedFilename";
        }
        $Headers{'Content-Disposition'} = $ContentDisposition;
    }

    # Content-Length will be added in Finalize()

    # add no cache headers
    if ( $Param{NoCache} ) {
        $Headers{'Expires'}       = 'Tue, 1 Jan 1980 12:00:00 GMT';
        $Headers{'Cache-Control'} = 'no-cache';
        $Headers{'Pragma'}        = 'no-cache';
    }

    $Headers{'X-UA-Compatible'} = 'IE=edge,chrome=1';

    if ( !$ConfigObject->Get('DisableIFrameOriginRestricted') ) {
        $Headers{'X-Frame-Options'} = 'SAMEORIGIN';
    }

    if ( $Param{Sandbox} && !$Kernel::OM->Get('Kernel::Config')->Get('DisableContentSecurityPolicy') ) {

        # Disallow external and inline scripts, active content, frames, but keep allowing inline styles
        #   as this is a common use case in emails.
        # Also disallow referrer headers to prevent referrer leaks via old-style policy directive. Please note this has
        #   been deprecated and will be removed in future OTOBO versions in favor of a separate header (see below).
        # img-src:    allow external and inline (data:) images
        # script-src: block all scripts
        # object-src: allow 'self' so that the browser can load plugins for PDF display
        # frame-src:  block all frames
        # style-src:  allow inline styles for nice email display
        # referrer:   don't send referrers to prevent referrer-leak attacks
        $Headers{'Content-Security-Policy'}
            = q{default-src *; img-src * data:; script-src 'none'; object-src 'self'; frame-src 'none'; style-src 'unsafe-inline'; referrer no-referrer;};

        # Use Referrer-Policy header to suppress referrer information in modern browsers
        #   (to prevent referrer-leak attacks).
        $Headers{'Referrer-Policy'} = 'no-referrer';
    }

    if ( $Param{Charset} ) {
        $Headers{'Content-Type'} = "$Param{ContentType}; charset=$Param{Charset};";
    }
    else {
        $Headers{'Content-Type'} = "$Param{ContentType}";
    }

    # additional headers are supported, but currently not used
    my @AdditionalHeaders = ( $Param{AdditionalHeader} // [] )->@*;
    $Kernel::OM->Get('Kernel::System::Web::Response')->Headers( [ %Headers, @AdditionalHeaders ] );

    # disable utf8 flag, to write binary to output
    if ( !$Param{NoEncode} ) {
        my $EncodeObject = $Kernel::OM->Get('Kernel::System::Encode');
        $EncodeObject->EncodeOutput( \$Param{Content} );
    }

    # fix for firefox HEAD problem
    my $Output        = '';
    my $RequestMethod = $Kernel::OM->Get('Kernel::System::Web::Request')->RequestMethod();
    if ( !$RequestMethod || $RequestMethod ne 'HEAD' ) {
        $Output .= $Param{Content};
    }

    # reset binmode, don't use utf8
    binmode STDOUT, ':bytes';

    return $Output;
}

=head2 PageNavBar()

generates a page navigation bar

    my %PageNavBar = $LayoutObject->PageNavBar(
        Limit       => 100,         # marks result of TotalHits red if Limit is gerater then AllHits
        WindowSize  => 15,          # max shown pages to click
        StartHit    => 1,           # start to show items
        PageShown   => 15,          # number of shown items a page
        AllHits     => 56,          # number of total hits
        Action      => 'AgentXXX',  # e. g. 'Action=' . $Self->{LayoutObject}->{Action}
        Link        => $Link,       # e. g. 'Subaction=View;'
        AJAXReplace => 'IDElement', # IDElement which should be replaced
        IDPrefix    => 'Tickets',   # Prefix for the id parameter
    );

    return values of hash

        TotalHits  # total hits
        Result     # shown items e. g. "1-5" or "16-30"
        SiteNavBar # html for page nav bar e. g. "1 2 3 4"

        ResultLong     # shown items e. g. "1-5 of 32" or "16-30 of 64"
        SiteNavBarLong # html for page nav bar e. g. "Page: 1 2 3 4"

=cut

sub PageNavBar {
    my ( $Self, %Param ) = @_;

    my $Limit = $Param{Limit} || 0;
    $Param{AllHits}  = 0 if ( !$Param{AllHits} );
    $Param{StartHit} = 0 if ( !$Param{AllHits} );
    my $Pages      = int( ( $Param{AllHits} / $Param{PageShown} ) + 0.99999 );
    my $Page       = int( ( $Param{StartHit} / $Param{PageShown} ) + 0.99999 );
    my $WindowSize = $Param{WindowSize} || 5;
    my $IDPrefix   = $Param{IDPrefix}   || 'Generic';

    # build Results (1-5 or 16-30)
    if ( $Param{AllHits} >= ( $Param{StartHit} + $Param{PageShown} ) ) {
        $Param{Results} = $Param{StartHit} . "-" . ( $Param{StartHit} + $Param{PageShown} - 1 );
    }
    else {
        $Param{Results} = "$Param{StartHit}-$Param{AllHits}";
    }

    # check total hits
    if ( $Limit == $Param{AllHits} ) {
        $Param{TotalHits} = "<span class=\"PaginationLimit\">$Param{AllHits}</span>";
    }
    else {
        $Param{TotalHits} = $Param{AllHits};
    }

    # build page nav bar
    my $WindowStart = sprintf( "%.0f", ( $Param{StartHit} / $Param{PageShown} ) );
    $WindowStart = int( ( $WindowStart / $WindowSize ) ) + 1;
    $WindowStart = ( $WindowStart * $WindowSize ) - ($WindowSize);
    my $Action   = $Param{Action} || '';
    my $Link     = $Param{Link}   || '';
    my $Baselink = "$Self->{Baselink}$Action;$Link";
    my $i        = 0;
    my %PaginationData;
    my $WidgetName;
    my $ClassWidgetName;

    if ( $Param{AJAXReplace} ) {
        $WidgetName = $Param{AJAXReplace};
        $WidgetName =~ s{-}{}xmsg;

        $ClassWidgetName = $WidgetName;
        $ClassWidgetName =~ s/^Dashboard//;
    }

    while ( $i <= ( $Pages - 1 ) ) {
        $i++;

        # show normal page 1,2,3,...
        if ( $i <= ( $WindowStart + $WindowSize ) && $i > $WindowStart ) {
            my $BaselinkAll = $Baselink
                . "StartWindow=$WindowStart;StartHit="
                . ( ( ( $i - 1 ) * $Param{PageShown} ) + 1 );
            my $SelectedPage = '';
            my $PageNumber   = $i;

            if ( $Page == $i ) {
                $SelectedPage = 'Selected';
            }
            if ( $Param{AJAXReplace} ) {

                $PaginationData{$PageNumber} = {
                    Baselink    => $BaselinkAll,
                    AjaxReplace => $Param{AJAXReplace},
                    WidgetName  => $ClassWidgetName
                };

                $Self->Block(
                    Name => 'PageAjax',
                    Data => {
                        BaselinkAll  => $BaselinkAll,
                        AjaxReplace  => $Param{AJAXReplace},
                        PageNumber   => $PageNumber,
                        IDPrefix     => $IDPrefix,
                        SelectedPage => $SelectedPage,
                        WidgetName   => $ClassWidgetName
                    },
                );
            }
            else {
                $Self->Block(
                    Name => 'Page',
                    Data => {
                        BaselinkAll  => $BaselinkAll,
                        PageNumber   => $PageNumber,
                        IDPrefix     => $IDPrefix,
                        SelectedPage => $SelectedPage
                    },
                );
            }
        }

        # over window ">>" and ">|"
        elsif ( $i > ( $WindowStart + $WindowSize ) ) {
            my $StartWindow        = $WindowStart + $WindowSize + 1;
            my $LastStartWindow    = int( $Pages / $WindowSize );
            my $BaselinkOneForward = $Baselink . "StartHit=" . ( ( $i - 1 ) * $Param{PageShown} + 1 );
            my $BaselinkAllForward = $Baselink . "StartHit=" . ( ( $Param{PageShown} * ( $Pages - 1 ) ) + 1 );

            if ( $Param{AJAXReplace} ) {
                $PaginationData{$BaselinkOneForward} = {
                    Baselink    => $BaselinkOneForward,
                    AjaxReplace => $Param{AJAXReplace},
                    WidgetName  => $ClassWidgetName
                };
                $PaginationData{$BaselinkAllForward} = {
                    Baselink    => $BaselinkAllForward,
                    AjaxReplace => $Param{AJAXReplace},
                    WidgetName  => $ClassWidgetName
                };

                $Self->Block(
                    Name => 'PageForwardAjax',
                    Data => {
                        BaselinkOneForward => $BaselinkOneForward,
                        BaselinkAllForward => $BaselinkAllForward,
                        AjaxReplace        => $Param{AJAXReplace},
                        IDPrefix           => $IDPrefix,
                        WidgetName         => $ClassWidgetName
                    },
                );
            }
            else {
                $Self->Block(
                    Name => 'PageForward',
                    Data => {
                        BaselinkOneForward => $BaselinkOneForward,
                        BaselinkAllForward => $BaselinkAllForward,
                        IDPrefix           => $IDPrefix,
                    },
                );
            }

            $i = 99999999;
        }

        # over window "<<" and "|<"
        elsif ( $i < $WindowStart && ( $i - 1 ) < $Pages ) {
            my $StartWindow     = $WindowStart - $WindowSize - 1;
            my $BaselinkAllBack = $Baselink . 'StartHit=1;StartWindow=1';
            my $BaselinkOneBack = $Baselink . 'StartHit=' . ( ( $WindowStart - 1 ) * ( $Param{PageShown} ) + 1 );

            if ( $Param{AJAXReplace} ) {

                $PaginationData{$BaselinkOneBack} = {
                    Baselink    => $BaselinkOneBack,
                    AjaxReplace => $Param{AJAXReplace},
                    WidgetName  => $ClassWidgetName
                };
                $PaginationData{$BaselinkAllBack} = {
                    Baselink    => $BaselinkAllBack,
                    AjaxReplace => $Param{AJAXReplace},
                    WidgetName  => $ClassWidgetName
                };

                $Self->Block(
                    Name => 'PageBackAjax',
                    Data => {
                        BaselinkOneBack => $BaselinkOneBack,
                        BaselinkAllBack => $BaselinkAllBack,
                        AjaxReplace     => $Param{AJAXReplace},
                        IDPrefix        => $IDPrefix,
                        WidgetName      => $ClassWidgetName
                    },
                );
            }
            else {
                $Self->Block(
                    Name => 'PageBack',
                    Data => {
                        BaselinkOneBack => $BaselinkOneBack,
                        BaselinkAllBack => $BaselinkAllBack,
                        IDPrefix        => $IDPrefix,
                    },
                );
            }

            $i = $WindowStart - 1;
        }
    }

    # send data to JS
    if ( $Param{AJAXReplace} ) {
        $Self->AddJSData(
            Key   => 'PaginationData' . $ClassWidgetName,
            Value => \%PaginationData
        );
    }

    $Param{SearchNavBar} = $Self->Output(
        TemplateFile => 'Pagination',
        AJAX         => $Param{AJAX},
    );

    # only show total amount of pages if there is more than one
    if ( $Pages > 1 ) {
        $Param{NavBarLong} = "- " . $Self->{LanguageObject}->Translate("Page") . ": $Param{SearchNavBar}";
    }
    else {
        $Param{SearchNavBar} = '';
    }

    # return data
    return (
        TotalHits  => $Param{TotalHits},
        Result     => $Param{Results},
        ResultLong => "$Param{Results} "
            . $Self->{LanguageObject}->Translate("of")
            . " $Param{TotalHits}",
        SiteNavBar     => $Param{SearchNavBar},
        SiteNavBarLong => $Param{NavBarLong},
        Link           => $Param{Link},
    );
}

sub NavigationBar {
    my ( $Self, %Param ) = @_;

    if ( !$Param{Type} ) {
        $Param{Type} = $Self->{ModuleReg}->{NavBarName} || 'Ticket';
    }

    my $ConfigObject = $Kernel::OM->Get('Kernel::Config');

    # Create menu items.
    my %NavBar;

    my $FrontendRegistration = $ConfigObject->Get('Frontend::Module');
    my $FrontendNavigation   = $ConfigObject->Get('Frontend::Navigation');

    my $GroupObject = $Kernel::OM->Get('Kernel::System::Group');

    MODULE:
    for my $Module ( sort keys %{$FrontendNavigation} ) {

        # Skip if module is disabled in frontend registration.
        next MODULE if !IsHashRefWithData( $FrontendRegistration->{$Module} );

        # Top-level frontend navigation configuration should always be a hash.
        next MODULE if !IsHashRefWithData( $FrontendNavigation->{$Module} );

        my @ModuleNavigationConfigs;

        # Go through all defined navigation configurations for the module and sort them by the key (00#-Module).
        NAVIGATION_CONFIG:
        for my $Key ( sort keys %{ $FrontendNavigation->{$Module} || {} } ) {
            next NAVIGATION_CONFIG if $Key !~ m{^\d+};

            # FIXME: Support both old (HASH) and new (ARRAY of HASH) navigation configurations, for reasons of backwards
            #   compatibility. Once we are sure everything has been migrated correctly, support for HASH-only
            #   configuration can be dropped in future major release.
            if ( IsHashRefWithData( $FrontendNavigation->{$Module}->{$Key} ) ) {
                push @ModuleNavigationConfigs, $FrontendNavigation->{$Module}->{$Key};
            }
            elsif ( IsArrayRefWithData( $FrontendNavigation->{$Module}->{$Key} ) ) {
                push @ModuleNavigationConfigs, @{ $FrontendNavigation->{$Module}->{$Key} };
            }

            # Skip incompatible configuration.
            else {
                next NAVIGATION_CONFIG;
            }
        }

        ITEM:
        for my $Item (@ModuleNavigationConfigs) {
            next ITEM if !$Item->{NavBar};

            $Item->{CSS} = '';

            # Highlight active area link.
            if (
                ( $Item->{Type} && $Item->{Type} eq 'Menu' )
                && ( $Item->{NavBar} && $Item->{NavBar} eq $Param{Type} )
                )
            {
                $Item->{CSS} .= ' Selected';
            }

            my $InheritPermissions = 0;

            # Inherit permissions from frontend registration if no permissions were defined for the navigation entry.
            if ( !$Item->{GroupRo} && !$Item->{Group} ) {
                if ( $FrontendRegistration->{GroupRo} ) {
                    $Item->{GroupRo} = $FrontendRegistration->{GroupRo};
                }
                if ( $FrontendRegistration->{Group} ) {
                    $Item->{Group} = $FrontendRegistration->{Group};
                }
                $InheritPermissions = 1;
            }

            my $Shown = 0;

            PERMISSION:
            for my $Permission (qw(GroupRo Group)) {

                # No access restriction.
                if (
                    ref $Item->{GroupRo} eq 'ARRAY'
                    && !scalar @{ $Item->{GroupRo} }
                    && ref $Item->{Group} eq 'ARRAY'
                    && !scalar @{ $Item->{Group} }
                    )
                {
                    $Shown = 1;
                    last PERMISSION;
                }

                # Array access restriction.
                elsif ( $Item->{$Permission} && ref $Item->{$Permission} eq 'ARRAY' ) {
                    GROUP:
                    for my $Group ( @{ $Item->{$Permission} } ) {
                        next GROUP if !$Group;
                        my $HasPermission = $GroupObject->PermissionCheck(
                            UserID    => $Self->{UserID},
                            GroupName => $Group,
                            Type      => $Permission eq 'GroupRo' ? 'ro' : 'rw',

                        );
                        if ($HasPermission) {
                            $Shown = 1;
                            last PERMISSION;
                        }
                    }
                }
            }

            # If we passed the initial permission check and didn't inherit permissions from the module registration,
            #   make sure to also check access to the module, since navigation item might be out of sync.
            if ( $Shown && !$InheritPermissions ) {
                my $ModulePermission;

                PERMISSION:
                for my $Permission (qw(GroupRo Group)) {

                    # No access restriction.
                    if (
                        ref $FrontendRegistration->{$Module}->{GroupRo} eq 'ARRAY'
                        && !scalar @{ $FrontendRegistration->{$Module}->{GroupRo} }
                        && ref $FrontendRegistration->{$Module}->{Group} eq 'ARRAY'
                        && !scalar @{ $FrontendRegistration->{$Module}->{Group} }
                        )
                    {

                        $ModulePermission = 1;
                        last PERMISSION;
                    }

                    # Array access restriction.
                    elsif (
                        $FrontendRegistration->{$Module}->{$Permission}
                        && ref $FrontendRegistration->{$Module}->{$Permission} eq 'ARRAY'
                        )
                    {
                        GROUP:
                        for my $Group ( @{ $FrontendRegistration->{$Module}->{$Permission} } ) {
                            next GROUP if !$Group;
                            my $HasPermission = $GroupObject->PermissionCheck(
                                UserID    => $Self->{UserID},
                                GroupName => $Group,
                                Type      => $Permission eq 'GroupRo' ? 'ro' : 'rw',

                            );
                            if ($HasPermission) {
                                $ModulePermission = 1;
                                last PERMISSION;
                            }
                        }
                    }
                }

                # Hide item if no permission was granted to access the module.
                if ( !$ModulePermission ) {
                    $Shown = 0;
                }
            }

            next ITEM if !$Shown;

            # set prio of item
            my $Key = ( $Item->{Block} || '' ) . sprintf( "%07d", $Item->{Prio} );
            COUNT:
            for ( 1 .. 51 ) {
                last COUNT if !$NavBar{$Key};

                $Item->{Prio}++;
                $Key = ( $Item->{Block} || '' ) . sprintf( "%07d", $Item->{Prio} );
            }

            # show as main menu
            if ( $Item->{Type} eq 'Menu' ) {
                $NavBar{$Key} = $Item;
            }

            # show as sub of main menu
            else {
                $NavBar{Sub}->{ $Item->{NavBar} }->{$Key} = $Item;
            }
        }
    }

    my $MainObject = $Kernel::OM->Get('Kernel::System::Main');

    # run menu item modules
    if ( ref $ConfigObject->Get('Frontend::NavBarModule') eq 'HASH' ) {
        my %Jobs = %{ $ConfigObject->Get('Frontend::NavBarModule') };

        MENUMODULE:
        for my $Job ( sort keys %Jobs ) {

            # load module
            next MENUMODULE if !$MainObject->Require( $Jobs{$Job}->{Module} );
            my $Object = $Jobs{$Job}->{Module}->new(
                %{$Self},
                LayoutObject => $Self,
            );
            next MENUMODULE if !$Object;

            # run module
            %NavBar = (
                %NavBar,
                $Object->Run(
                    %Param,
                    Config => $Jobs{$Job},
                    NavBar => \%NavBar || {}
                )
            );
        }
    }

    # show nav bar
    ITEM:
    for my $Key ( sort keys %NavBar ) {
        next ITEM if $Key eq 'Sub';
        next ITEM if !%{ $NavBar{$Key} };
        my $Item = $NavBar{$Key};
        $Item->{NameForID} = $Item->{Name};
        $Item->{NameForID} =~ s/[ &;]//ig;
        my $Sub = $NavBar{Sub}->{ $Item->{NavBar} };

        $Self->Block(
            Name => 'ItemArea',
            Data => {
                %$Item,
                AccessKeyReference => $Item->{AccessKey} ? " ($Item->{AccessKey})" : '',
            },
        );

        # show sub menu (only if sub elements available)
        next ITEM if !$Sub;
        next ITEM if !keys %{$Sub};

        $Self->Block(
            Name => 'ItemAreaSub',
            Data => $Item,
        );

        # Sort Admin sub modules (favorites) correctly. See bug#13103 for more details.
        my @Subs = sort keys %{$Sub};
        if ( $Item->{NameForID} eq 'Admin' ) {
            @Subs = sort { $a <=> $b } keys %{$Sub};
        }

        for my $Key (@Subs) {
            my $ItemSub = $Sub->{$Key};
            $ItemSub->{NameForID} = $ItemSub->{Name};
            $ItemSub->{NameForID} =~ s/[ &;]//ig;
            $ItemSub->{NameTop} = $Item->{NameForID};
            $ItemSub->{Description}
                ||= $ItemSub->{Name};    # use 'name' as fallback, this is shown as the link title
            $Self->Block(
                Name => 'ItemAreaSubItem',    #$Item->{Block} || 'Item',
                Data => {
                    %$ItemSub,
                    AccessKeyReference => $ItemSub->{AccessKey} ? " ($ItemSub->{AccessKey})" : '',
                },
            );
        }
    }

    # get user preferences for custom nav bar item ordering
    my %UserPreferences = $Kernel::OM->Get('Kernel::System::User')->GetPreferences(
        UserID => $Self->{UserID},
    );

    my $NavbarOrderItems = $UserPreferences{'UserNavBarItemsOrder'} || '';
    $Self->AddJSData(
        Key   => 'NavbarOrderItems',
        Value => $NavbarOrderItems,
    );

    my $FrontendSearch = $ConfigObject->Get('Frontend::Search') || {};

    my $SearchAdded;

    # show search icon if any search router is configured
    if ( IsHashRefWithData($FrontendSearch) ) {

        KEY:
        for my $Key ( sort keys %{$FrontendSearch} ) {
            next KEY if !IsHashRefWithData( $FrontendSearch->{$Key} );

            for my $Regex ( sort keys %{ $FrontendSearch->{$Key} } ) {
                next KEY if !$Regex;

                # Check if regex matches current action.
                if ( $Self->{Action} =~ m{$Regex}g ) {

                    # Extract Action from the configuration.
                    my ($Action) = $FrontendSearch->{$Key}->{$Regex} =~ m{Action=(.*?)(;.*)?$};

                    # Do not show Search icon if action is not registered.
                    next KEY if !$FrontendRegistration->{$Action};

                    $Self->Block(
                        Name => 'SearchIcon',
                    );

                    $SearchAdded = 1;
                    last KEY;
                }
            }
        }
    }

    # If Search icon is not added, check if AgentTicketSearch is enabled and add it.
    if ( !$SearchAdded && $FrontendRegistration->{AgentTicketSearch} ) {
        $Self->Block(
            Name => 'SearchIcon',
        );
    }

    # create & return output
    my $Output = $Self->Output(
        TemplateFile => 'AgentNavigationBar',
        Data         => \%Param,
    );

    # run nav bar output modules
    my $NavBarOutputModuleConfig = $ConfigObject->Get('Frontend::NavBarOutputModule');
    if ( ref $NavBarOutputModuleConfig eq 'HASH' ) {
        my %Jobs = %{$NavBarOutputModuleConfig};

        OUTPUTMODULE:
        for my $Job ( sort keys %Jobs ) {

            # load module
            next OUTPUTMODULE if !$MainObject->Require( $Jobs{$Job}->{Module} );
            my $Object = $Jobs{$Job}->{Module}->new(
                %{$Self},
                LayoutObject => $Self,
            );
            next OUTPUTMODULE if !$Object;

            # run module
            $Output .= $Object->Run( %Param, Config => $Jobs{$Job} );
        }
    }

    # run notification modules
    my $FrontendNotifyModuleConfig = $ConfigObject->Get('Frontend::NotifyModule');
    if ( ref $FrontendNotifyModuleConfig eq 'HASH' ) {
        my %Jobs = %{$FrontendNotifyModuleConfig};

        NOTIFICATIONMODULE:
        for my $Job ( sort keys %Jobs ) {

            # load module
            next NOTIFICATIONMODULE if !$MainObject->Require( $Jobs{$Job}->{Module} );
            my $Object = $Jobs{$Job}->{Module}->new(
                %{$Self},
                LayoutObject => $Self,
            );
            next NOTIFICATIONMODULE if !$Object;

            # run module
            $Output .= $Object->Run( %Param, Config => $Jobs{$Job} );
        }
    }

    # run nav bar modules
    if ( $Self->{NavigationModule} ) {

        # run navbar modules
        my %Jobs = %{ $Self->{NavigationModule} };

        # load module
        if ( !$MainObject->Require( $Jobs{Module} ) ) {
            return $Output;
        }

        my $Object = $Jobs{Module}->new(
            %{$Self},
            LayoutObject => $Self,
        );

        if ( !$Object ) {
            return $Output;
        }

        # run module
        $Output .= $Object->Run( %Param, Config => \%Jobs );
    }

    return $Output;
}

sub TransformDateSelection {
    my ( $Self, %Param ) = @_;

    # get key prefix
    my $Prefix = $Param{Prefix} || '';

    # time zone translation if needed
    # from user time zone to OTOBO time zone
    if ( $Self->{UserTimeZone} ) {
        my $DateTimeObject = $Kernel::OM->Create(
            'Kernel::System::DateTime',
            ObjectParams => {
                Year     => $Param{ $Prefix . 'Year' },
                Month    => $Param{ $Prefix . 'Month' },
                Day      => $Param{ $Prefix . 'Day' },
                Hour     => $Param{ $Prefix . 'Hour' }   || 0,
                Minute   => $Param{ $Prefix . 'Minute' } || 0,
                Second   => $Param{ $Prefix . 'Second' } || 0,
                TimeZone => $Self->{UserTimeZone},
            },
        );

        if ($DateTimeObject) {
            $DateTimeObject->ToOTOBOTimeZone();
            my $DateTimeValues = $DateTimeObject->Get();

            $Param{ $Prefix . 'Year' }   = $DateTimeValues->{Year};
            $Param{ $Prefix . 'Month' }  = $DateTimeValues->{Month};
            $Param{ $Prefix . 'Day' }    = $DateTimeValues->{Day};
            $Param{ $Prefix . 'Hour' }   = $DateTimeValues->{Hour};
            $Param{ $Prefix . 'Minute' } = $DateTimeValues->{Minute};
            $Param{ $Prefix . 'Second' } = $DateTimeValues->{Second};
        }
    }

    # reset prefix
    $Param{Prefix} = '';

    return %Param;
}

=head2 BuildDateSelection()

build the HTML code to represent a date selection based on the given data.
Depending on the SysConfig settings the controls to set the date could be multiple select or input fields

    my $HTML = $LayoutObject->BuildDateSelection(
        Prefix           => 'some prefix',        # optional, (needed to specify other parameters)
        <Prefix>Year     => 2015,                 # optional, defaults to current year, used to set the initial value
        <Prefix>Month    => 6,                    # optional, defaults to current month, used to set the initial value
        <Prefix>Day      => 9,                    # optional, defaults to current day, used to set the initial value
        <Prefix>Hour     => 12,                   # optional, defaults to current hour, used to set the initial value
        <Prefix>Minute   => 26,                   # optional, defaults to current minute, used to set the initial value
        <Prefix>Second   => 59,                   # optional, defaults to current second, used to set the initial value
        <Prefix>Optional => 1,                    # optional, default 0, when active a checkbox is included to specify
                                                  #   if the values should be saved or not
        <Prefix>Used     => 1,                    # optional, default 0, used to set the initial state of the checkbox
                                                  #   mentioned above
        <Prefix>Required => 1,                    # optional, default 0 (Deprecated)
        <prefix>Class    => 'some class',         # optional, specify an additional class to the HTML elements
        Area     => 'some area',                  # optional, default 'Agent' (Deprecated)
        DiffTime => 123,                          # optional, default 0, used to set the initial time influencing the
                                                  #   current time (in seconds)
        OverrideTimeZone => 1,                    # optional (1 or 0), when active the time is not translated to the user
                                                  #   time zone
        YearPeriodFuture => 3,                    # optional, used to define the number of years in future to be display
                                                  #   in the year select
        YearPeriodPast   => 2,                    # optional, used to define the number of years in past to be display
                                                  #   in the year select
        YearDiff         => 0,                    # optional. used to define the number of years to be displayed
                                                  #   in the year select (alternatively to YearPeriodFuture and YearPeriodPast)
        ValidateDateInFuture     => 1,            # optional (1 or 0), when active sets an special class to validate
                                                  #   that the date set in the controls to be in the future
        ValidateDateNotInFuture  => 1,            # optional (1 or 0), when active sets an special class to validate
                                                  #   that the date set in the controls not to be in the future
        ValidateDateAfterPrefix  => 'Start',      # optional (Prefix), when defined sets a special class to validate
                                                  #   that the date set in the controls comes after the date with Prefix
        ValidateDateAfterValue   => '2016-01-01', # optional (Date), when defined sets a special data parameter to validate
                                                  #   that the date set in the controls comes after the supplied date
        ValidateDateBeforePrefix => 'End',        # optional (Prefix), when defined sets a special class to validate
                                                  #   that the date set in the controls comes before the date with Prefix
        ValidateDateBeforeValue  => '2016-01-01', # optional (Date), when defined sets a special data parameter to validate
                                                  #   that the date set in the controls comes before the supplied date
        Calendar => 2,                            # optional, used to define the SysConfig calendar on which the Datepicker
                                                  #   will be based on to show the vacation days and the start week day
        Format   => 'DateInputFormat',            # optional, or 'DateInputFormatLong', used to define if only date or
                                                  #   date/time components should be shown (DateInputFormatLong shows date/time)
        Validate => 1,                            # optional (1 or 0), defines if the date selection should be validated on
                                                  #   client side with JS
        Disabled => 1,                            # optional (1 or 0), when active select and checkbox controls gets the
                                                  #   disabled attribute and input fields gets the read only attribute
    );

=cut

sub BuildDateSelection {
    my ( $Self, %Param ) = @_;

    my $ConfigObject = $Kernel::OM->Get('Kernel::Config');

    my $DateInputStyle = $ConfigObject->Get('TimeInputFormat');
    my $MinuteStep     = $ConfigObject->Get('TimeInputMinutesStep');
    my $Prefix         = $Param{Prefix}   || '';
    my $DiffTime       = $Param{DiffTime} || 0;
    my $Format         = defined( $Param{Format} ) ? $Param{Format} : 'DateInputFormatLong';
    my $Area           = $Param{Area}                   || 'Agent';
    my $Optional       = $Param{ $Prefix . 'Optional' } || 0;
    my $Required       = $Param{ $Prefix . 'Required' } || 0;
    my $Used           = $Param{ $Prefix . 'Used' }     || 0;
    my $Class          = $Param{ $Prefix . 'Class' }    || '';

    # Defines, if the date selection should be validated on client side with JS
    my $Validate = $Param{Validate} || 0;

    # Validate that the date is in the future (e. g. pending times)
    my $ValidateDateInFuture    = $Param{ValidateDateInFuture}    || 0;
    my $ValidateDateNotInFuture = $Param{ValidateDateNotInFuture} || 0;

    # Validate that the date is set after/before supplied date
    my $ValidateDateAfterPrefix  = $Param{ValidateDateAfterPrefix}  || '';
    my $ValidateDateAfterValue   = $Param{ValidateDateAfterValue}   || '';
    my $ValidateDateBeforePrefix = $Param{ValidateDateBeforePrefix} || '';
    my $ValidateDateBeforeValue  = $Param{ValidateDateBeforeValue}  || '';

    my $GetCurSysDTUnitFromLowest = sub {
        my %Param = @_;

        my $DateTimeObject = $Kernel::OM->Create(
            'Kernel::System::DateTime',
            ObjectParams => {
                TimeZone => $Self->{UserTimeZone}
            }
        );
        if ( $Param{AddSeconds} ) {
            $DateTimeObject->Add( Seconds => $Param{AddSeconds} );
        }

        my %Details = %{ $DateTimeObject->Get() };

        return map { $Details{$_} } (qw(Second Minute Hour Day Month Year));
    };

    my ( $s, $m, $h, $D, $M, $Y ) = $GetCurSysDTUnitFromLowest->(
        AddSeconds => $DiffTime,
    );
    my ( $Cs, $Cm, $Ch, $CD, $CM, $CY ) = $GetCurSysDTUnitFromLowest->();

    # time zone translation
    if (
        $Self->{UserTimeZone}
        && $Param{ $Prefix . 'Year' }
        && $Param{ $Prefix . 'Month' }
        && $Param{ $Prefix . 'Day' }
        && !$Param{OverrideTimeZone}
        )
    {
        my $DateTimeObject = $Kernel::OM->Create(
            'Kernel::System::DateTime',
            ObjectParams => {
                Year   => $Param{ $Prefix . 'Year' },
                Month  => $Param{ $Prefix . 'Month' },
                Day    => $Param{ $Prefix . 'Day' },
                Hour   => $Param{ $Prefix . 'Hour' }   || 0,
                Minute => $Param{ $Prefix . 'Minute' } || 0,
                Second => $Param{ $Prefix . 'Second' } || 0,
            },
        );

        if ($DateTimeObject) {
            $DateTimeObject->ToTimeZone( TimeZone => $Self->{UserTimeZone} );
            my $DateTimeValues = $DateTimeObject->Get();

            $Param{ $Prefix . 'Year' }   = $DateTimeValues->{Year};
            $Param{ $Prefix . 'Month' }  = $DateTimeValues->{Month};
            $Param{ $Prefix . 'Day' }    = $DateTimeValues->{Day};
            $Param{ $Prefix . 'Hour' }   = $DateTimeValues->{Hour};
            $Param{ $Prefix . 'Minute' } = $DateTimeValues->{Minute};
            $Param{ $Prefix . 'Second' } = $DateTimeValues->{Second};
        }
    }

    # year
    if ( $DateInputStyle eq 'Option' ) {
        my %Year;
        if ( defined $Param{YearPeriodPast} && defined $Param{YearPeriodFuture} ) {
            for ( $Y - $Param{YearPeriodPast} .. $Y + $Param{YearPeriodFuture} ) {
                $Year{$_} = $_;
            }
        }
        else {
            for ( 2001 .. $Y + 1 + ( $Param{YearDiff} || 0 ) ) {
                $Year{$_} = $_;
            }
        }

        # Check if the DiffTime is in a future year. In this case, we add the missing years between
        # $CY (current year) and $Y (year) to allow the user to manually set back the year if needed.
        if ( $Y > $CY ) {
            for ( $CY .. $Y ) {
                $Year{$_} = $_;
            }
        }

        $Param{Year} = $Self->BuildSelection(
            Name        => $Prefix . 'Year',
            Data        => \%Year,
            SelectedID  => int( $Param{ $Prefix . 'Year' } || $Y ),
            Translation => 0,
            Class       => $Validate ? "Validate_DateYear $Class" : $Class,
            Title       => $Self->{LanguageObject}->Translate('Year'),
            Disabled    => $Param{Disabled},
        );
    }
    else {
        $Param{Year} = "<input type=\"text\" "
            . ( $Validate ? "class=\"Validate_DateYear $Class\" " : "class=\"$Class\" " )
            . "name=\"${Prefix}Year\" id=\"${Prefix}Year\" size=\"4\" maxlength=\"4\" "
            . "title=\""
            . $Self->{LanguageObject}->Translate('Year')
            . "\" value=\""
            . sprintf( "%02d", ( $Param{ $Prefix . 'Year' } || $Y ) ) . "\" "
            . ( $Param{Disabled} ? 'readonly="readonly"' : '' ) . "/>";
    }

    # month
    if ( $DateInputStyle eq 'Option' ) {
        my %Month = map { $_ => sprintf( "%02d", $_ ); } ( 1 .. 12 );
        $Param{Month} = $Self->BuildSelection(
            Name        => $Prefix . 'Month',
            Data        => \%Month,
            SelectedID  => int( $Param{ $Prefix . 'Month' } || $M ),
            Translation => 0,
            Class       => $Validate ? "Validate_DateMonth $Class" : $Class,
            Title       => $Self->{LanguageObject}->Translate('Month'),
            Disabled    => $Param{Disabled},
        );
    }
    else {
        $Param{Month} = "<input type=\"text\" "
            . ( $Validate ? "class=\"Validate_DateMonth $Class\" " : "class=\"$Class\" " )
            . "name=\"${Prefix}Month\" id=\"${Prefix}Month\" size=\"2\" maxlength=\"2\" "
            . "title=\""
            . $Self->{LanguageObject}->Translate('Month')
            . "\" value=\""
            . sprintf( "%02d", ( $Param{ $Prefix . 'Month' } || $M ) ) . "\" "
            . ( $Param{Disabled} ? 'readonly="readonly"' : '' ) . "/>";
    }

    my $DateValidateClasses = '';
    if ($Validate) {
        $DateValidateClasses
            .= "Validate_DateDay Validate_DateYear_${Prefix}Year Validate_DateMonth_${Prefix}Month";

        if ( $Format eq 'DateInputFormatLong' ) {
            $DateValidateClasses
                .= " Validate_DateHour_${Prefix}Hour Validate_DateMinute_${Prefix}Minute";
        }

        if ($ValidateDateInFuture) {
            $DateValidateClasses .= " Validate_DateInFuture";
        }
        if ($ValidateDateNotInFuture) {
            $DateValidateClasses .= " Validate_DateNotInFuture";
        }
        if ( $ValidateDateAfterPrefix || $ValidateDateAfterValue ) {
            $DateValidateClasses .= ' Validate_DateAfter';
        }
        if ( $ValidateDateBeforePrefix || $ValidateDateBeforeValue ) {
            $DateValidateClasses .= ' Validate_DateBefore';
        }
        if ($ValidateDateAfterPrefix) {
            $DateValidateClasses .= " Validate_DateAfter_$ValidateDateAfterPrefix";
        }
        if ($ValidateDateBeforePrefix) {
            $DateValidateClasses .= " Validate_DateBefore_$ValidateDateBeforePrefix";
        }
    }

    # day
    if ( $DateInputStyle eq 'Option' ) {
        my %Day = map { $_ => sprintf( "%02d", $_ ); } ( 1 .. 31 );
        $Param{Day} = $Self->BuildSelection(
            Name               => $Prefix . 'Day',
            Data               => \%Day,
            SelectedID         => int( $Param{ $Prefix . 'Day' } || $D ),
            Translation        => 0,
            Class              => "$DateValidateClasses $Class",
            Title              => $Self->{LanguageObject}->Translate('Day'),
            Disabled           => $Param{Disabled},
            ValidateDateAfter  => $ValidateDateAfterValue,
            ValidateDateBefore => $ValidateDateBeforeValue,
        );
    }
    else {
        $Param{Day} = "<input type=\"text\" "
            . "class=\"$DateValidateClasses $Class\" "
            . "name=\"${Prefix}Day\" id=\"${Prefix}Day\" size=\"2\" maxlength=\"2\" "
            . "title=\""
            . $Self->{LanguageObject}->Translate('Day')
            . "\" value=\""
            . sprintf( "%02d", ( $Param{ $Prefix . 'Day' } || $D ) ) . "\" "
            . ( $Param{Disabled} ? 'readonly="readonly"' : '' ) . "/>";

    }
    if ( $Format eq 'DateInputFormatLong' ) {

        # hour
        if ( $DateInputStyle eq 'Option' ) {
            my %Hour = map { $_ => sprintf( "%02d", $_ ); } ( 0 .. 23 );
            $Param{Hour} = $Self->BuildSelection(
                Name       => $Prefix . 'Hour',
                Data       => \%Hour,
                SelectedID => defined( $Param{ $Prefix . 'Hour' } )
                ? int( $Param{ $Prefix . 'Hour' } )
                : int($h),
                Translation => 0,
                Class       => $Validate ? ( 'Validate_DateHour ' . $Class ) : $Class,
                Title       => $Self->{LanguageObject}->Translate('Hours'),
                Disabled    => $Param{Disabled},
            );
        }
        else {
            $Param{Hour} = "<input type=\"text\" "
                . ( $Validate ? "class=\"Validate_DateHour $Class\" " : "class=\"$Class\" " )
                . "name=\"${Prefix}Hour\" id=\"${Prefix}Hour\" size=\"2\" maxlength=\"2\" "
                . "title=\""
                . $Self->{LanguageObject}->Translate('Hours')
                . "\" value=\""
                . sprintf(
                    "%02d",
                    ( defined( $Param{ $Prefix . 'Hour' } ) ? int( $Param{ $Prefix . 'Hour' } ) : $h )
                )
                . "\" "
                . ( $Param{Disabled} ? 'readonly="readonly"' : '' ) . "/>";

        }

        # minute
        if ( $DateInputStyle eq 'Option' ) {
            my %Minute = map { $_ => sprintf( "%02d", $_ ); } map { $_ * $MinuteStep } ( 0 .. ( 60 / $MinuteStep - 1 ) );
            $Param{Minute} = $Self->BuildSelection(
                Name       => $Prefix . 'Minute',
                Data       => \%Minute,
                SelectedID => defined( $Param{ $Prefix . 'Minute' } )
                ? int( $Param{ $Prefix . 'Minute' } )
                : int( $m - $m % $MinuteStep ),
                Translation => 0,
                Class       => $Validate ? ( 'Validate_DateMinute ' . $Class ) : $Class,
                Title       => $Self->{LanguageObject}->Translate('Minutes'),
                Disabled    => $Param{Disabled},
            );
        }
        else {
            $Param{Minute} = "<input type=\"text\" "
                . ( $Validate ? "class=\"Validate_DateMinute $Class\" " : "class=\"$Class\" " )
                . "name=\"${Prefix}Minute\" id=\"${Prefix}Minute\" size=\"2\" maxlength=\"2\" "
                . "title=\""
                . $Self->{LanguageObject}->Translate('Minutes')
                . "\" value=\""
                . sprintf(
                    "%02d",
                    (
                        defined( $Param{ $Prefix . 'Minute' } )
                        ? int( $Param{ $Prefix . 'Minute' } )
                        : $m
                    )
                ) . "\" "
                . ( $Param{Disabled} ? 'readonly="readonly"' : '' ) . "/>";
        }
    }

    # Get first day of the week
    my $WeekDayStart = $ConfigObject->Get('CalendarWeekDayStart');
    if ( $Param{Calendar} ) {
        if ( $ConfigObject->Get( "TimeZone::Calendar" . $Param{Calendar} . "Name" ) ) {
            $WeekDayStart = $ConfigObject->Get( "CalendarWeekDayStart::Calendar" . $Param{Calendar} );
        }
    }
    if ( !defined $WeekDayStart ) {
        $WeekDayStart = 1;
    }

    my $Output;

    # optional checkbox
    if ($Optional) {
        my $Checked = '';
        if ($Used) {
            $Checked = ' checked="checked"';
        }
        $Output .= "<input type=\"checkbox\" name=\""
            . $Prefix
            . "Used\" id=\"" . $Prefix . "Used\" value=\"1\""
            . $Checked
            . " class=\"$Class\""
            . " title=\""
            . $Self->{LanguageObject}->Translate('Check to activate this date')
            . "\" "
            . ( $Param{Disabled} ? 'disabled="disabled"' : '' )
            . "/>&nbsp;";
    }

    # remove 'Second' because it is never used and bug #9441
    delete $Param{ $Prefix . 'Second' };

    # date format
    $Output .= $Self->{LanguageObject}->Time(
        Action => 'Return',
        Format => 'DateInputFormat',
        Mode   => 'NotNumeric',
        %Param,
    );

    # prepare datepicker for specific calendar
    my $VacationDays = '';
    if ( $Param{Calendar} ) {
        $VacationDays = $Self->DatepickerGetVacationDays(
            Calendar => $Param{Calendar},
        );
    }
    my $VacationDaysJSON = $Self->JSONEncode(
        Data => $VacationDays,
    );

    # Add Datepicker JS to output.
    my $DatepickerJS = '
    Core.UI.Datepicker.Init({
        Day: $("#" + Core.App.EscapeSelector("' . $Prefix . '") + "Day"),
        Month: $("#" + Core.App.EscapeSelector("' . $Prefix . '") + "Month"),
        Year: $("#" + Core.App.EscapeSelector("' . $Prefix . '") + "Year"),
        Hour: $("#" + Core.App.EscapeSelector("' . $Prefix . '") + "Hour"),
        Minute: $("#" + Core.App.EscapeSelector("' . $Prefix . '") + "Minute"),
        VacationDays: ' . $VacationDaysJSON . ',
        DateInFuture: ' .    ( $ValidateDateInFuture    ? 'true' : 'false' ) . ',
        DateNotInFuture: ' . ( $ValidateDateNotInFuture ? 'true' : 'false' ) . ',
        WeekDayStart: ' . $WeekDayStart . '
    });';

    $Self->AddJSOnDocumentComplete( Code => $DatepickerJS );
    $Self->{HasDatepicker} = 1;    # Call some Datepicker init code.

    return $Output;
}

=head2 HumanReadableDataSize()

Produces human readable data size.

    my $SizeStr = $LayoutObject->HumanReadableDataSize(
        Size => 123,  # size in bytes
    );

Returns

    $SizeStr = '123 B';         # example with decimal point: 123.4 MB

=cut

sub HumanReadableDataSize {
    my ( $Self, %Param ) = @_;

    # Use simple string concatenation to format real number. "sprintf" uses dot (.) as decimal separator unless
    #   locale and POSIX (LC_NUMERIC) is used. Even in this case, you are not allowed to use custom separator
    #   (as defined in language files).

    my $FormatSize = sub {
        my ($Number) = @_;

        my $ReadableSize;

        if ( IsInteger($Number) ) {
            $ReadableSize = $Number;
        }
        else {

            # Get integer and decimal parts.
            my ( $Integer, $Float ) = split( m{\.}, sprintf( "%.1f", $Number ) );

            my $Separator = $Self->{LanguageObject}->{DecimalSeparator} || '.';

            # Format size with provided decimal separator.
            $ReadableSize = $Integer . $Separator . $Float;
        }

        return $ReadableSize;
    };

    if ( !defined( $Param{Size} ) ) {
        $Kernel::OM->Get('Kernel::System::Log')->Log(
            Priority => 'error',
            Message  => 'Need Size!',
        );
        return;
    }

    if ( !IsInteger( $Param{Size} ) ) {
        $Kernel::OM->Get('Kernel::System::Log')->Log(
            Priority => 'error',
            Message  => 'Size must be integer!',
        );
        return;
    }

    # Use convention described on https://en.wikipedia.org/wiki/File_size
    my ( $SizeStr, $ReadableSize );

    if ( $Param{Size} >= ( 1024**4 ) ) {

        $ReadableSize = $FormatSize->( $Param{Size} / ( 1024**4 ) );
        $SizeStr      = $Self->{LanguageObject}->Translate( '%s TB', $ReadableSize );
    }
    elsif ( $Param{Size} >= ( 1024**3 ) ) {

        $ReadableSize = $FormatSize->( $Param{Size} / ( 1024**3 ) );
        $SizeStr      = $Self->{LanguageObject}->Translate( '%s GB', $ReadableSize );
    }
    elsif ( $Param{Size} >= ( 1024**2 ) ) {

        $ReadableSize = $FormatSize->( $Param{Size} / ( 1024**2 ) );
        $SizeStr      = $Self->{LanguageObject}->Translate( '%s MB', $ReadableSize );
    }
    elsif ( $Param{Size} >= 1024 ) {

        $ReadableSize = $FormatSize->( $Param{Size} / 1024 );
        $SizeStr      = $Self->{LanguageObject}->Translate( '%s KB', $ReadableSize );
    }
    else {
        $SizeStr = $Self->{LanguageObject}->Translate( '%s B', $Param{Size} );
    }

    return $SizeStr;
}

sub CustomerLogin {
    my ( $Self, %Param ) = @_;

    $Param{TitleArea}    = $Self->{LanguageObject}->Translate('Login') . ' - ';
    $Param{IsLoginPage}  = 1;
    $Param{XLoginHeader} = 1;

    # set Action parameter for the loader
    $Self->{Action} = 'CustomerLogin';

    my $ConfigObject = $Kernel::OM->Get('Kernel::Config');

    if ( $ConfigObject->Get('SessionUseCookie') ) {

        # always set a cookie, so that at the time the user submits
        # the password, we know already if the browser supports cookies.
        # ( the session cookie isn't available at that time ).

        # Restrict Cookie to HTTPS if it is used.
        my $CookieSecureAttribute = $ConfigObject->Get('HttpType') eq 'https' ? 1 : undef;

        my $Expires = '+' . $ConfigObject->Get('SessionMaxTime') . 's';
        if ( !$ConfigObject->Get('SessionUseCookieAfterBrowserClose') ) {
            $Expires = '';
        }

        # set a cookie tentatively for checking cookie support
        $Self->{SetCookies}->{OTOBOBrowserHasCookie} = $Kernel::OM->Get('Kernel::System::Web::Request')->SetCookie(
            Key      => 'OTOBOBrowserHasCookie',
            Value    => 1,
            Expires  => $Expires,
            Path     => $ConfigObject->Get('ScriptAlias'),
            Secure   => $CookieSecureAttribute,
            HttpOnly => 1,
        );
    }

    # add cookies if exists, an array must be used because Set-Cookie can be multi-values
    if (
        $Self->{SetCookies}
        && ref $Self->{SetCookies} eq 'HASH'
        && $ConfigObject->Get('SessionUseCookie')
    )
    {
        my @CookieHeaders;
        for ( sort keys $Self->{SetCookies}->%* ) {
            push @CookieHeaders, 'Set-Cookie' => $Self->{SetCookies}->{$_};
        }

        $Kernel::OM->Get('Kernel::System::Web::Response')->Headers( \@CookieHeaders );
    }

    # check if message should be shown
    if ( $Param{Message} ) {
        $Self->Block(
            Name => 'Message',
            Data => \%Param,
        );
    }
    else {
        $Self->Block(
            Name => 'Signet',
        );
    }

    # Generate the minified CSS and JavaScript files and the tags referencing them (see LayoutLoader)
    $Self->LoaderCreateCustomerCSSCalls();
    $Self->LoaderCreateCustomerJSCalls();
    $Self->LoaderCreateJavaScriptTranslationData();
    $Self->LoaderCreateJavaScriptTemplateData();

    $Self->AddJSData(
        Key   => 'Baselink',
        Value => $Self->{Baselink},
    );

    # Add header logo, if configured
    if ( defined $ConfigObject->Get('CustomerLogo') ) {
        my %CustomerLogo = %{ $ConfigObject->Get('CustomerLogo') };
        my %Data;

        for my $CSSStatement ( sort keys %CustomerLogo ) {
            if ( $CSSStatement eq 'URL' ) {
                my $WebPath = '';
                if ( $CustomerLogo{$CSSStatement} !~ /(http|ftp|https):\//i ) {
                    $WebPath = $ConfigObject->Get('Frontend::WebPath');
                }
                $Data{'URL'} = 'url(' . $WebPath . $CustomerLogo{$CSSStatement} . ')';
            }
            else {
                $Data{$CSSStatement} = $CustomerLogo{$CSSStatement};
            }
        }

        $Self->Block(
            Name => 'HeaderLogoCSS',
            Data => \%Data,
        );

        $Self->Block(
            Name => 'HeaderLogo',
        );
    }

    # get system maintenance object
    my $SystemMaintenanceObject = $Kernel::OM->Get('Kernel::System::SystemMaintenance');

    my $ActiveMaintenance = $SystemMaintenanceObject->SystemMaintenanceIsActive();

    # check if system maintenance is active
    if ($ActiveMaintenance) {
        my $SystemMaintenanceData = $SystemMaintenanceObject->SystemMaintenanceGet(
            ID     => $ActiveMaintenance,
            UserID => 1,
        );
        if ( $SystemMaintenanceData->{ShowLoginMessage} ) {
            my $LoginMessage =
                $SystemMaintenanceData->{LoginMessage}
                || $ConfigObject->Get('SystemMaintenance::IsActiveDefaultLoginMessage')
                || "System maintenance is active, not possible to perform a login!";

            $Self->Block(
                Name => 'SystemMaintenance',
                Data => {
                    LoginMessage => $LoginMessage,
                },
            );
        }
    }

    # show prelogin block, if in prelogin mode (e.g. SSO login)
    if ( defined $Param{'Mode'} && $Param{'Mode'} eq 'PreLogin' ) {
        $Self->Block(
            Name => 'PreLogin',
            Data => \%Param,
        );
    }

    # if not in PreLogin mode, show normal login form
    else {

        my $DisableLoginAutocomplete = $ConfigObject->Get('DisableLoginAutocomplete');
        $Param{UserNameAutocomplete} = $DisableLoginAutocomplete ? 'off' : 'username';
        $Param{PasswordAutocomplete} = $DisableLoginAutocomplete ? 'off' : 'current-password';

        $Self->Block(
            Name => 'LoginBox',
            Data => \%Param,
        );

        # show 2 factor password input if we have at least one backend enabled
        COUNT:
        for my $Count ( '', 1 .. 10 ) {
            next COUNT if !$ConfigObject->Get("Customer::AuthTwoFactorModule$Count");

            $Self->Block(
                Name => 'AuthTwoFactor',
                Data => \%Param,
            );
            last COUNT;
        }

        # get lost password output
        if (
            $ConfigObject->Get('CustomerPanelLostPassword')
            && $ConfigObject->Get('Customer::AuthModule') eq
            'Kernel::System::CustomerAuth::DB'
            )
        {
            $Self->Block(
                Name => 'LostPasswordLink',
                Data => \%Param,
            );
            $Self->Block(
                Name => 'LostPassword',
                Data => \%Param,
            );
        }

        # get create account output
        if (
            $ConfigObject->Get('CustomerPanelCreateAccount')
            && $ConfigObject->Get('Customer::AuthModule') eq
            'Kernel::System::CustomerAuth::DB'
            )

        {
            $Self->Block(
                Name => 'CreateAccountLink',
                Data => \%Param,
            );
            $Self->Block(
                Name => 'CreateAccount',
                Data => \%Param,
            );
        }
    }

    # send data to JS
    $Self->AddJSData(
        Key   => 'LoginFailed',
        Value => $Param{LoginFailed},
    );

    # Display footer links.
    my $FooterLinks = $ConfigObject->Get('PublicFrontend::FooterLinks');
    if ( IsHashRefWithData($FooterLinks) ) {

        my @FooterLinks;

        for my $Link ( sort keys %{$FooterLinks} ) {

            push @FooterLinks, {
                Description => $FooterLinks->{$Link},
                Target      => $Link,
            };
        }

        $Param{FooterLinks} = \@FooterLinks;
    }

    my $BGConfig = $ConfigObject->Get('CustomerLogin::Settings');
    $Param{LoginText}  = $BGConfig->{LoginText} // "Your Tickets. Your OTOBO.";
    $Param{Background} = $BGConfig->{Background} || '';

    # define color scheme
    my $ColorDefinitions = $ConfigObject->Get('CustomerColorDefinitions');
    for my $Color ( sort keys %{$ColorDefinitions} ) {
        $Param{ColorDefinitions} .= "--col$Color:$ColorDefinitions->{ $Color };";
    }

    # create & return output
    return $Self->Output(
        TemplateFile => 'CustomerLogin',
        Data         => \%Param,
    );
}

sub CustomerHeader {
    my ( $Self, %Param ) = @_;

    my $Type = $Param{Type} || '';

    my $ConfigObject = $Kernel::OM->Get('Kernel::Config');

    my $File = $Param{Filename} || $Self->{Action} || 'unknown';

    # set file name for "save page as"
    $Param{ContentDisposition} = "filename=\"$File.html\"";

    # area and title
    if (
        !$Param{Area}
        && $ConfigObject->Get('CustomerFrontend::Module')->{ $Self->{Action} }
        )
    {
        $Param{Area} = $ConfigObject->Get('CustomerFrontend::Module')->{ $Self->{Action} }
            ->{NavBarName} || '';
    }
    if (
        !$Param{Title}
        && $ConfigObject->Get('CustomerFrontend::Module')->{ $Self->{Action} }
        )
    {
        $Param{Title} = $ConfigObject->Get('CustomerFrontend::Module')->{ $Self->{Action} }->{Title}
            || '';
    }
    if (
        !$Param{Area}
        && $ConfigObject->Get('PublicFrontend::Module')->{ $Self->{Action} }
        )
    {
        $Param{Area} = $ConfigObject->Get('PublicFrontend::Module')->{ $Self->{Action} }
            ->{NavBarName} || '';
    }
    if (
        !$Param{Title}
        && $ConfigObject->Get('PublicFrontend::Module')->{ $Self->{Action} }
        )
    {
        $Param{Title} = $ConfigObject->Get('PublicFrontend::Module')->{ $Self->{Action} }->{Title}
            || '';
    }
    for my $Word (qw(Value Title Area)) {
        if ( $Param{$Word} ) {
            $Param{TitleArea} .= $Self->{LanguageObject}->Translate( $Param{$Word} ) . ' - ';
        }
    }

    my $Frontend;
    if ( $ConfigObject->Get('CustomerFrontend::Module')->{ $Self->{Action} } ) {
        $Frontend = 'Customer';
    }
    else {
        $Frontend = 'Public';
    }

    # run header meta modules for customer and public frontends
    my $HeaderMetaModule = $ConfigObject->Get( $Frontend . 'Frontend::HeaderMetaModule' );
    if ( ref $HeaderMetaModule eq 'HASH' ) {
        my %Jobs = %{$HeaderMetaModule};

        my $MainObject = $Kernel::OM->Get('Kernel::System::Main');

        MODULE:
        for my $Job ( sort keys %Jobs ) {

            # load and run module
            next MODULE if !$MainObject->Require( $Jobs{$Job}->{Module} );
            my $Object = $Jobs{$Job}->{Module}->new( %{$Self}, LayoutObject => $Self );
            next MODULE if !$Object;
            $Object->Run( %Param, Config => $Jobs{$Job} );
        }
    }

    # set rtl if needed
    if ( $Self->{TextDirection} && $Self->{TextDirection} eq 'rtl' ) {
        $Param{BodyClass} = 'RTL';
    }
    elsif ( $ConfigObject->Get('Frontend::DebugMode') ) {
        $Self->Block(
            Name => 'DebugRTLButton',
        );
    }

    # define (custom) logo
    my $WebPath = $ConfigObject->Get('Frontend::WebPath');
    $Param{URLSignet} = $WebPath . 'skins/Customer/default/img/otobo_signet_w.svg';
    if ( defined $ConfigObject->Get('CustomerLogo') ) {
        my %CustomerLogo = %{ $ConfigObject->Get('CustomerLogo') };

        LOGO:
        for my $Statement (qw(URLSignet)) {
            next LOGO if !$CustomerLogo{$Statement};

            if ( $CustomerLogo{$Statement} !~ /(http|ftp|https):\//i ) {
                $Param{$Statement} = $WebPath . $CustomerLogo{$Statement};
            }
            else {
                $Param{$Statement} = $CustomerLogo{$Statement};
            }
        }
    }

    # Generate the minified CSS and JavaScript files
    # and the tags referencing them (see LayoutLoader)
    $Self->LoaderCreateCustomerCSSCalls();

    # define color scheme
    my $ColorDefinitions = $ConfigObject->Get('CustomerColorDefinitions');
    for my $Color ( sort keys %{$ColorDefinitions} ) {
        $Param{ColorDefinitions} .= "--col$Color:$ColorDefinitions->{ $Color };";
    }

    # TODO: Data contains unneeded keys
    $Self->_AddHeadersToResponseOBject(
        Data => \%Param,
    );

    # create & return output
    return $Self->Output(
        TemplateFile => "CustomerHeader$Type",
        Data         => \%Param,
    );
}

sub CustomerFooter {
    my ( $Self, %Param ) = @_;

    my $Type          = $Param{Type}           || '';
    my $HasDatepicker = $Self->{HasDatepicker} || 0;

    # Generate the minified CSS and JavaScript files
    # and the tags referencing them (see LayoutLoader)
    $Self->LoaderCreateCustomerJSCalls();
    $Self->LoaderCreateJavaScriptTranslationData();
    $Self->LoaderCreateJavaScriptTemplateData();

    # get datepicker data, if needed in module
    if ($HasDatepicker) {
        my $VacationDays  = $Self->DatepickerGetVacationDays();
        my $TextDirection = $Self->{LanguageObject}->{TextDirection} || '';

        # send data to JS
        $Self->AddJSData(
            Key   => 'Datepicker',
            Value => {
                VacationDays => $VacationDays,
                IsRTL        => ( $TextDirection eq 'rtl' ) ? 1 : 0,
            },
        );
    }

    my $ConfigObject = $Kernel::OM->Get('Kernel::Config');

    # Check if video chat is enabled.
    if ( $Kernel::OM->Get('Kernel::System::Main')->Require( 'Kernel::System::VideoChat', Silent => 1 ) ) {
        $Param{VideoChatEnabled} = $Kernel::OM->Get('Kernel::System::VideoChat')->IsEnabled()
            || $Kernel::OM->Get('Kernel::System::Web::Request')->GetParam( Param => 'UnitTestMode' ) // 0;
    }

    # Check if customer user has permission for chat.
    my $CustomerChatPermission;
    if ( $Kernel::OM->Get('Kernel::System::Main')->Require( 'Kernel::System::Chat', Silent => 1 ) ) {

        my $CustomerChatConfig = $ConfigObject->Get('CustomerFrontend::Module')->{'CustomerChat'} || {};

        if (
            $Kernel::OM->Get('Kernel::Config')->Get('CustomerGroupSupport')
            && (
                IsArrayRefWithData( $CustomerChatConfig->{GroupRo} )
                || IsArrayRefWithData( $CustomerChatConfig->{Group} )
            )
            )
        {

            my $CustomerGroupObject = $Kernel::OM->Get('Kernel::System::CustomerGroup');

            GROUP:
            for my $GroupName ( @{ $CustomerChatConfig->{GroupRo} }, @{ $CustomerChatConfig->{Group} } ) {
                $CustomerChatPermission = $CustomerGroupObject->PermissionCheck(
                    UserID    => $Self->{UserID},
                    GroupName => $GroupName,
                    Type      => 'ro',
                );
                last GROUP if $CustomerChatPermission;
            }
        }
        else {
            $CustomerChatPermission = 1;
        }
    }

    # AutoComplete-Config
    my $AutocompleteConfig = $ConfigObject->Get('AutoComplete::Customer');

    for my $ConfigElement ( sort keys %{$AutocompleteConfig} ) {
        $AutocompleteConfig->{$ConfigElement}->{ButtonText}
            = $Self->{LanguageObject}->Translate( $AutocompleteConfig->{$ConfigElement}{ButtonText} );
    }

    # add JS data
    my %JSConfig = (
        Baselink                 => $Self->{Baselink},
        CGIHandle                => $Self->{CGIHandle},
        WebPath                  => $ConfigObject->Get('Frontend::WebPath'),
        Action                   => $Self->{Action},
        Subaction                => $Self->{Subaction},
        SessionIDCookie          => $Self->{SessionIDCookie},
        SessionName              => $Self->{SessionName},
        SessionID                => $Self->{SessionID},
        SessionUseCookie         => $ConfigObject->Get('SessionUseCookie'),
        ChallengeToken           => $Self->{UserChallengeToken},
        CustomerPanelSessionName => $ConfigObject->Get('CustomerPanelSessionName'),
        UserLanguage             => $Self->{UserLanguage},
        CheckEmailAddresses      => $ConfigObject->Get('CheckEmailAddresses'),
        InputFieldsActivated     => 1,
        Autocomplete             => $AutocompleteConfig,
        VideoChatEnabled         => $Param{VideoChatEnabled},
        WebMaxFileUpload         => $ConfigObject->Get('WebMaxFileUpload'),
        CustomerChatPermission   => $CustomerChatPermission,
    );

    for my $Config ( sort keys %JSConfig ) {
        $Self->AddJSData(
            Key   => $Config,
            Value => $JSConfig{$Config},
        );
    }

    # Display footer links.
    my $FooterLinks = $ConfigObject->Get('PublicFrontend::FooterLinks');
    if ( IsHashRefWithData($FooterLinks) ) {

        my @FooterLinks;

        for my $Link ( sort keys %{$FooterLinks} ) {

            push @FooterLinks, {
                Description => $FooterLinks->{$Link},
                Target      => $Link,
            };
        }

        $Param{FooterLinks} = \@FooterLinks;
    }

    # create & return output
    return $Self->Output(
        TemplateFile => "CustomerFooter$Type",
        Data         => \%Param,
    );
}

sub CustomerFatalError {
    my ( $Self, %Param ) = @_;

    # Prevent endless recursion in case of problems with Template engine.
    return if ( $Self->{InFatalError}++ );

    if ( $Param{Message} ) {
        $Kernel::OM->Get('Kernel::System::Log')->Log(
            Caller   => 1,
            Priority => 'error',
            Message  => $Param{Message},
        );
    }

    my $Output = join '',
        $Self->CustomerHeader(
            Area  => 'Frontend',
            Title => 'Fatal Error'
        ),
        $Self->CustomerError(%Param),
        $Self->CustomerFooter();

    # for OTOBO_RUNS_UNDER_PSGI

    # Modify the output by applying the output filters.
    $Self->ApplyOutputFilters( Output => \$Output );

    # The OTOBO response object already has the HTPP headers.
    # Enhance it with the HTTP status code and the content.
    my $PlackResponse = Plack::Response->new(
        200,
        $Kernel::OM->Get('Kernel::System::Web::Response')->Headers(),
        $Output
    );

    # The exception is caught be Plack::Middleware::HTTPExceptions
    die Kernel::System::Web::Exception->new(
        PlackResponse => $PlackResponse
    );
}

sub CustomerNavigationBar {
    my ( $Self, %Param ) = @_;

    my $ConfigObject = $Kernel::OM->Get('Kernel::Config');

    # create menu items
    my %NavBarModule;
    my $FrontendModule   = $ConfigObject->Get('CustomerFrontend::Module');
    my $NavigationConfig = $ConfigObject->Get('CustomerFrontend::Navigation');

    my $GroupObject = $Kernel::OM->Get('Kernel::System::CustomerGroup');

    MODULE:
    for my $Module ( sort keys %{$NavigationConfig} ) {

        # Skip if module is disabled in frontend registration.
        next MODULE if !IsHashRefWithData( $FrontendModule->{$Module} );

        # Top-level frontend navigation configuration should always be a hash.
        next MODULE if !IsHashRefWithData( $NavigationConfig->{$Module} );

        my @ModuleNavigationConfigs;

        # Go through all defined navigation configurations for the module and sort them by the key (00#-Module).
        NAVIGATION_CONFIG:
        for my $Key ( sort keys %{ $NavigationConfig->{$Module} || {} } ) {
            next NAVIGATION_CONFIG if $Key !~ m{^\d+};

            # FIXME: Support both old (HASH) and new (ARRAY of HASH) navigation configurations, for reasons of backwards
            #   compatibility. Once we are sure everything has been migrated correctly, support for HASH-only
            #   configuration can be dropped in future major release.
            if ( IsHashRefWithData( $NavigationConfig->{$Module}->{$Key} ) ) {
                push @ModuleNavigationConfigs, $NavigationConfig->{$Module}->{$Key};
            }
            elsif ( IsArrayRefWithData( $NavigationConfig->{$Module}->{$Key} ) ) {
                push @ModuleNavigationConfigs, @{ $NavigationConfig->{$Module}->{$Key} };
            }

            # Skip incompatible configuration.
            else {
                next NAVIGATION_CONFIG;
            }
        }

        ITEM:
        for my $Item (@ModuleNavigationConfigs) {
            next ITEM if !$Item->{NavBar};

            my $InheritPermissions = 0;

            # Inherit permissions from frontend registration if no permissions were defined for the navigation entry.
            if ( !$Item->{GroupRo} && !$Item->{Group} ) {
                if ( $FrontendModule->{GroupRo} ) {
                    $Item->{GroupRo} = $FrontendModule->{GroupRo};
                }
                if ( $FrontendModule->{Group} ) {
                    $Item->{Group} = $FrontendModule->{Group};
                }
                $InheritPermissions = 1;
            }

            my $Shown = 0;

            PERMISSION:
            for my $Permission (qw(GroupRo Group)) {

                # No access restriction.
                if (
                    ref $Item->{GroupRo} eq 'ARRAY'
                    && !scalar @{ $Item->{GroupRo} }
                    && ref $Item->{Group} eq 'ARRAY'
                    && !scalar @{ $Item->{Group} }
                    )
                {
                    $Shown = 1;
                    last PERMISSION;
                }

                # Array access restriction.
                elsif ( $Item->{$Permission} && ref $Item->{$Permission} eq 'ARRAY' ) {
                    for my $Group ( @{ $Item->{$Permission} } ) {
                        my $HasPermission = $GroupObject->PermissionCheck(
                            UserID    => $Self->{UserID},
                            GroupName => $Group,
                            Type      => $Permission eq 'GroupRo' ? 'ro' : 'rw',
                        );
                        if ($HasPermission) {
                            $Shown = 1;
                            last PERMISSION;
                        }
                    }
                }
            }

            # If we passed the initial permission check and didn't inherit permissions from the module registration,
            #   make sure to also check access to the module, since navigation item might be out of sync.
            if ( $Shown && !$InheritPermissions ) {
                my $ModulePermission;

                PERMISSION:
                for my $Permission (qw(GroupRo Group)) {

                    # No access restriction.
                    if (
                        ref $FrontendModule->{$Module}->{GroupRo} eq 'ARRAY'
                        && !scalar @{ $FrontendModule->{$Module}->{GroupRo} }
                        && ref $FrontendModule->{$Module}->{Group} eq 'ARRAY'
                        && !scalar @{ $FrontendModule->{$Module}->{Group} }
                        )
                    {

                        $ModulePermission = 1;
                        last PERMISSION;
                    }

                    # Array access restriction.
                    elsif (
                        $FrontendModule->{$Module}->{$Permission}
                        && ref $FrontendModule->{$Module}->{$Permission} eq 'ARRAY'
                        )
                    {
                        GROUP:
                        for my $Group ( @{ $FrontendModule->{$Module}->{$Permission} } ) {
                            next GROUP if !$Group;
                            my $HasPermission = $GroupObject->PermissionCheck(
                                UserID    => $Self->{UserID},
                                GroupName => $Group,
                                Type      => $Permission eq 'GroupRo' ? 'ro' : 'rw',

                            );
                            if ($HasPermission) {
                                $ModulePermission = 1;
                                last PERMISSION;
                            }
                        }
                    }
                }

                # Hide item if no permission was granted to access the module.
                if ( !$ModulePermission ) {
                    $Shown = 0;
                }
            }

            next ITEM if !$Shown;

            # set prio of item
            my $Key = ( $Item->{Block} || '' ) . sprintf( "%07d", $Item->{Prio} );
            COUNT:
            for ( 1 .. 51 ) {
                last COUNT if !$NavBarModule{$Key};

                $Item->{Prio}++;
                $Key = ( $Item->{Block} || '' ) . sprintf( "%07d", $Item->{Prio} );
            }

            # Show as main menu.
            if ( $Item->{Type} eq 'Menu' ) {
                $NavBarModule{$Key} = $Item;
            }

            # show as sub of main menu
            elsif ( $Item->{Type} eq 'Submenu' ) {
                $NavBarModule{Sub}->{ $Item->{NavBar} }->{$Key} = $Item;
            }
        }
    }

    my $MainObject = $Kernel::OM->Get('Kernel::System::Main');

    # run menu item modules
    if ( ref $ConfigObject->Get('CustomerFrontend::NavBarModule') eq 'HASH' ) {
        my %Jobs = %{ $ConfigObject->Get('CustomerFrontend::NavBarModule') };
        for my $Job ( sort keys %Jobs ) {

            # load module
            if ( !$MainObject->Require( $Jobs{$Job}->{Module} ) ) {
                $Self->FatalError();
            }
            my $Object = $Jobs{$Job}->{Module}->new(
                %{$Self},
                LayoutObject => $Self,
                UserID       => $Self->{UserID},
                Debug        => $Self->{Debug},
            );

            # run module
            %NavBarModule = (
                %NavBarModule,
                $Object->Run(
                    %Param,
                    Config       => $Jobs{$Job},
                    NavBarModule => \%NavBarModule || {},
                ),
            );
        }
    }

    my $Total   = keys %NavBarModule;
    my $Counter = 0;

    if ( $NavBarModule{Sub} ) {
        $Total = int($Total) - 1;
    }

    # Only highlight the first matched navigation entry. If there are several entries
    #   with the same Action and Subaction, it cannot be determined which one was used.
    #   Therefore we just highlight the first one.
    my $SelectedFlag;

    ITEM:
    for my $Item ( sort keys %NavBarModule ) {
        next ITEM if !%{ $NavBarModule{$Item} };
        next ITEM if $Item eq 'Sub';

        my $SVGString;
        if ( $NavBarModule{$Item}{svgIcon} ) {
            if ( $NavBarModule{$Item}{svgIcon} !~ /\.svg$/i ) {
                $Kernel::OM->Get('Kernel::System::Log')->Log(
                    Caller   => 1,
                    Priority => 'error',
                    Message  => "$Item: 'svgIcon' has to be an .svg-file!",
                );
            }

            my $Home   = $ConfigObject->Get('Home');
            my $SVGRef = $MainObject->FileRead(
                Location => "$Home/$NavBarModule{$Item}{svgIcon}",
            );

            if ($SVGRef) {
                $SVGString = ${$SVGRef};
            }
            else {
                $Kernel::OM->Get('Kernel::System::Log')->Log(
                    Caller   => 1,
                    Priority => 'error',
                    Message  => "Could not open $NavBarModule{$Item}{svgIcon}: $!",
                );
            }
        }

        if ( !$SVGString ) {
            $SVGString =

                '<svg xmlns="http://www.w3.org/2000/svg" id="radio_button_unchecked-24px" width="50" height="50" viewBox="0 0 50 50">
    <defs>
        <style>
            .cls-1{fill:none}
        </style>
    </defs>
    <path id="Pfad_13735" d="M0 0h50v50H0z" class="cls-1" data-name="Pfad 13735"/>
    <path id="Pfad_13736" d="M22.637 2a20.637 20.637 0 1 0 20.638 20.637A20.645 20.645 0 0 0 22.637 2zm0 37.147a16.51 16.51 0 1 1 16.51-16.51 16.505 16.505 0 0 1-16.51 16.51z" data-name="Pfad 13736" transform="translate(2.363 2.362)"/>
 </svg>';

        }

        $Self->Block(
            Name => $NavBarModule{$Item}->{Block} || 'Item',
            Data => {
                %{ $NavBarModule{$Item} },
                SVG => $SVGString,
            },
        );
    }

    # run notification modules
    my $FrontendNotifyModuleConfig = $ConfigObject->Get('CustomerFrontend::NotifyModule');
    if ( ref $FrontendNotifyModuleConfig eq 'HASH' ) {
        my %Jobs = %{$FrontendNotifyModuleConfig};

        NOTIFICATIONMODULE:
        for my $Job ( sort keys %Jobs ) {

            # load module
            next NOTIFICATIONMODULE if !$MainObject->Require( $Jobs{$Job}->{Module} );
            my $Object = $Jobs{$Job}->{Module}->new(
                %{$Self},
                LayoutObject => $Self,
            );
            next NOTIFICATIONMODULE if !$Object;

            # run module
            $Param{Notification} .= $Object->Run( %Param, Config => $Jobs{$Job} );
        }
    }

    my %User = $Kernel::OM->Get('Kernel::System::CustomerUser')->CustomerUserDataGet(
        User => $Self->{UserLogin},
    );
    $Param{UserName} = "$User{UserFirstname} $User{UserLastname}";

    # generate avatar
    if ( $ConfigObject->Get('Frontend::AvatarEngine') eq 'Gravatar' && $Self->{UserEmail} ) {
        my $DefaultIcon = $ConfigObject->Get('Frontend::Gravatar::DefaultImage') || 'mm';
        $Param{Avatar} = '//www.gravatar.com/avatar/' . md5_hex( lc $Self->{UserEmail} ) . '?s=100&d=' . $DefaultIcon;
    }
    else {
        $Param{UserInitials} = substr( $User{UserFirstName}, 0, 1 ) . substr( $User{UserLastName}, 0, 1 );
    }

    # define (custom) logo
    my $WebPath = $ConfigObject->Get('Frontend::WebPath');
    $Param{URLLogo}   = $WebPath . 'skins/Customer/default/img/otobo_logo_simple_w.svg';
    $Param{URLSignet} = $WebPath . 'skins/Customer/default/img/otobo_signet_w.svg';
    if ( defined $ConfigObject->Get('CustomerLogo') ) {
        my %CustomerLogo = %{ $ConfigObject->Get('CustomerLogo') };

        LOGO:
        for my $Statement (qw(URLLogo URLSignet)) {
            next LOGO if !$CustomerLogo{$Statement};

            if ( $CustomerLogo{$Statement} !~ /(http|ftp|https):\//i ) {
                $Param{$Statement} = $WebPath . $CustomerLogo{$Statement};
            }
            else {
                $Param{$Statement} = $CustomerLogo{$Statement};
            }
        }
    }

    # create & return output
    return $Self->Output(
        TemplateFile => 'CustomerNavigationBar',
        Data         => \%Param,
    );

}

sub CustomerError {
    my ( $Self, %Param ) = @_;

    # get backend error messages
    for (qw(Message Traceback)) {
        $Param{ 'Backend' . $_ } = $Kernel::OM->Get('Kernel::System::Log')->GetLogEntry(
            Type => 'Error',
            What => $_
        ) || '';
    }
    if ( !$Param{BackendMessage} && !$Param{BackendTraceback} ) {
        $Kernel::OM->Get('Kernel::System::Log')->Log(
            Priority => 'error',
            Message  => $Param{Message} || '?',
        );
        for (qw(Message Traceback)) {
            $Param{ 'Backend' . $_ } = $Kernel::OM->Get('Kernel::System::Log')->GetLogEntry(
                Type => 'Error',
                What => $_
            ) || '';
        }
    }

    if ( !$Param{Message} ) {
        $Param{Message} = $Param{BackendMessage};
    }

    # create & return output
    return $Self->Output(
        TemplateFile => 'CustomerError',
        Data         => \%Param
    );
}

sub CustomerErrorScreen {
    my ( $Self, %Param ) = @_;

    return join '',
        $Self->CustomerHeader( Title => 'Error' ),
        $Self->CustomerError(%Param),
        $Self->CustomerFooter();
}

sub CustomerWarning {
    my ( $Self, %Param ) = @_;

    # get backend error messages
    $Param{BackendMessage} = $Kernel::OM->Get('Kernel::System::Log')->GetLogEntry(
        Type => 'Notice',
        What => 'Message',
        )
        || $Kernel::OM->Get('Kernel::System::Log')->GetLogEntry(
            Type => 'Error',
            What => 'Message',
        ) || '';

    if ( !$Param{Message} ) {
        $Param{Message} = $Param{BackendMessage};
    }

    # create & return output
    return $Self->Output(
        TemplateFile => 'CustomerWarning',
        Data         => \%Param
    );
}

sub CustomerNoPermission {
    my ( $Self, %Param ) = @_;

    my $WithHeader = $Param{WithHeader} || 'yes';

    $Param{Message} ||= Translatable('No Permission!');

    # create output
    my $Output;
    $Output = $Self->CustomerHeader( Title => Translatable('No Permission') ) if $WithHeader eq 'yes';
    $Output .= $Self->Output(
        TemplateFile => 'NoPermission',
        Data         => \%Param
    );
    $Output .= $Self->CustomerFooter() if $WithHeader eq 'yes';

    # return output
    return $Output;
}

=head2 Ascii2RichText()

converts text to rich text

    my $HTMLString = $LayoutObject->Ascii2RichText(
        String => $TextString,
    );

=cut

sub Ascii2RichText {
    my ( $Self, %Param ) = @_;

    # check needed stuff
    for (qw(String)) {
        if ( !defined $Param{$_} ) {
            $Kernel::OM->Get('Kernel::System::Log')->Log(
                Priority => 'error',
                Message  => "Need $_!"
            );
            return;
        }
    }

    # ascii 2 html
    $Param{String} = $Kernel::OM->Get('Kernel::System::HTMLUtils')->ToHTML(
        String => $Param{String},
    );

    return $Param{String};
}

=head2 RichText2Ascii()

converts text to rich text

    my $TextString = $LayoutObject->RichText2Ascii(
        String => $HTMLString,
    );

=cut

sub RichText2Ascii {
    my ( $Self, %Param ) = @_;

    # check needed stuff
    for (qw(String)) {
        if ( !defined $Param{$_} ) {
            $Kernel::OM->Get('Kernel::System::Log')->Log(
                Priority => 'error',
                Message  => "Need $_!"
            );
            return;
        }
    }

    # ascii 2 html
    $Param{String} = $Kernel::OM->Get('Kernel::System::HTMLUtils')->ToAscii(
        String => $Param{String},
    );

    return $Param{String};
}

=head2 RichTextDocumentComplete()

1) add html, body, ... tags to be a valid html document
2) replace links of inline content e. g. images to <img src="cid:xxxx" />

    $HTMLBody = $LayoutObject->RichTextDocumentComplete(
        String => $HTMLBody,
    );

=cut

sub RichTextDocumentComplete {
    my ( $Self, %Param ) = @_;

    # check needed stuff
    for (qw(String)) {
        if ( !defined $Param{$_} ) {
            $Kernel::OM->Get('Kernel::System::Log')->Log(
                Priority => 'error',
                Message  => "Need $_!"
            );
            return;
        }
    }

    # replace image link with content id for uploaded images
    my $StringRef = $Self->_RichTextReplaceLinkOfInlineContent(
        String => \$Param{String},
    );

    # verify html document
    $Param{String} = $Kernel::OM->Get('Kernel::System::HTMLUtils')->DocumentComplete(
        String  => ${$StringRef},
        Charset => $Self->{UserCharset},
    );

    # do correct direction
    if ( $Self->{TextDirection} ) {
        $Param{String} =~ s/<body/<body dir="$Self->{TextDirection}"/i;
    }

    # filter links in response
    $Param{String} = $Self->HTMLLinkQuote( String => $Param{String} );

    return $Param{String};
}

=begin Internal:

=head2 _RichTextReplaceLinkOfInlineContent()

replace links of inline content e. g. images

    $HTMLBodyStringRef = $LayoutObject->_RichTextReplaceLinkOfInlineContent(
        String => $HTMLBodyStringRef,
    );

=cut

sub _RichTextReplaceLinkOfInlineContent {
    my ( $Self, %Param ) = @_;

    # check needed stuff
    for (qw(String)) {
        if ( !$Param{$_} ) {
            $Kernel::OM->Get('Kernel::System::Log')->Log(
                Priority => 'error',
                Message  => "Need $_!"
            );
            return;
        }
    }

    # replace image link with content id for uploaded images
    ${ $Param{String} } =~ s{
        (<img.+?src=("|'))[^"'>]+?ContentID=(.+?)("|')([^>]*>)
    }
    {
        my ($Start, $CID, $Close, $End) = ($1, $3, $4, $5);
        # Make sure we only get the CID and not extra stuff like session information
        $CID =~ s{^([^;&]+).*}{$1}smx;
        $Start . 'cid:' . $CID . $Close . $End;
    }esgxi;

    return $Param{String};
}

=end Internal:

=head2 RichTextDocumentServe()

Serve a rich text (HTML) document for local view inside of an C<iframe> in correct charset and with correct links for
inline documents.

By default, all inline/active content (such as C<script>, C<object>, C<applet> or C<embed> tags) will be stripped. If
there are external images, they will be stripped too, but a message will be shown allowing the user to reload the page
showing the external images.

    my %HTMLFile = $LayoutObject->RichTextDocumentServe(
        Data => {
            Content     => $HTMLBodyRef,
            ContentType => 'text/html; charset="iso-8859-1"',
        },
        URL               => 'AgentTicketAttachment;Subaction=HTMLView;TicketID=123;ArticleID=123;FileID=',
        Attachments       => \%AttachmentListOfInlineAttachments,

        LoadInlineContent => 0,     # Serve the document including all inline content. WARNING: This might be dangerous.

        LoadExternalImages => 0,    # Load external images? If this is 0, a message will be included if
                                    # external images were found and removed.
    );

=cut

sub RichTextDocumentServe {
    my ( $Self, %Param ) = @_;

    # check needed stuff
    for (qw(Data URL Attachments)) {
        if ( !defined $Param{$_} ) {
            $Kernel::OM->Get('Kernel::System::Log')->Log(
                Priority => 'error',
                Message  => "Need $_!"
            );
            return;
        }
    }

    # Get charset from passed content type parameter.
    my $Charset;
    if ( $Param{Data}->{ContentType} =~ m/.+?charset=("|'|)(.+)/ig ) {
        $Charset = $2;
        $Charset =~ s/"|'//g;
    }
    if ( !$Charset ) {
        $Charset = 'us-ascii';
        $Param{Data}->{ContentType} .= '; charset="us-ascii"';
    }

    # Convert to internal charset.
    if ($Charset) {
        $Param{Data}->{Content} = $Kernel::OM->Get('Kernel::System::Encode')->Convert(
            Text  => $Param{Data}->{Content},
            From  => $Charset,
            To    => 'utf-8',
            Check => 1,
        );

        # Replace charset in content type and content.
        $Param{Data}->{ContentType} =~ s/\Q$Charset\E/utf-8/gi;
        if ( !( $Param{Data}->{Content} =~ s/(<meta[^>]+charset=("|'|))\Q$Charset\E/$1utf-8/gi ) ) {

            # Add explicit charset if missing.
            $Param{Data}->{Content}
                =~ s/(<meta [^>]+ http-equiv=("|')?Content-Type("|')? [^>]+ content=("|')?[^;"'>]+)/$1; charset=utf-8/ixms;
        }
    }

    # add html links
    $Param{Data}->{Content} = $Self->HTMLLinkQuote(
        String => $Param{Data}->{Content},
    );

    # cleanup some html tags to be cross browser compat.
    $Param{Data}->{Content} = $Self->RichTextDocumentCleanup(
        String => $Param{Data}->{Content},
    );

    # safety check
    if ( !$Param{LoadInlineContent} ) {

        # Strip out active content first, keeping external images.
        my %SafetyCheckResult = $Kernel::OM->Get('Kernel::System::HTMLUtils')->Safety(
            String       => $Param{Data}->{Content},
            NoApplet     => 1,
            NoObject     => 1,
            NoEmbed      => 1,
            NoSVG        => 1,
            NoIntSrcLoad => 0,
            NoExtSrcLoad => 0,
            NoJavaScript => 1,
            Debug        => $Self->{Debug},
        );

        $Param{Data}->{Content} = $SafetyCheckResult{String};

        if ( !$Param{LoadExternalImages} ) {

            # Strip out external content.
            my %SafetyCheckResult = $Kernel::OM->Get('Kernel::System::HTMLUtils')->Safety(
                String       => $Param{Data}->{Content},
                NoApplet     => 1,
                NoObject     => 1,
                NoEmbed      => 1,
                NoSVG        => 1,
                NoIntSrcLoad => 0,
                NoExtSrcLoad => 1,
                NoJavaScript => 1,
                Debug        => $Self->{Debug},
            );

            $Param{Data}->{Content} = $SafetyCheckResult{String};

            # Show confirmation button to load external content explicitly only if BlockLoadingRemoteContent is disabled.
            if (
                $SafetyCheckResult{Replace}
                && !$Kernel::OM->Get('Kernel::Config')->Get('Ticket::Frontend::BlockLoadingRemoteContent')
                )
            {

                # Generate blocker message.
                my $Message = $Self->Output( TemplateFile => 'AttachmentBlocker' );

                # Add it to the beginning of the body, if possible, otherwise prepend it.
                if ( $Param{Data}->{Content} =~ /<body.*?>/si ) {
                    $Param{Data}->{Content} =~ s/(<body.*?>)/$1\n$Message/si;
                }
                else {
                    $Param{Data}->{Content} = $Message . $Param{Data}->{Content};
                }
            }

        }
    }

    # build base url for inline images
    my $SessionID = '';
    if ( $Self->{SessionID} && !$Self->{SessionIDCookie} ) {
        $SessionID = ';' . $Self->{SessionName} . '=' . $Self->{SessionID};
    }

    # replace inline images in content with runtime url to images
    my $AttachmentLink = $Self->{Baselink} . $Param{URL};
    $Param{Data}->{Content} =~ s{
        (=|"|')cid:(.*?)("|'|>|\/>|\s)
    }
    {
        my $Start= $1;
        my $ContentID = $2;
        my $End = $3;

        # improve html quality
        if ( $Start ne '"' && $Start ne '\'' ) {
            $Start .= '"';
        }
        if ( $End ne '"' && $End ne '\'' ) {
            $End = '"' . $End;
        }

        # find matching attachment and replace it with runtime url to image
        ATTACHMENT_ID:
        for my $AttachmentID (  sort keys %{ $Param{Attachments} }) {
            next ATTACHMENT_ID if lc $Param{Attachments}->{$AttachmentID}->{ContentID} ne lc "<$ContentID>";
            $ContentID = $AttachmentLink . $AttachmentID . $SessionID;
            last ATTACHMENT_ID;
        }

        # return new runtime url
        $Start . $ContentID . $End;
    }egxi;

    # bug #5053
    # inline images using Content-Location as identifier instead of Content-ID even RFC2557
    # http://www.ietf.org/rfc/rfc2557.txt

    # find matching attachment and replace it with runtlime url to image
    ATTACHMENT:
    for my $AttachmentID ( sort keys %{ $Param{Attachments} } ) {
        next ATTACHMENT if !$Param{Attachments}->{$AttachmentID}->{ContentID};

        # content id cleanup
        $Param{Attachments}->{$AttachmentID}->{ContentID} =~ s/^<//;
        $Param{Attachments}->{$AttachmentID}->{ContentID} =~ s/>$//;

        next ATTACHMENT if !$Param{Attachments}->{$AttachmentID}->{ContentID};

        $Param{Data}->{Content} =~ s{
        (=|"|')(\Q$Param{Attachments}->{$AttachmentID}->{ContentID}\E)("|'|>|\/>|\s)
    }
    {
        my $Start= $1;
        my $ContentID = $2;
        my $End = $3;

        # improve html quality
        if ( $Start ne '"' && $Start ne '\'' ) {
            $Start .= '"';
        }
        if ( $End ne '"' && $End ne '\'' ) {
            $End = '"' . $End;
        }

        # return new runtime url
        $ContentID = $AttachmentLink . $AttachmentID . $SessionID;
        $Start . $ContentID . $End;
    }egxi;
    }

    return %{ $Param{Data} };
}

=head2 RichTextDocumentCleanup()

please see L<Kernel::System::HTML::Layout::DocumentCleanup()>

=cut

sub RichTextDocumentCleanup {
    my ( $Self, %Param ) = @_;

    # check needed stuff
    for (qw(String)) {
        if ( !defined $Param{$_} ) {
            $Kernel::OM->Get('Kernel::System::Log')->Log(
                Priority => 'error',
                Message  => "Need $_!"
            );
            return;
        }
    }

    $Param{String} = $Kernel::OM->Get('Kernel::System::HTMLUtils')->DocumentCleanup(
        String => $Param{String},
    );

    return $Param{String};
}

=begin Internal:

=head2 _BuildSelectionOptionRefCreate()

create the option hash

    my $OptionRef = $LayoutObject->_BuildSelectionOptionRefCreate(
        %Param,
    );

    my $OptionRef = {
        Sort         => 'numeric',
        PossibleNone => 0,
        Max          => 100,
    }

=cut

sub _BuildSelectionOptionRefCreate {
    my ( $Self, %Param ) = @_;

    # set SelectedID option
    my $OptionRef = {};
    if ( defined $Param{SelectedID} ) {
        if ( ref $Param{SelectedID} eq 'ARRAY' ) {
            for my $Key ( @{ $Param{SelectedID} } ) {
                $OptionRef->{SelectedID}->{$Key} = 1;
            }
        }
        else {
            $OptionRef->{SelectedID}->{ $Param{SelectedID} } = 1;
        }
    }

    # set SelectedValue option
    if ( defined $Param{SelectedValue} ) {
        if ( ref $Param{SelectedValue} eq 'ARRAY' ) {
            for my $Value ( @{ $Param{SelectedValue} } ) {
                $OptionRef->{SelectedValue}->{$Value} = 1;
            }
        }
        else {
            $OptionRef->{SelectedValue}->{ $Param{SelectedValue} } = 1;
        }
    }

    # set Sort option
    $OptionRef->{Sort} = 0;
    if ( $Param{Sort} ) {
        $OptionRef->{Sort} = $Param{Sort};
    }

    # look if a individual sort is available
    if ( $Param{SortIndividual} && ref $Param{SortIndividual} eq 'ARRAY' ) {
        $OptionRef->{SortIndividual} = $Param{SortIndividual};
    }

    # set SortReverse option
    $OptionRef->{SortReverse} = 0;
    if ( $Param{SortReverse} ) {
        $OptionRef->{SortReverse} = 1;
    }

    # set Translation option
    $OptionRef->{Translation} = 1;
    if ( defined $Param{Translation} && $Param{Translation} eq 0 ) {
        $OptionRef->{Translation} = 0;
    }

    # correcting selected value hash if translation is on
    if (
        $OptionRef->{Translation}
        && $OptionRef->{SelectedValue}
        && ref $OptionRef->{SelectedValue} eq 'HASH'
        )
    {
        my %SelectedValueNew;
        for my $OriginalKey ( sort keys %{ $OptionRef->{SelectedValue} } ) {
            my $TranslatedKey = $Self->{LanguageObject}->Translate($OriginalKey);
            $SelectedValueNew{$TranslatedKey} = 1;
        }
        $OptionRef->{SelectedValue} = \%SelectedValueNew;
    }

    # set PossibleNone option
    $OptionRef->{PossibleNone} = 0;
    if ( $Param{PossibleNone} ) {
        $OptionRef->{PossibleNone} = 1;
    }

    # set TreeView option
    $OptionRef->{TreeView} = 0;
    if ( $Param{TreeView} ) {
        $OptionRef->{TreeView} = 1;
        $OptionRef->{Sort}     = 'TreeView';
    }

    # set DisabledBranch option
    if ( $Param{DisabledBranch} ) {
        if ( ref $Param{DisabledBranch} eq 'ARRAY' ) {
            for my $Branch ( @{ $Param{DisabledBranch} } ) {
                $OptionRef->{DisabledBranch}->{$Branch} = 1;
            }
        }
        else {
            $OptionRef->{DisabledBranch}->{ $Param{DisabledBranch} } = 1;
        }
    }

    # set Max option
    $OptionRef->{Max} = $Param{Max} || 100;

    # set HTMLQuote option
    $OptionRef->{HTMLQuote} = 1;
    if ( defined $Param{HTMLQuote} ) {
        $OptionRef->{HTMLQuote} = $Param{HTMLQuote};
    }

    return $OptionRef;
}

=head2 _BuildSelectionAttributeRefCreate()

create the attribute hash

    my $AttributeRef = $LayoutObject->_BuildSelectionAttributeRefCreate(
        %Param,
    );

    my $AttributeRef = {
        name     => 'TheName',
        multiple => undef,
        size     => 5,
    }

=cut

sub _BuildSelectionAttributeRefCreate {
    my ( $Self, %Param ) = @_;

    my $AttributeRef = {};

    # check params with key and value
    for (qw(Name ID Size Class OnChange OnClick AutoComplete)) {
        if ( $Param{$_} ) {
            $AttributeRef->{ lc($_) } = $Param{$_};
        }
    }

    # add id attriubut
    if ( !$AttributeRef->{id} ) {
        $AttributeRef->{id} = $AttributeRef->{name};
    }

    # check params with key and value that need to be HTML-Quoted
    for (qw(Title)) {
        if ( $Param{$_} ) {
            $AttributeRef->{ lc($_) } = $Self->Ascii2Html( Text => $Param{$_} );
        }
    }

    # check HTML params
    for (qw(Multiple Disabled)) {
        if ( $Param{$_} ) {
            $AttributeRef->{ lc($_) } = lc($_);
        }
    }

    return $AttributeRef;
}

=head2 _BuildSelectionDataRefCreate()

create the data hash

    my $DataRef = $LayoutObject->_BuildSelectionDataRefCreate(
        Data => $ArrayRef,              # use $HashRef, $ArrayRef or $ArrayHashRef
        AttributeRef => $AttributeRef,
        OptionRef => $OptionRef,
    );

    my $DataRef  = [
        {
            Key => 11,
            Value => 'Text',
        },
        {
            Key => 'abc',
            Value => '&nbsp;&nbsp;Text',
            Selected => 1,
        },
    ];

=cut

sub _BuildSelectionDataRefCreate {
    my ( $Self, %Param ) = @_;

    my $AttributeRef = $Param{AttributeRef};
    my $OptionRef    = $Param{OptionRef};
    my $DataRef      = [];

    my $Counter = 0;

    # for HashRef and ArrayRef only
    my %DisabledElements;

    # dclone $Param{Data} because the subroutine unfortunately modifies
    # the original data ref
    my $DataLocal = $Kernel::OM->Get('Kernel::System::Storable')->Clone( Data => $Param{Data} );

    # if HashRef was given
    if ( ref $DataLocal eq 'HASH' ) {

        # get missing parents and mark them for disable later
        if ( $OptionRef->{Sort} eq 'TreeView' ) {

            # Delete entries in hash with value = undef,
            #   because otherwise the reverse statement will cause warnings.
            # Reverse hash, skipping undefined values.
            my %List = map { $DataLocal->{$_} => $_ } grep { defined $DataLocal->{$_} } keys %{$DataLocal};

            # get each data value
            for my $Key ( sort keys %List ) {
                my $Parents = '';

                # try to split its parents (e.g. Queue or Service) GrandParent::Parent::Son
                my @Elements = split /::/, $Key;

                # get each element in the hierarchy
                for my $Element (@Elements) {

                    # add its own parents for the complete name
                    my $ElementLongName = $Parents . $Element;

                    # check if element exists in the original data or if it is already marked
                    if ( !$List{$ElementLongName} && !$DisabledElements{$ElementLongName} ) {

                        # mark element as disabled
                        $DisabledElements{$ElementLongName} = 1;

                        # add the element to the original data to be disabled later
                        $DataLocal->{ $ElementLongName . '_Disabled' } = $ElementLongName;
                    }
                    $Parents .= $Element . '::';
                }
            }
        }

        # sort hash (before the translation)
        my @SortKeys;
        if ( $OptionRef->{Sort} eq 'IndividualValue' && $OptionRef->{SortIndividual} ) {
            my %List = reverse %{$DataLocal};
            for my $Key ( @{ $OptionRef->{SortIndividual} } ) {
                if ( $List{$Key} ) {
                    push @SortKeys, $List{$Key};
                    delete $List{$Key};
                }
            }
            push @SortKeys, sort { lc $a cmp lc $b } ( values %List );
        }

        # translate value
        if ( $OptionRef->{Translation} ) {
            for my $Row ( sort keys %{$DataLocal} ) {
                $DataLocal->{$Row} = $Self->{LanguageObject}->Translate( $DataLocal->{$Row} );
            }
        }

        # sort hash (after the translation)
        if ( $OptionRef->{Sort} eq 'NumericKey' ) {
            @SortKeys = sort { $a <=> $b } ( keys %{$DataLocal} );
        }
        elsif ( $OptionRef->{Sort} eq 'NumericValue' ) {
            @SortKeys = sort { $DataLocal->{$a} <=> $DataLocal->{$b} } ( keys %{$DataLocal} );
        }
        elsif ( $OptionRef->{Sort} eq 'AlphanumericKey' ) {
            @SortKeys = sort( keys %{$DataLocal} );
        }
        elsif ( $OptionRef->{Sort} eq 'TreeView' ) {

            # add suffix for correct sorting
            my %SortHash;
            KEY:
            for my $Key ( sort keys %{$DataLocal} ) {
                next KEY if !defined $DataLocal->{$Key};
                $SortHash{$Key} = $DataLocal->{$Key} . '::';
            }
            @SortKeys = sort { lc $SortHash{$a} cmp lc $SortHash{$b} } ( keys %SortHash );
        }
        elsif ( $OptionRef->{Sort} eq 'IndividualKey' && $OptionRef->{SortIndividual} ) {
            my %List = %{$DataLocal};
            for my $Key ( @{ $OptionRef->{SortIndividual} } ) {
                if ( $List{$Key} ) {
                    push @SortKeys, $Key;
                    delete $List{$Key};
                }
            }
            push @SortKeys, sort { lc $List{$a} cmp lc $List{$b} } ( keys %List );
        }
        elsif ( $OptionRef->{Sort} eq 'IndividualValue' && $OptionRef->{SortIndividual} ) {

            # already done before the translation
        }
        else {
            @SortKeys = sort {
                lc( $DataLocal->{$a} // '' )
                    cmp lc( $DataLocal->{$b} // '' )
            } ( keys %{$DataLocal} );
            $OptionRef->{Sort} = 'AlphanumericValue';
        }

        # create DataRef
        for my $Row (@SortKeys) {
            $DataRef->[$Counter]->{Key}   = $Row;
            $DataRef->[$Counter]->{Value} = $DataLocal->{$Row};
            $Counter++;
        }
    }

    # if ArrayHashRef was given
    elsif ( ref $DataLocal eq 'ARRAY' && ref $DataLocal->[0] eq 'HASH' ) {

        # get missing parents and mark them for disable later
        if ( $OptionRef->{Sort} eq 'TreeView' ) {

            # build a list of element longnames
            my @NewDataLocal;

            my %List;
            for my $ValueHash ( @{$DataLocal} ) {
                $List{ $ValueHash->{Value} } = 1;
            }

            # get each data value hash
            for my $ValueHash ( @{$DataLocal} ) {

                my $Parents = '';

                # try to split its parents (e.g. Queue or Service) GrandParent::Parent::Son
                my @Elements = split /::/, $ValueHash->{Value};

                # get each element in the hierarchy
                for my $Element (@Elements) {

                    # add its own parents for the complete name
                    my $ElementLongName = $Parents . $Element;

                    # check if element exists in the original data or if it is already marked
                    if ( !$List{$ElementLongName} && !$DisabledElements{$ElementLongName} ) {

                        # mark element as disabled
                        $DisabledElements{$ElementLongName} = 1;

                        # push the missing element to the data local array
                        push @NewDataLocal, {
                            Key      => $ElementLongName . '_Disabled',
                            Value    => $ElementLongName,
                            Disabled => 1,
                        };
                    }
                    $Parents .= $Element . '::';
                }

                # push the element to the data local array
                push @NewDataLocal, {
                    Key      => $ValueHash->{Key},
                    Value    => $ValueHash->{Value},
                    Selected => $ValueHash->{Selected} ? 1 : 0,
                    Disabled => $ValueHash->{Disabled} ? 1 : 0,
                };
            }

            # override the data local with the new one
            @{$DataLocal} = @NewDataLocal;
        }

        # create DataRef
        for my $Row ( @{$DataLocal} ) {
            if ( ref $Row eq 'HASH' && defined $Row->{Key} ) {
                $DataRef->[$Counter]->{Key}   = $Row->{Key};
                $DataRef->[$Counter]->{Value} = $Row->{Value};

                # translate value
                if ( $OptionRef->{Translation} ) {
                    $DataRef->[$Counter]->{Value} = $Self->{LanguageObject}->Translate( $DataRef->[$Counter]->{Value} );
                }

                # set Selected and Disabled options
                if ( $Row->{Selected} ) {
                    $DataRef->[$Counter]->{Selected} = 1;
                }
                elsif ( $Row->{Disabled} ) {
                    $DataRef->[$Counter]->{Disabled} = 1;
                }
                $Counter++;
            }
        }
    }

    # if ArrayRef was given
    elsif ( ref $DataLocal eq 'ARRAY' ) {

        # get missing parents and mark them for disable later
        if ( $OptionRef->{Sort} eq 'TreeView' ) {
            my %List = map { $_ => 1 } @{$DataLocal};

            # get each data value
            for my $Key ( sort keys %List ) {
                my $Parents = '';

                # try to split its parents (e.g. Queue or Service) GrandParent::Parent::Son
                my @Elements = split /::/, $Key;

                # get each element in the hierarchy
                for my $Element (@Elements) {

                    # add its own parents for the complete name
                    my $ElementLongName = $Parents . $Element;

                    # check if element exists in the original data or if it is already marked
                    if ( !$List{$ElementLongName} && !$DisabledElements{$ElementLongName} ) {

                        # mark element as disabled
                        $DisabledElements{$ElementLongName} = 1;

                        # add the element to the original data to be disabled later
                        push @{$DataLocal}, $ElementLongName;
                    }
                    $Parents .= $Element . '::';
                }
            }
        }

        if ( $OptionRef->{Sort} eq 'IndividualValue' && $OptionRef->{SortIndividual} ) {
            my %List = map { $_ => 1 } @{$DataLocal};
            $DataLocal = [];
            for my $Key ( @{ $OptionRef->{SortIndividual} } ) {
                if ( $List{$Key} ) {
                    push @{$DataLocal}, $Key;
                    delete $List{$Key};
                }
            }
            push @{$DataLocal}, sort { $a cmp $b } ( keys %List );
        }

        my %ReverseHash;

        # translate value
        if ( $OptionRef->{Translation} ) {
            my @TranslateArray;
            for my $Row ( @{$DataLocal} ) {
                my $TranslateString = $Self->{LanguageObject}->Translate($Row);
                push @TranslateArray, $TranslateString;
                $ReverseHash{$TranslateString} = $Row;
            }
            $DataLocal = \@TranslateArray;
        }
        else {
            for my $Row ( @{$DataLocal} ) {
                $ReverseHash{$Row} = $Row;
            }
        }

        # sort array
        if ( $OptionRef->{Sort} eq 'AlphanumericKey' || $OptionRef->{Sort} eq 'AlphanumericValue' )
        {
            my @SortArray = sort( @{$DataLocal} );
            $DataLocal = \@SortArray;
        }
        elsif ( $OptionRef->{Sort} eq 'NumericKey' || $OptionRef->{Sort} eq 'NumericValue' ) {
            my @SortArray = sort { $a <=> $b } ( @{$DataLocal} );
            $DataLocal = \@SortArray;
        }
        elsif ( $OptionRef->{Sort} eq 'TreeView' ) {

            # sort array, add '::' in the comparison, for proper sort of Items with Items::SubItems
            my @SortArray = sort { $a . '::' cmp $b . '::' } @{$DataLocal};
            $DataLocal = \@SortArray;
        }

        # create DataRef
        for my $Row ( @{$DataLocal} ) {
            $DataRef->[$Counter]->{Key}   = $ReverseHash{$Row};
            $DataRef->[$Counter]->{Value} = $Row;
            $Counter++;
        }
    }

    # check disabled items on ArrayRef or HashRef only
    if (
        ref $DataLocal eq 'HASH'
        || ( ref $DataLocal eq 'ARRAY' && ref $DataLocal->[0] ne 'HASH' )
        )
    {
        for my $Row ( @{$DataRef} ) {
            if ( defined $Row->{Value} && $DisabledElements{ $Row->{Value} } ) {
                $Row->{Key}      = '-';
                $Row->{Disabled} = 1;
            }
        }
    }

    # DisabledBranch option
    if ( $OptionRef->{DisabledBranch} ) {
        for my $Row ( @{$DataRef} ) {
            for my $Branch ( sort keys %{ $OptionRef->{DisabledBranch} } ) {
                if ( $Row->{Value} =~ /^(\Q$Branch\E)$/ || $Row->{Value} =~ /^(\Q$Branch\E)::/ ) {
                    $Row->{Disabled} = 1;
                }
            }
        }
    }

    # SelectedID and SelectedValue option
    if ( defined $OptionRef->{SelectedID} || $OptionRef->{SelectedValue} ) {
        for my $Row ( @{$DataRef} ) {
            if (
                (
                    (
                        defined $Row->{Key}
                        && $OptionRef->{SelectedID}->{ $Row->{Key} }
                    )
                    ||
                    (
                        defined $Row->{Value}
                        && $OptionRef->{SelectedValue}->{ $Row->{Value} }
                    )
                )
                &&
                (
                    defined $Row->{Value}
                    && !$DisabledElements{ $Row->{Value} }
                )
                )
            {
                $Row->{Selected} = 1;
            }
        }
    }

    # SortReverse option
    if ( $OptionRef->{SortReverse} ) {
        @{$DataRef} = reverse( @{$DataRef} );
    }

    # PossibleNone option
    if ( $OptionRef->{PossibleNone} ) {
        my %None;
        $None{Key}   = '';
        $None{Value} = '-';

        unshift( @{$DataRef}, \%None );
    }

    # TreeView option
    if ( $OptionRef->{TreeView} ) {

        ROW:
        for my $Row ( @{$DataRef} ) {

            next ROW if !$Row->{Value};

            my @Fragment = split '::', $Row->{Value};
            $Row->{Value} = pop @Fragment;

            # translate the individual tree options
            if ( $OptionRef->{Translation} ) {
                $Row->{Value} = $Self->{LanguageObject}->Translate( $Row->{Value} );
            }

            # TODO: Here we are combining Max with HTMLQuote, check below for the REMARK:
            # Max and HTMLQuote needs to be done before spaces insert but after the split of the
            # parents, then it is not possible to do it outside
            if ( $OptionRef->{HTMLQuote} ) {
                $Row->{Value} = $Self->Ascii2Html(
                    Text => $Row->{Value},
                    Max  => $OptionRef->{Max},
                );
            }
            elsif ( $OptionRef->{Max} ) {
                if ( length $Row->{Value} > $OptionRef->{Max} ) {
                    $Row->{Value} = substr( $Row->{Value}, 0, $OptionRef->{Max} - 5 ) . '[...]';
                }
            }

            # Use unicode 'NO-BREAK SPACE' since unicode characters doesn't need to be escaped.
            # Previously, we used '&nbsp;' and we had issue that Option needs to be html encoded
            # in AJAX, and it was causing issues.
            my $Space = "\xA0\xA0" x scalar @Fragment;
            $Space ||= '';

            $Row->{Value} = $Space . $Row->{Value};
        }
    }
    else {

        # HTMLQuote option
        if ( $OptionRef->{HTMLQuote} ) {
            for my $Row ( @{$DataRef} ) {
                $Row->{Key}   = $Self->Ascii2Html( Text => $Row->{Key} );
                $Row->{Value} = $Self->Ascii2Html( Text => $Row->{Value} );
            }
        }

        # TODO: Check this comment!
        # Max option
        # REMARK: Don't merge the Max handling with Ascii2Html function call of
        # the HTMLQuote handling. In this case you lose the max handling if you
        # deactivate HTMLQuote
        if ( $OptionRef->{Max} ) {

            # REMARK: This is the same solution as in Ascii2Html
            for my $Row ( @{$DataRef} ) {

                if ( ref $Row eq 'HASH' ) {
                    if ( length $Row->{Value} > $OptionRef->{Max} ) {
                        $Row->{Value} = substr( $Row->{Value}, 0, $OptionRef->{Max} - 5 ) . '[...]';
                    }
                }
                else {
                    if ( length $Row > $OptionRef->{Max} ) {
                        $Row = substr( $Row, 0, $OptionRef->{Max} - 5 ) . '[...]';
                    }
                }
            }
        }
    }

    return $DataRef;
}

=head2 _BuildSelectionOutput()

create the html string

    my $HTMLString = $LayoutObject->_BuildSelectionOutput(
        AttributeRef       => $AttributeRef,
        DataRef            => $DataRef,
        TreeView           => 0,              # optional, see BuildSelection()
        FiltersRef         => \@Filters,      # optional, see BuildSelection()
        FilterActive       => $FilterActive,  # optional, see BuildSelection()
        ExpandFilters      => 1,              # optional, see BuildSelection()
        ValidateDateAfter  => '2016-01-01',   # optional, see BuildSelection()
        ValidateDateBefore => '2016-01-01',   # optional, see BuildSelection()
    );

    my $AttributeRef = {
        name => 'TheName',
        multiple => undef,
        size => 5,
    }

    my $DataRef  = [
        {
            Key => 11,
            Value => 'Text',
            Disabled => 1,
        },
        {
            Key => 'abc',
            Value => '&nbsp;&nbsp;Text',
            Selected => 1,
        },
    ];

=cut

sub _BuildSelectionOutput {
    my ( $Self, %Param ) = @_;

    # start generation, if AttributeRef and DataRef was found
    my $String;
    if ( $Param{AttributeRef} && $Param{DataRef} ) {

        # generate <select> row
        $String = '<select';
        for my $Key ( sort keys %{ $Param{AttributeRef} } ) {
            if ( $Key && defined $Param{AttributeRef}->{$Key} ) {
                $String .= " $Key=\"$Param{AttributeRef}->{$Key}\"";
            }
            elsif ($Key) {
                $String .= " $Key";
            }
        }

        # add filters if defined
        if ( $Param{FiltersRef} && scalar @{ $Param{FiltersRef} } > 0 ) {
            my $JSON = $Self->JSONEncode(
                Data => {
                    Filters => $Param{FiltersRef},
                },
                NoQuotes => 1,
            );
            my $JSONEscaped = $Kernel::OM->Get('Kernel::System::HTMLUtils')->ToHTML(
                String => $JSON,
            );
            $String .= " data-filters=\"$JSONEscaped\"";
            if ( $Param{FilterActive} ) {
                $String .= ' data-filtered="' . int( $Param{FilterActive} ) . '"';
            }
            if ( $Param{ExpandFilters} ) {
                $String .= ' data-expand-filters="' . int( $Param{ExpandFilters} ) . '"';
            }
        }

        # tree flag for Input Fields
        if ( $Param{TreeView} ) {
            $String .= ' data-tree="true"';
        }

        # date validation values
        if ( $Param{ValidateDateAfter} ) {
            $String .= ' data-validate-date-after="' . $Param{ValidateDateAfter} . '"';
        }
        if ( $Param{ValidateDateBefore} ) {
            $String .= ' data-validate-date-before="' . $Param{ValidateDateBefore} . '"';
        }

        $String .= ">\n";

        # generate <option> rows
        for my $Row ( @{ $Param{DataRef} } ) {
            my $Key = '';
            if ( defined $Row->{Key} ) {
                $Key = $Row->{Key};
            }
            my $Value = '';
            if ( defined $Row->{Value} ) {
                $Value = $Row->{Value};
            }
            my $SelectedDisabled = '';
            if ( $Row->{Selected} ) {
                $SelectedDisabled = ' selected="selected"';
            }
            elsif ( $Row->{Disabled} ) {
                $SelectedDisabled = ' disabled="disabled"';
            }
            my $OptionTitle = '';
            if ( $Param{OptionTitle} ) {
                $OptionTitle = ' title="' . $Value . '"';
            }
            $String .= "  <option value=\"$Key\"$SelectedDisabled$OptionTitle>$Value</option>\n";
        }
        $String .= '</select>';

        if ( $Param{TreeView} ) {
            my $TreeSelectionMessage = $Self->{LanguageObject}->Translate("Show Tree Selection");
            $String
                .= ' <a href="#" title="'
                . $TreeSelectionMessage
                . '" class="ShowTreeSelection"><span>'
                . $TreeSelectionMessage . '</span><i class="fa fa-sitemap"></i></a>';
        }

    }
    return $String;
}

=end Internal:

=head2 WrapPlainText()

This sub has two main functionalities:
1. Check every line and make sure that "\n" is the ending of the line.
2. If the line does _not_ start with ">" (e.g. not cited text)
wrap it after the number of "MaxCharacters" (e.g. if MaxCharacters is "80" wrap after 80 characters).
Do this _just_ if the line, that should be wrapped, contains space characters at which the line can be wrapped.

If you need more info to understand what it does, take a look at the UnitTest WrapPlainText.t to see
use cases there.

my $WrappedPlainText = $LayoutObject->WrapPlainText(
    PlainText     => "Some Plain text that is longer than the amount stored in MaxCharacters",
    MaxCharacters => 80,
);

=cut

sub WrapPlainText {
    my ( $Self, %Param ) = @_;

    # Return if we did not get MaxCharacters
    # or MaxCharacters doesn't contain just an int
    if ( !IsPositiveInteger( $Param{MaxCharacters} ) ) {
        $Kernel::OM->Get('Kernel::System::Log')->Log(
            Priority => 'error',
            Message  => "Got no or invalid MaxCharacters!",
        );
        return;
    }

    # Return if we didn't get PlainText
    if ( !defined $Param{PlainText} ) {
        return;
    }

    # Return if we got no Scalar
    if ( ref $Param{PlainText} ) {
        $Kernel::OM->Get('Kernel::System::Log')->Log(
            Priority => 'error',
            Message  => "Had no string in PlainText!",
        );
        return;
    }

    # Return PlainText if we have less than MaxCharacters
    if ( length $Param{PlainText} < $Param{MaxCharacters} ) {
        return $Param{PlainText};
    }

    my $WorkString = $Param{PlainText};

    # Normalize line endings to avoid problems with \r\n (bug#11078).
    $WorkString =~ s/\r\n?/\n/g;
    $WorkString =~ s/(^>.+|.{4,$Param{MaxCharacters}})(?:\s|\z)/$1\n/gm;
    return $WorkString;
}

=head2 SetRichTextParameters()

set properties for rich text editor and send them to JavaScript via AddJSData()

$LayoutObject->SetRichTextParameters(
    Data => \%Param,
);

=cut

sub SetRichTextParameters {
    my ( $Self, %Param ) = @_;

    $Param{Data} ||= {};

    # get and check param Data
    if ( ref $Param{Data} ne 'HASH' ) {
        $Kernel::OM->Get('Kernel::System::Log')->Log(
            Priority => 'error',
            Message  => "Need HashRef in Param Data! Got: '" . ref( $Param{Data} ) . "'!",
        );
        $Self->FatalError();
    }

    # get needed objects
    my $LanguageObject = $Kernel::OM->Get('Kernel::Language');
    my $ConfigObject   = $Kernel::OM->Get('Kernel::Config');

    # get needed variables
    my $ScreenRichTextHeight = $Param{Data}->{RichTextHeight}              || $ConfigObject->Get("Frontend::RichTextHeight");
    my $ScreenRichTextWidth  = $Param{Data}->{RichTextWidth}               || $ConfigObject->Get("Frontend::RichTextWidth");
    my $RichTextType         = $Param{Data}->{RichTextType}                || '';
    my $PictureUploadAction  = $Param{Data}->{RichTextPictureUploadAction} || '';
    my $TextDir              = $Self->{TextDirection}                      || '';
    my $EditingAreaCSS       = 'body.cke_editable { ' . $ConfigObject->Get("Frontend::RichText::DefaultCSS") . ' }';

    # decide if we need to use the enhanced mode (with tables)
    my @Toolbar;
    my @ToolbarWithoutImage;

    if ( $RichTextType eq 'CodeMirror' ) {
        @Toolbar = @ToolbarWithoutImage = [
            [ 'autoFormat', 'CommentSelectedRange', 'UncommentSelectedRange', 'AutoComplete' ],
            [ 'Find',       'Replace',              '-',                      'SelectAll' ],
            ['Maximize'],
        ];
    }
    elsif ( $ConfigObject->Get("Frontend::RichText::EnhancedMode") == '1' ) {
        @Toolbar = [
            [
                'Bold',   'Italic',       'Underline',    'Strike',        'Subscript',    'Superscript',
                '-',      'NumberedList', 'BulletedList', 'Table',         '-',            'Outdent',
                'Indent', '-',            'JustifyLeft',  'JustifyCenter', 'JustifyRight', 'JustifyBlock',
                '-',      'Link',         'Unlink',       'Undo',          'Redo',         'SelectAll'
            ],
            '/',
            [
                'Image',   'HorizontalRule', 'PasteText', 'PasteFromWord', 'SplitQuote', 'RemoveQuote',
                '-',       '-',            'Find', 'Replace',    'TextColor',
                'BGColor', 'RemoveFormat', '-',    'ShowBlocks', 'Source', 'SpecialChar',
                '-',       'Maximize'
            ],
            [ 'Format', 'Font', 'FontSize' ]
        ];
        @ToolbarWithoutImage = [
            [
                'Bold',   'Italic',       'Underline',    'Strike',        'Subscript',    'Superscript',
                '-',      'NumberedList', 'BulletedList', 'Table',         '-',            'Outdent',
                'Indent', '-',            'JustifyLeft',  'JustifyCenter', 'JustifyRight', 'JustifyBlock',
                '-',      'Link',         'Unlink',       'Undo',          'Redo',         'SelectAll'
            ],
            '/',
            [
                'HorizontalRule', 'PasteText', 'PasteFromWord', 'SplitQuote', 'RemoveQuote', '-',
                '-',            'Find', 'Replace',    'TextColor', 'BGColor',
                'RemoveFormat', '-',    'ShowBlocks', 'Source',    'SpecialChar', '-',
                'Maximize'
            ],
            [ 'Format', 'Font', 'FontSize' ]
        ];
    }
    else {
        @Toolbar = [
            [
                'Bold',          'Italic',       'Underline',      'Strike', '-',    'NumberedList',
                'BulletedList',  '-',            'Outdent',        'Indent', '-',    'JustifyLeft',
                'JustifyCenter', 'JustifyRight', 'JustifyBlock',   '-',      'Link', 'Unlink',
                '-',             'Image',        'HorizontalRule', '-',      'Undo', 'Redo',
                '-',             'Find'
            ],
            '/',
            [
                'Format',       'Font', 'FontSize', '-',           'TextColor',  'BGColor',
                'RemoveFormat', '-',    'Source',   'SpecialChar', 'SplitQuote', 'RemoveQuote',
                '-',            'Maximize'
            ]
        ];
        @ToolbarWithoutImage = [
            [
                'Bold',          'Italic',       'Underline',    'Strike',
                '-',             'NumberedList', 'BulletedList', '-',
                'Outdent',       'Indent',       '-',            'JustifyLeft',
                'JustifyCenter', 'JustifyRight', 'JustifyBlock', '-',
                'Link',          'Unlink',       '-',            'HorizontalRule',
                '-',             'Undo',         'Redo',         '-',
                'Find'
            ],
            '/',
            [
                'Format',       'Font', 'FontSize', '-',           'TextColor',  'BGColor',
                'RemoveFormat', '-',    'Source',   'SpecialChar', 'SplitQuote', 'RemoveQuote',
                '-',            'Maximize'
            ]
        ];
    }

    # set data with AddJSData()
    $Self->AddJSData(
        Key   => 'RichText',
        Value => {
            Height         => $ScreenRichTextHeight,
            Width          => $ScreenRichTextWidth,
            TextDir        => $TextDir,
            EditingAreaCSS => $EditingAreaCSS,
            Lang           => {
                SplitQuote  => $LanguageObject->Translate('Split Quote'),
                RemoveQuote => $LanguageObject->Translate('Remove Quote'),
            },
            Toolbar             => $Toolbar[0],
            ToolbarWithoutImage => $ToolbarWithoutImage[0],
            PictureUploadAction => $PictureUploadAction,
            Type                => $RichTextType,
        },
    );

    return 1;
}

=head2 CustomerSetRichTextParameters()

set properties for customer rich text editor and send them to JavaScript via AddJSData()

$LayoutObject->CustomerSetRichTextParameters(
    Data => \%Param,
);

=cut

sub CustomerSetRichTextParameters {
    my ( $Self, %Param ) = @_;

    $Param{Data} ||= {};

    # get and check param Data
    if ( ref $Param{Data} ne 'HASH' ) {
        $Kernel::OM->Get('Kernel::System::Log')->Log(
            Priority => 'error',
            Message  => "Need HashRef in Param Data! Got: '" . ref( $Param{Data} ) . "'!",
        );
        $Self->FatalError();
    }

    # get needed objects
    my $LanguageObject = $Kernel::OM->Get('Kernel::Language');
    my $ConfigObject   = $Kernel::OM->Get('Kernel::Config');

    my $ScreenRichTextHeight = $ConfigObject->Get("Frontend::RichTextHeight");
    my $ScreenRichTextWidth  = $ConfigObject->Get("Frontend::RichTextWidth");
    my $TextDir              = $Self->{TextDirection}                      || '';
    my $PictureUploadAction  = $Param{Data}->{RichTextPictureUploadAction} || '';
    my $EditingAreaCSS       = 'body { ' . $ConfigObject->Get("Frontend::RichText::DefaultCSS") . ' }';

    # decide if we need to use the enhanced mode (with tables)
    my @Toolbar;
    my @ToolbarWithoutImage;
    my @ToolbarMidi;
    my @ToolbarMini;

    if ( $ConfigObject->Get("Frontend::RichText::EnhancedMode::Customer") == '1' ) {
        @Toolbar = [
            [
                'Bold',   'Italic',       'Underline',    'Strike',        'Subscript',    'Superscript',
                '-',      'NumberedList', 'BulletedList', 'Table',         '-',            'Outdent',
                'Indent', '-',            'JustifyLeft',  'JustifyCenter', 'JustifyRight', 'JustifyBlock',
                '-',      'Link',         'Unlink',       'Undo',          'Redo',         'SelectAll'
            ],
            '/',
            [
                'Image',   'HorizontalRule', 'PasteText', 'PasteFromWord', 'SplitQuote', 'RemoveQuote',
                '-',       '-',            'Find', 'Replace',    'TextColor',
                'BGColor', 'RemoveFormat', '-',    'ShowBlocks', 'Source', 'SpecialChar',
                '-',       'Maximize'
            ],
            [ 'Format', 'Font', 'FontSize' ]
        ];
        @ToolbarWithoutImage = [
            [
                'Bold',   'Italic',       'Underline',    'Strike',        'Subscript',    'Superscript',
                '-',      'NumberedList', 'BulletedList', 'Table',         '-',            'Outdent',
                'Indent', '-',            'JustifyLeft',  'JustifyCenter', 'JustifyRight', 'JustifyBlock',
                '-',      'Link',         'Unlink',       'Undo',          'Redo',         'SelectAll'
            ],
            '/',
            [
                'HorizontalRule', 'PasteText', 'PasteFromWord', 'SplitQuote', 'RemoveQuote', '-',
                '-',            'Find', 'Replace',    'TextColor', 'BGColor',
                'RemoveFormat', '-',    'ShowBlocks', 'Source',    'SpecialChar', '-',
                'Maximize'
            ],
            [ 'Format', 'Font', 'FontSize' ]
        ];
    }
    else {
        @Toolbar = [
            [
                'Bold',          'Italic',       'Underline',      'Strike', '-',    'NumberedList',
                'BulletedList',  '-',            'Outdent',        'Indent', '-',    'JustifyLeft',
                'JustifyCenter', 'JustifyRight', 'JustifyBlock',   '-',      'Link', 'Unlink',
                '-',             'Image',        'HorizontalRule', '-',      'Undo', 'Redo',
                '-',             'Find'
            ],
            '/',
            [
                'Format',       'Font', 'FontSize', '-',           'TextColor',  'BGColor',
                'RemoveFormat', '-',    'Source',   'SpecialChar', 'SplitQuote', 'RemoveQuote',
                '-',            'Maximize'
            ]
        ];
        @ToolbarWithoutImage = [
            [
                'Bold',          'Italic',       'Underline',    'Strike',
                '-',             'NumberedList', 'BulletedList', '-',
                'Outdent',       'Indent',       '-',            'JustifyLeft',
                'JustifyCenter', 'JustifyRight', 'JustifyBlock', '-',
                'Link',          'Unlink',       '-',            'HorizontalRule',
                '-',             'Undo',         'Redo',         '-',
                'Find'
            ],
            '/',
            [
                'Format',       'Font', 'FontSize', '-',           'TextColor',  'BGColor',
                'RemoveFormat', '-',    'Source',   'SpecialChar', 'SplitQuote', 'RemoveQuote',
                '-',            'Maximize'
            ]
        ];
        @ToolbarMidi = [
            [
                'Bold',         'Italic', 'Underline', 'Strike', '-', 'NumberedList',
                'BulletedList', '-',      'Link',      'Unlink', '-', 'HorizontalRule',
                '-',            'Undo',   'Redo',      '-',      'Maximize'
            ],
            '/',
            [
                'FontSize', '-',           'TextColor',  'BGColor', 'RemoveFormat',
                '-',        'SpecialChar', 'SplitQuote', 'RemoveQuote',
            ]
        ];
        @ToolbarMini = [
            [
                'Bold', 'Italic', 'Underline', 'Strike', '-',    'BulletedList',
                '-',    'Link',   'Unlink',    '-',      'Undo', 'Redo',
            ],
            '/',
            [
                'FontSize', '-', 'TextColor', 'RemoveFormat', '-', 'SplitQuote', 'RemoveQuote',
            ]
        ];
    }

    # set data with AddJSData()
    $Self->AddJSData(
        Key   => 'RichText',
        Value => {
            Height         => $ScreenRichTextHeight,
            Width          => $ScreenRichTextWidth,
            TextDir        => $TextDir,
            EditingAreaCSS => $EditingAreaCSS,
            Lang           => {
                SplitQuote => $LanguageObject->Translate('Split Quote'),
            },
            Toolbar             => $Toolbar[0],
            ToolbarWithoutImage => $ToolbarWithoutImage[0],
            ToolbarMidi         => $ToolbarMidi[0],
            ToolbarMini         => $ToolbarMini[0],
            PictureUploadAction => $PictureUploadAction,
        },
    );

    return 1;
}

=head2 UserInitialsGet()

Get initials from a full name of a user.

    my $UserInitials = $LayoutObject->UserInitialsGet(
        Fullname => 'John Doe',
    );

Returns string of exactly two uppercase characters that represent user initials:

    $UserInitials = 'JD';

Please note that this function will return 'O' if invalid name (without any word characters) was supplied.

=cut

sub UserInitialsGet {
    my ( $Self, %Param ) = @_;

    # Fallback in case name is invalid.
    my $UserInitials = 'O';
    return $UserInitials if !$Param{Fullname};

    # Remove anything found in brackets (email address, etc).
    my $Fullname = $Param{Fullname} =~ s/[<[{(].*[>\]})]//r;

    # Trim whitespaces.
    $Fullname =~ s/^\s+|\s+$//g;

    # Split full name by whitespace.
    my @UserNames = split /\s+/, $Fullname;
    if (@UserNames) {

        # Cleanup unnecessary characters.
        my $FirstName = $UserNames[0] =~ s/\W//gr;
        return $UserInitials if !$FirstName;

        # Get first character of first name.
        $UserInitials = uc substr $FirstName, 0, 1;

        if ( @UserNames > 1 ) {

            # Cleanup unnecessary characters.
            my $LastName = $UserNames[-1] =~ s/\W//gr;
            return $UserInitials if !$LastName;

            # Get first character of last name.
            $UserInitials .= uc substr $LastName, 0, 1;
        }
    }

    return $UserInitials;
}

1;<|MERGE_RESOLUTION|>--- conflicted
+++ resolved
@@ -107,13 +107,8 @@
     #   is none yet.
     my $ParamObject = $Kernel::OM->Get('Kernel::System::Web::Request');
     if ( !$Self->{UserLanguage} ) {
-<<<<<<< HEAD
         my @BrowserLanguages = split /\s*,\s*/, $Self->{Lang} || $ParamObject->HTTP('HTTP_ACCEPT_LANGUAGE') || '';
         my %Data             = %{ $ConfigObject->Get('DefaultUsedLanguages') };
-=======
-        my @BrowserLanguages = split /\s*,\s*/, $Self->{Lang} || $ENV{HTTP_ACCEPT_LANGUAGE} || '';
-        my %Data = %{ $ConfigObject->Get('DefaultUsedLanguages') };
->>>>>>> 21a10407
         LANGUAGE:
         for my $BrowserLang (@BrowserLanguages) {
             for my $Language ( reverse sort keys %Data ) {
@@ -154,17 +149,10 @@
 
     # set charset if there is no charset given
     $Self->{UserCharset} = 'utf-8';
-<<<<<<< HEAD
-    $Self->{Charset}     = $Self->{UserCharset};                                     # just for compat.
-    $Self->{SessionID}   = $Param{SessionID} || '';
-    $Self->{SessionName} = $Param{SessionName} || 'SessionID';
+    $Self->{Charset}     = $Self->{UserCharset};    # just for compat.
+    $Self->{SessionID}   = $Param{SessionID}          || '';
+    $Self->{SessionName} = $Param{SessionName}        || 'SessionID';
     $Self->{CGIHandle}   = $ParamObject->ScriptName() || 'No-$ENV{"SCRIPT_NAME"}';
-=======
-    $Self->{Charset}     = $Self->{UserCharset};    # just for compat.
-    $Self->{SessionID}   = $Param{SessionID}                                              || '';
-    $Self->{SessionName} = $Param{SessionName}                                            || 'SessionID';
-    $Self->{CGIHandle}   = $Kernel::OM->Get('Kernel::System::Web::Request')->ScriptName() || 'No-$ENV{"SCRIPT_NAME"}';
->>>>>>> 21a10407
 
     # baselink
     $Self->{Baselink} = $Self->{CGIHandle} . '?';
@@ -582,18 +570,7 @@
     # Figure out where to redirect to,
     my $Redirect = $Self->{Baselink};    # the fallback
     if ( $Param{ExtURL} ) {
-<<<<<<< HEAD
         $Redirect = $Param{ExtURL};
-=======
-
-        # external redirect
-        $Param{Redirect} = $Param{ExtURL};
-        return $Cookies
-            . $Self->Output(
-                TemplateFile => 'Redirect',
-                Data         => \%Param
-            );
->>>>>>> 21a10407
     }
     else {
         $Redirect = $Self->{Baselink};
@@ -627,24 +604,8 @@
             $Redirect .= $Param{OP};
         }
 
-<<<<<<< HEAD
         # add session id to redirect if no cookie is enabled
         if ( !$Self->{SessionIDCookie} && !( $Self->{BrowserHasCookie} && $Param{Login} ) ) {
-=======
-        # internal redirect
-        $Param{OP} =~ s/^.*\?(.+?)$/$1/;
-        $Param{Redirect} .= $Param{OP};
-    }
-
-    my $Output = $Cookies
-        . $Self->Output(
-            TemplateFile => 'Redirect',
-            Data         => \%Param
-        );
-
-    # add session id to redirect if no cookie is enabled
-    if ( !$Self->{SessionIDCookie} && !( $Self->{BrowserHasCookie} && $Param{Login} ) ) {
->>>>>>> 21a10407
 
             # rewrite the redirect URL
             $Redirect =~ s{
