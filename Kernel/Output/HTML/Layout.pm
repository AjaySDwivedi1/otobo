--- conflicted
+++ resolved
@@ -27,14 +27,10 @@
 use Scalar::Util qw(blessed);
 
 # CPAN modules
-<<<<<<< HEAD
 use URI::Escape qw(uri_escape_utf8);
 use Plack::Response;
 use Plack::Util;
-=======
-use URI::Escape qw();
 use HTTP::Headers::Fast;    # is available as Plack requires it
->>>>>>> 66bde6a3
 
 # OTOBO modules
 use Kernel::System::VariableCheck qw(:all);
@@ -2808,7 +2804,6 @@
         $Headers{'Referrer-Policy'} = 'no-referrer';
     }
 
-<<<<<<< HEAD
     if ( $Param{Charset} ) {
         $Headers{'Content-Type'} = "$Param{ContentType}; charset=$Param{Charset};";
     }
@@ -2819,28 +2814,6 @@
     # additional headers are supported, but currently not used
     my @AdditionalHeaders = ( $Param{AdditionalHeader} // [] )->@*;
     $Kernel::OM->Get('Kernel::System::Web::Response')->Headers( [ %Headers, @AdditionalHeaders ] );
-=======
-    # In the general case CR and LF are allowed in the MIME header Content-Type. This possibility is actually
-    # not used within OTOBO. But CR and LF could have been entered via the GenericInterface
-    # or via direct database manipulation. Therefore use HTTP::Headers::Fast for graciously handle this case.
-    {
-        my $ContentType = eval {
-            return join '; ', $Param{ContentType}, "charset=$Param{Charset}" if $Param{Charset};
-            return $Param{ContentType};
-        };
-        $Output .= HTTP::Headers::Fast->new(
-            Content_Type => $ContentType,
-        )->as_string;
-    }
-
-    # append an empty line in order to indicate the end of the headers
-    $Output .= "\n";
-
-    # disable utf8 flag, to write binary to output
-    my $EncodeObject = $Kernel::OM->Get('Kernel::System::Encode');
-    $EncodeObject->EncodeOutput( \$Output );
-    $EncodeObject->EncodeOutput( \$Param{Content} );
->>>>>>> 66bde6a3
 
     # fix for firefox HEAD problem
     my $RequestMethod = $Kernel::OM->Get('Kernel::System::Web::Request')->RequestMethod();
@@ -4773,10 +4746,6 @@
     # Only highlight the first matched navigation entry. If there are several entries
     #   with the same Action and Subaction, it cannot be determined which one was used.
     #   Therefore we just highlight the first one.
-<<<<<<< HEAD
-=======
-
->>>>>>> 66bde6a3
     ITEM:
     for my $Item ( sort keys %NavBarModule ) {
         next ITEM if !%{ $NavBarModule{$Item} };
