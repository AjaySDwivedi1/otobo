--- conflicted
+++ resolved
@@ -1009,7 +1009,6 @@
     # As of OTOBO 10.0.x some content was printed early.
     # This has changed in OTOBO 10.1.1.
 
-<<<<<<< HEAD
     # create nav bar and run overview backend module
     return join '',
         $Self->Output(
@@ -1024,18 +1023,7 @@
             PageShown => $PageShown,
             AllHits   => $Param{Total} || 0,
             Output    => $Param{Output} || '',
-=======
-    # run overview backend module
-    my $Output = $Object->Run(
-        %Param,
-        Config    => $Backends->{$View},
-        Limit     => $Limit,
-        StartHit  => $StartHit,
-        PageShown => $PageShown,
-        AllHits   => $Param{Total}  || 0,
-        Output    => $Param{Output} || '',
->>>>>>> 21a10407
-    );
+        );
 }
 
 sub TicketMetaItemsCount {
