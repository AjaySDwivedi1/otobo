--- conflicted
+++ resolved
@@ -371,37 +371,7 @@
                 },
             );
 
-<<<<<<< HEAD
             return 1;
-=======
-            TEMPLATE:
-            for my $Template ( sort @Templates ) {
-
-                next TEMPLATE if !-e $Template;
-
-                my $Key = $Template;
-                $Key =~ s/^$TemplateFolder\///xmsg;
-                $Key =~ s/\.(\w+)\.tmpl$//xmsg;
-
-                # check if a template with this name does already exist
-                next TEMPLATE if $ChecksumData{$Key};
-
-                # get file metadata
-                my $Stat = stat($Template);
-                if ( !$Stat ) {
-                    print STDERR "Error: cannot stat file '$Template': $!";
-
-                    next TEMPLATE;
-                }
-
-                $ChecksumData{$Key} = $Template . $Stat->mtime();
-            }
-        }
-
-        # generate a checksum only of the actual used files
-        for my $Checksum ( sort keys %ChecksumData ) {
-            $TemplateChecksum .= $ChecksumData{$Checksum};
->>>>>>> 07efab58
         }
     }
 
@@ -775,11 +745,7 @@
         for my $CSSFile ( @{ $Param{List} } ) {
             my $SkinFile = "$Param{SkinHome}/$Param{SkinType}/$Skin/css/$CSSFile";
 
-<<<<<<< HEAD
             next CSSFILE unless -e $SkinFile;
-=======
-            next CSSFILE if ( !-e $SkinFile );
->>>>>>> 07efab58
 
             if ( $Param{DoMinify} ) {
                 push @FileList, $SkinFile;
@@ -821,13 +787,7 @@
 sub _HandleJSList {
     my ( $Self, %Param ) = @_;
 
-<<<<<<< HEAD
     return unless $Param{List};
-=======
-    my $Content = $Param{Content};
-
-    return if !$Param{List} && !$Content;
->>>>>>> 07efab58
 
     my %UsedFiles;
     my @FilesToBeMinified;
@@ -872,18 +832,6 @@
         },
     );
 
-<<<<<<< HEAD
-=======
-        $Self->Block(
-            Name => $Param{BlockName},
-            Data => {
-                JSDirectory => 'js-cache/',
-                Filename    => $MinifiedFile,
-            },
-        );
-    }
-
->>>>>>> 07efab58
     return 1;
 }
 
