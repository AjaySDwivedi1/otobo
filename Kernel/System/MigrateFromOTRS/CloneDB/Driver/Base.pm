--- conflicted
+++ resolved
@@ -426,11 +426,7 @@
         # For destructive table copying drop the table but keep Track of foreign keys first.
 
         # In the target database schema some varchar columns have been shortened
-<<<<<<< HEAD
-        # to 191 characters.
-=======
         # to int( 767 / 4 ) = 191 characters
->>>>>>> e3900330
         # The reason was that in MySQL 5.6 or earlier the max key size was limited per default
         # to 767 characters. This max key size is relevant for the columns that make up the PRIMARY key
         # and for all columns with an UNIQUE index. With switching to the utf8mb4 character set.
@@ -459,13 +455,8 @@
             return;    # bail out
         }
 
-<<<<<<< HEAD
-        if ( $TargetDBObject->{'DB::Type'} eq 'mysql' ) {
-
-=======
         # Columns might be shortened for any database type.
         {
->>>>>>> e3900330
             my @MaybeShortenedColumns;
             my $DoShorten;    # flag used for assembly of $SourceColumnsString
             SOURCE_COLUMN:
