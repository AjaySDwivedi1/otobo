# --
# OTOBO is a web-based ticketing system for service organisations.
# --
# Copyright (C) 2001-2020 OTRS AG, https://otrs.com/
# Copyright (C) 2019-2020 Rother OSS GmbH, https://otobo.de/
# --
# This program is free software: you can redistribute it and/or modify it under
# the terms of the GNU General Public License as published by the Free Software
# Foundation, either version 3 of the License, or (at your option) any later version.
# This program is distributed in the hope that it will be useful, but WITHOUT
# ANY WARRANTY; without even the implied warranty of MERCHANTABILITY or FITNESS
# FOR A PARTICULAR PURPOSE. See the GNU General Public License for more details.
# You should have received a copy of the GNU General Public License
# along with this program. If not, see <https://www.gnu.org/licenses/>.
# --


package Kernel::System::Console::Command::Dev::Tools::Migrate::OTRSToOTOBO;

use strict;
use warnings;

use parent qw(Kernel::System::Console::BaseCommand);
use File::Basename;
use File::Copy;
use File::Path qw(make_path);

our @ObjectDependencies = (
    'Kernel::System::Main',
    'Kernel::System::Package',
    'Kernel::System::FileTemp',
);

sub Configure {
    my ( $Self, %Param ) = @_;

    $Self->Description('Create clean OTOBO source files from OTRS source code or an OTRS OPM package.');

    $Self->AddOption(
        Name => 'cleanpath',
        Description =>
            "Should we change the path and filename to OTOBO or otobo, if otrs or OTRS exists?",
        Required   => 0,
        HasValue   => 0,
        ValueRegex => qr/.*/smx,
    );
    $Self->AddOption(
        Name => 'cleancontent',
        Description =>
            "Should we clean the file content from OTRS to OTOBO style?",
        Required   => 0,
        HasValue   => 0,
        ValueRegex => qr/.*/smx,
    );
    $Self->AddOption(
        Name => 'cleanlicense',
        Description =>
            "Should we clean the file license information to OTOBO and Rother OSS?",
        Required   => 0,
        HasValue   => 0,
        ValueRegex => qr/.*/smx,
    );
    $Self->AddOption(
        Name => 'cleanall',
        Description =>
            "Run all clean options together.",
        Required   => 0,
        HasValue   => 0,
        ValueRegex => qr/.*/smx,
    );
    $Self->AddOption(
        Name        => 'target',
        Description => "Specify the directory where the cleaned OTOBO code should be placed.",
        Required    => 1,
        HasValue   => 1,
        ValueRegex  => qr/.*/smx,
    );
    $Self->AddArgument(
        Name => 'source',
        Description =>
            "Specify the directory containing the OTRS sources or the path to an OTRS based opm package.",
        Required   => 1,
        HasValue   => 1,
        ValueRegex => qr/.*/smx,
    );

    return;
}

sub PreRun {
    my ( $Self, %Param ) = @_;

    my $Source = $Self->GetArgument('source');

    if ( !-r ( $Source ) ) {
        die "File $Source does not exist / cannot be read.\n";
    }

    my $TargetDirectory = $Self->GetOption('target');
    if ( !-d $TargetDirectory ) {
        die "Directory $TargetDirectory does not exist.\n";
    }

    return;
}

sub Run {
    my ( $Self, %Param ) = @_;

    $Self->Print("<green>Read unclean code or opm package...</green>\n");

    my $Source              = $Self->GetArgument('source');

    # If option cleanall is active, we execute all availible clean modules.
    my $CleanALL            = $Self->GetOption('cleanall');
    my $CleanPath           = $Self->GetOption('cleanpath')  || $CleanALL;
    my $CleanLicenseHeader  = $Self->GetOption('cleanlicense') || $CleanALL;
    my $CleanContent        = $Self->GetOption('cleancontent') || $CleanALL;
    my $TargetDirectory     = $Self->GetOption('target');
    my $SourceIsOPMOrDir    = 'Dir';
    my $TmpDirectory;

    if ( -f $Source ) {
        # Source is a file, hope opm (Need to check?)...
        $SourceIsOPMOrDir = 'OPM';

        # Create tempdir if opm package given
        $TmpDirectory =  $Kernel::OM->Get('Kernel::System::FileTemp')->TempDir();
    }

    # List of all dir and files
    my @UncleanDirAndFileList;

    # List of only files to edit in the next step
    my @UncleanFileList;

    # Ignore path list
    my @ParserIgnoreDirAndFile = _IgnorePathList();

    # We need to check if a opm package is given
    if ( $SourceIsOPMOrDir eq 'OPM' && -d $TargetDirectory) {

        # OPM package is given, so we need to extract it to a tmp dir
        my $SOPMCreate = $Self->_CopyOPMtoSOPMAndClean(
            Source     => $Source,
            TmpDirectory  => $TmpDirectory,
        );
        $Self->Print("<green>Copy .opm file to Package.sopm: Done.</green>\n");

        # Add $TempDir path to $Source, so we can go on
        $Source = $Self->_ExtractOPMPackage(
            Source     => $Source,
            TmpDirectory  => $TmpDirectory,
        );
        $Self->Print("<green>Extract OPM package: Done.</green>\n");
    }

    if ( $Source && -d $TargetDirectory) {
        @UncleanDirAndFileList = $Kernel::OM->Get('Kernel::System::Main')->DirectoryRead(
            Directory => $Source,
            Filter    => '*',
            Recursive => 1,
        );

        for my $File (@UncleanDirAndFileList) {

            # IF $Source we need to remove the tmppath
            my $RwPath = $File;
            if ( $SourceIsOPMOrDir eq 'OPM' ) {
                $RwPath =~ s/$TmpDirectory//g;
                $RwPath = $TargetDirectory . $RwPath;
            }
            # No TmpDirectory exists
            elsif ( $SourceIsOPMOrDir eq 'Dir' ) {
                $RwPath =~ s/$Source//g;
                $RwPath = $TargetDirectory . $RwPath;
            }

            # Write file to output directory
            $Self->_HandleFile(
                File     => $File,
                RwPath   => $RwPath,
                Target   => $TargetDirectory,
                UncleanFileList => \@UncleanFileList,
            );
            $Self->Print("<green>Write content to TargetDirectory $TargetDirectory: Done.</green>\n");
        }

        # Now we clean the existing files
        FILE:
        for my $File (@UncleanFileList) {

            # Check wich paths we should ignore
            my $ParseNot;
            TYPE:
            for my $Type ( @ParserIgnoreDirAndFile ) {
                if ( $File =~ $Type ) {
                    $ParseNot = 1;
                    last TYPE;
                }
            }

            if ( $ParseNot ) {
                $Self->Print("<yellow>Ignore directory setting for $File is active - please check if you need to add a new regexp.</yellow>\n");
                next FILE;

            }

            # Clean content of files if $CleanContent option is defined
            if ($CleanContent) {
                $Self->_ChangeFiles(
                    File     => $File,
                );
            }

            # Clean header and license in files
            if ($CleanLicenseHeader) {
                $Self->_ChangeLicenseHeader(
                    File     => $File,
                );
            }

            # If option cleanpath is given, clean path and filename
            if ($CleanPath) {
                $Self->_ChangePathFileName(
                    File     => $File,
                );
            }
        }
    }
    else {
        $Self->PrintError("No valid source or target dir given, exit!\n");
        return $Self->ExitCodeError();
    }
    $Self->Print("<green>Change file content in OTOBO style: Done.</green>\n");
    return $Self->ExitCodeOk();
}

sub _ExtractOPMPackage {
    my ( $Self, %Param ) = @_;

    my $SourcePath = $Param{Source};
    my $TmpDirectory = $Param{TmpDirectory};

    $Self->Print("<yellow>Exporting package contents to $SourcePath...</yellow>\n");

    # Export package content
    my $FileString;
    my $ContentRef = $Kernel::OM->Get('Kernel::System::Main')->FileRead(
        Location => $SourcePath,
#        Mode     => 'utf8',
    );
    $FileString = ${$ContentRef};

    my %Structure = $Kernel::OM->Get('Kernel::System::Package')->PackageParse(
        String => $FileString,
    );

    my $Success  = $Kernel::OM->Get('Kernel::System::Package')->PackageExport(
        String => $FileString,
        Home   => $TmpDirectory,
    );

    if (! $Success) {
        $Self->Print("<red>Export failed of package $SourcePath to tempdir $TmpDirectory.</red>\n");
        return $Self->ExitCodeError();
    }

    $Self->Print("<green>Exported files of package $SourcePath to $TmpDirectory.</green>\n");

    return $TmpDirectory;
}

sub _CopyOPMtoSOPMAndClean {
    my ( $Self, %Param ) = @_;

    my $SourcePath = $Param{Source};
    my $TmpDirectory = $Param{TmpDirectory};

    # Export opm file to sopm file
    # Open open file again to get content
    my $ContentRefOPM = $Kernel::OM->Get('Kernel::System::Main')->FileRead(
        Location => $SourcePath,
#        Mode     => 'utf8',        # optional - binmode|utf8
        #Type            => 'Local',   # optional - Local|Attachment|MD5
        #Result          => 'SCALAR',  # optional - SCALAR|ARRAY
    );

    if ( !$ContentRefOPM || ref $ContentRefOPM ne 'SCALAR' || !defined $$ContentRefOPM ) {
        $Self->PrintError("File $SourcePath is empty / could not be read.\n");
        return $Self->ExitCodeError();
    }

    my $FileString = ${$ContentRefOPM};
    my $BaseName = basename($SourcePath);
    $BaseName =~ s/\.opm$/.sopm/;

    # Write opm content to new sopm file
    my $SOPMFile = $Kernel::OM->Get('Kernel::System::Main')->FileWrite(
        Directory   => $TmpDirectory,
        Filename    => $BaseName,
        Content    => $ContentRefOPM,
#        Mode       => 'utf8',                                                     # binmode|utf8
        Type       => 'Local',                                                    # optional - Local|Attachment|MD5
        Permission => '660',                                                      # unix file permissions
    );

    if ( !$SOPMFile ) {
        $Self->PrintError("OPMS File $SOPMFile could not be written.\n");
        return $Self->ExitCodeError();
    }

    return $TmpDirectory;
}

sub _HandleFile {
    my ( $Self, %Param ) = @_;

    my $Target          = $Param{Target};
    my $DirOrFile       = $Param{File};
    my $RwPath          = $Param{RwPath};
    my $UncleanFileList = $Param{UncleanFileList};

    # First we need to check if we need to create a dir
    if ( -d $DirOrFile ) {

        my $Directory        = $RwPath;
        my @Directories      = split( /\//, $Directory );
        my $DirectoryCurrent = $Target;

        DIRECTORY:
        for my $Directory (@Directories) {

            $DirectoryCurrent = $RwPath;

            next DIRECTORY if -d $DirectoryCurrent;

            if ( mkdir $DirectoryCurrent ) {
                $Self->Print("<green>Notice: Create Directory $DirectoryCurrent!</green>\n");
            }
            else {
                $Kernel::OM->Get('Kernel::System::Log')->Log(
                    Priority => 'error',
                    Message  => "Can't create directory: $DirectoryCurrent: $!",
                );
            }
        }
        $Self->Print("<green>Done.</green>\n");

        return 1;
    }

    my $ContentRef = $Kernel::OM->Get('Kernel::System::Main')->FileRead(
        Location => $Param{File},
    );

    if ( !ref $ContentRef ) {
        die "Can't open $Param{File}: $!";
    }

    my $Content = ${$ContentRef};

    # Perhaps we need to exclude files later?
#            $File =~ s{^.*/(.+?)\.tt}{$1}smx;

    # do translation

    if ( !$Content ) {
        $Self->PrintError("Can't work with file $Param{File}.\n");
        return $Self->ExitCodeError();
    }
    my $File = $Kernel::OM->Get('Kernel::System::Main')->FileWrite(
        Location   => $RwPath,
        Content    => \$Content,
#        Mode       => 'utf8',                                                     # binmode|utf8
        Type       => 'Local',                                                    # optional - Local|Attachment|MD5
        Permission => '660',                                                      # unix file permissions
    );

    if ( !$File ) {
        $Self->PrintError("File $RwPath could not be written.\n");
        return $Self->ExitCodeError();
    }
    else {
        push @$UncleanFileList, $RwPath;
    }
    return 1;
}

sub _ChangeLicenseHeader {
    my ( $Self, %Param ) = @_;

    my $FilePathAndName = $Param{File};
    my $NewContent;

    # Open file
    open my $FileHandle, "< $FilePathAndName" or print "Error: $!";

    if ( !$FileHandle ) {
        $Self->PrintError("File $FilePathAndName is empty / could not be read.\n");
        close $FileHandle;
        return 1;
    }
    # Read parse content from _ChangeLicenseHeaderRules
    my @Parser = $Self->_ChangeLicenseHeaderRules();

    my $Parse;
    TYPE:
    for my $Type ( @Parser ) {
        if ( $FilePathAndName =~ /$Type->{File}/ ) {
            $Parse = $Type;
            last TYPE;
        }
    }

    if (! $Parse ) {
        $Self->Print("<red>File extension for file $FilePathAndName is not active - please check if you need to add a new regexp.</red>\n");
        close $FileHandle;
        return 1;
    }

    my $Good = 1;
    my $ExtraLicenses;
    BLOCK:
    for my $Block ( @{ $Parse->{Old} } ) {
        if ( $Block->{while} ) {
            $_ = <$FileHandle>;
            until ( /$Block->{until}/ ) {
                if ( !$_ || !/$Block->{while}/ ) {
                    $Good = 0;
                    last BLOCK;
                }
                if ( $Block->{keep} && /$Block->{keep}/ ) {
                    $ExtraLicenses .= $_;
                }
                elsif ( $Block->{nkeep} && !/$Block->{nkeep}/ ) {
                    $ExtraLicenses .= $_;
                }

                $_ = <$FileHandle>;
            }
        }
        else {
            $_ = <$FileHandle>;
            if ( !$_ || !/$Block->{until}/ ) {
                $Good = 0;
                last BLOCK;
            }
        }
    }
    if ( !$Good ) {
        $Self->Print("<red>Could not replace license header of $FilePathAndName.</red>\n");
        close $FileHandle;
        return;
    }

    if ( $Parse->{New} ) {
        $NewContent = $Parse->{New}[0];
        if ( $ExtraLicenses ) {
            $NewContent .= $ExtraLicenses;
        }
        if ( $Parse->{New}[1] ) {
            $NewContent .= $Parse->{New}[1];
        }
    }
    while (<$FileHandle>) {
        $NewContent .= $_;
    }

    close $FileHandle;

    my $ContentRefNew = $Kernel::OM->Get('Kernel::System::Main')->FileWrite(
        Location   => $FilePathAndName,
        Content    => \$NewContent,
    #        Mode       => 'utf8',                                                     # binmode|utf8
        Type       => 'Local',                                                    # optional - Local|Attachment|MD5
        Permission => '660',                                                      # unix file permissions
    );

    return 1;
}

sub _ChangeFiles {
    my ( $Self, %Param ) = @_;

    my $FilePathAndName = $Param{File};
    my $Suffix = $Param{File};
    $Suffix =~ s/^.*\.//g;

    my($Filename, $Dirs, $SuffixNotWork) = fileparse($FilePathAndName);

    # Read parse content from _ChangeLicenseHeaderRules
    my @ParserRegEx = _ChangeFileInfo();
    my @ParserRegExLicence = _ChangeLicenseHeaderRules();

    my $NewContent;
    open my $FileHandle, "< $FilePathAndName" or print "Error: $!";

    if ( !$FileHandle ) {
        $Self->PrintError("File $FilePathAndName is empty / could not be read.\n");
        close $FileHandle;
        return 1;
    }

    while (my $Line = <$FileHandle>) {

        TYPE:
        for my $Type ( @ParserRegEx ) {
            # TODO: Check if work proper. Check if parse is build for this filetyp || All
            next TYPE if $Suffix !~ /$Type->{FileTyp}/ && $Type->{FileTyp} ne 'All';
            my $Search = $Type->{Search};
            my $Change = $Type->{Change};

            $Line =~ s/$Search/$Change/g;

            # If $1 exist, we need to check if we change OTOBO_XXX from ParserRegEx
            if (my $Tmp = $1) {
                $Line =~ s/OTOBO_XXX/$Tmp/g;
            }
        }
        $NewContent .= $Line;
    }

    close $FileHandle;

    my $ContentRefNew = $Kernel::OM->Get('Kernel::System::Main')->FileWrite(
        Location   => $FilePathAndName,
        Content    => \$NewContent,
#        Mode       => 'utf8',                                                     # binmode|utf8
        Type       => 'Local',                                                    # optional - Local|Attachment|MD5
        Permission => '660',                                                      # unix file permissions
    );
    return 1;
}

sub _ChangePathFileName {
    my ( $Self, %Param ) = @_;

    my $File = $Param{File};
    my $NewFile = $Param{File};
    my $Suffix = $Param{File};
    $Suffix =~ s/^.*\.//g;

    # Read parse content from _ChangeFilePath
    my @ParserRegEx = $Self->_ChangeFilePath();


    TYPE:
    for my $Type ( @ParserRegEx ) {
        # TODO: Check if work proper. Check if parse is build for this filetyp || All
        next TYPE if $Suffix !~ /$Type->{FileTyp}/ && $Type->{FileTyp} ne 'All';
        my $Search = $Type->{Search};
        my $Change = $Type->{Change};

        $NewFile =~ s/$Search/$Change/g;
    }

    if ($NewFile eq $File) {
        return 1;
    }

    # Check if new dir exists
    my $NewFileDirname  = dirname($NewFile);
    if (! -d $NewFileDirname ) {
#        mkdir $NewFileDirname or print "Can\'t create directory $NewFileDirname: $!\n";
        make_path($NewFileDirname);
    }
    $Self->Print("<green>Move file $File to $NewFile, cause cleanpath option is given.</green>\n");
    move($File, $NewFile) or print "The move operation failed: $!";;

    return 1;
}

sub _ChangeFilePath {

    return (
        (
            {
                FileTyp => 'All',
                Search  => 'OTRSBusiness',
                Change  => 'OTOBOCommunity',
            },
            {
                FileTyp => 'All',
                Search  => 'OTRS',
                Change  => 'OTOBO',
            },
            {
                FileTyp => 'All',
                Search  => 'otrs',
                Change  => 'otobo',
            },
            {
                FileTyp => 'All',
                Search  => 'ContactWithData',
                Change  => 'ContactWD',
            },
            {
                FileTyp => 'All',
                Search  => 'DynamicFieldDatabase',
                Change  => 'DynamicFieldDB',
            },
        ),
    )
}

sub _IgnorePathList {
    return (
        qr/^.+Kernel\/cpan-lib.+$/,
        qr/^.+var\/tmp\/CacheFileStorable.+$/,
        qr/^.+var\/httpd\/htdocs\/js\/thirdparty.+$/,
        qr/^.+var\/httpd\/htdocs\/skins\/Customer\/default\/css\/thirdparty.+$/,
        qr/^.+var\/httpd\/htdocs\/skins\/Agent\/default\/css\/thirdparty.+$/,
        qr/^.+var\/httpd\/htdocs\/js\/js-cache.+$/,
        qr/^.+var\/httpd\/htdocs\/common\/fonts.+$/,
        qr/^.+.pdf$/,
        qr/^.+.svg$/,
        qr/^.+.png$/,
        qr/^.+.gif$/,
        qr/^.+.psd$/,
        qr/^\.git$/,
    );
}

sub _ChangeFileInfo {

    return (
        (

            {
                FileTyp => 'All',
                Search  => 'ContactWithData',
                Change  => 'ContactWD'
            },
            {
                FileTyp => 'All',
                Search  => 'DynamicFieldDatabase',
                Change  => 'DynamicFieldDB'
            },
            {
                FileTyp => 'All',
                Search  => '(?<!(Copyright \(\S\) \d\d\d\d-\d\d\d\d ))OTRS AG',
                Change  => 'Rother OSS GmbH'
            },
            {
                FileTyp => 'All',
                Search  => 'OTOBO Community Edition',
                Change  => 'OTOBO Community'
            },
            {
                FileTyp => 'All',
                Search  => 'OTRSBusiness',
                Change  => 'OTOBOCommunity'
            },
            {
                FileTyp => 'All',
                Search  => '((OTRS)) Community Edition',
                Change  => 'OTOBO'
            },
            {
                FileTyp => 'All',
                Search  => 'OTRS 6',
                Change  => 'OTOBO 10'
            },
            {
                FileTyp => 'All',
                Search  => 'OTRS Team',
                Change  => 'OTOBO Team'
            },
            {
                FileTyp => 'All',
                Search  => 'OTRS Group',
                Change  => 'Rother OSS GmbH'
            },
            {
                FileTyp => 'All',
                Search  => 'otrs-web',
                Change  => 'otobo-web'
            },
            {
                FileTyp => 'All',
                Search  => 'sales@otrs.com',
                Change  => 'hallo@otobo.de'
            },
            {
                FileTyp => 'All',
                Search  => '(?<!(Copyright \(\S\) \d\d\d\d-\d\d\d\d OTRS AG, ))https:\/\/otrs\.com',
                Change  => 'https://otobo.de'
            },
            {
                FileTyp => 'All',
                Search  => '(?<!(Copyright \(\S\) \d\d\d\d-\d\d\d\d ))OTRS',
                Change  => 'OTOBO',
            },
            {
                FileTyp => 'All',
                Search  => '(?<!(Copyright \(\S\) \d\d\d\d-\d\d\d\d OTRS AG, https:\/\/))otrs',
                Change  => 'otobo'
            },
            {
                FileTyp => 'opm',
                Search  => '\<Framework.*\>6\..*\<\/Framework\>',
                Change  => '<Framework>10.0.x</Framework>'
            },
            {
                FileTyp => 'opm',
                Search  => '<File Location\=\"(.*)\"\s.*\s.*\">.*<\/File>',
                Change  => '<File Location="OTOBO_XXX" Permission="644" ></File>'
            },
        ),

    )
}
sub _ChangeLicenseHeaderRules {

    return (
        {
File => qr/\.pl$/,
Old => [
    {
        until => qr/^#!\/usr\/bin\/perl\s*$/,
    },
    {
        until => qr/^# --/,
    },
    {
        while => qr/^#.+/,
        nkeep  => qr/^#.+otobo/i,
        until => qr/^# --/,
    },
    {
        while => qr/^#( |$)/,
        until => qr/^# --/,
    },
],
New => [
    "#!/usr/bin/perl
# --
# OTOBO is a web-based ticketing system for service organisations.
# --
",
"# Copyright (C) 2019-2020 Rother OSS GmbH, https://otobo.de/
# --
# This program is free software: you can redistribute it and/or modify it under
# the terms of the GNU General Public License as published by the Free Software
# Foundation, either version 3 of the License, or (at your option) any later version.
# This program is distributed in the hope that it will be useful, but WITHOUT
# ANY WARRANTY; without even the implied warranty of MERCHANTABILITY or FITNESS
# FOR A PARTICULAR PURPOSE. See the GNU General Public License for more details.
# You should have received a copy of the GNU General Public License
# along with this program. If not, see <https://www.gnu.org/licenses/>.
# --
",
    ],
        },
        {
File => qr/\.(pm|tt|t)$/,
Old => [
    {
        until => qr/^# --/,
    },
    {
        while => qr/^#.+/,
        nkeep => qr/^#.+otobo/i,
        until => qr/^# --/,
    },
    {
        while => qr/^# /,
        until => qr/^# --/,
    },
],
New => [
    "# --
# OTOBO is a web-based ticketing system for service organisations.
# --
",
"# Copyright (C) 2019-2020 Rother OSS GmbH, https://otobo.de/
# --
# This program is free software: you can redistribute it and/or modify it under
# the terms of the GNU General Public License as published by the Free Software
# Foundation, either version 3 of the License, or (at your option) any later version.
# This program is distributed in the hope that it will be useful, but WITHOUT
# ANY WARRANTY; without even the implied warranty of MERCHANTABILITY or FITNESS
# FOR A PARTICULAR PURPOSE. See the GNU General Public License for more details.
# You should have received a copy of the GNU General Public License
# along with this program. If not, see <https://www.gnu.org/licenses/>.
# --
",
    ],
        },
        {
File => qr/\.(js|js\.save)$/,
Old => [
    {
        until => qr/^\/\/ --/,
    },
    {
        while => qr/^\/\/ /,
        nkeep => qr/^\/\/.+otobo/i,
        until => qr/^\/\/ --/,
    },
    {
        while => qr/^\/\/ /,
        until => qr/^\/\/ --/,
    },
],
New => [
    "// --
// OTOBO is a web-based ticketing system for service organisations.
// --
",
"// Copyright (C) 2019-2020 Rother OSS GmbH, https://otobo.de/
// --
// This program is free software: you can redistribute it and/or modify it under
// the terms of the GNU General Public License as published by the Free Software
// Foundation, either version 3 of the License, or (at your option) any later version.
// This program is distributed in the hope that it will be useful, but WITHOUT
// ANY WARRANTY; without even the implied warranty of MERCHANTABILITY or FITNESS
// FOR A PARTICULAR PURPOSE. See the GNU General Public License for more details.
// You should have received a copy of the GNU General Public License
// along with this program. If not, see <https://www.gnu.org/licenses/>.
",
    ],
        },
        {
File => qr/\.(css|css\.save)$/,
Old => [
    {
        until => qr/^\/\*/,
    },
    {
        while => qr/.?/,
        nkeep => qr/otobo/i,
        until => qr/^\s*$/,
    },
    {
        while => qr/.?/,
        until => qr/\*\//,
    },
],
New => [
    "/* OTOBO is a web-based ticketing system for service organisations.

<<<<<<< HEAD
",
"Copyright (C) 2019-2020 Rother OSS GmbH, https://otobo.de/
=======
Copyright (C) 2001-2020 OTRS AG, https://otrs.com/
Copyright (C) 2019-2020 Rother OSS GmbH, https://otobo.de/
>>>>>>> d7bddcb4

This program is free software: you can redistribute it and/or modify it under
the terms of the GNU General Public License as published by the Free Software
Foundation, either version 3 of the License, or (at your option) any later version.
This program is distributed in the hope that it will be useful, but WITHOUT
ANY WARRANTY; without even the implied warranty of MERCHANTABILITY or FITNESS
FOR A PARTICULAR PURPOSE. See the GNU General Public License for more details.
You should have received a copy of the GNU General Public License
along with this program. If not, see <https://www.gnu.org/licenses/>.
*/
",
    ],
        },
    );
}

sub _ChangeXXXX {
    my ( $Self, %Param ) = @_;

    my $File = $Param{File};

    my $ContentRef = $Kernel::OM->Get('Kernel::System::Main')->FileRead(
        Location => $File,
#        Mode     => 'utf8',        # optional - binmode|utf8
        Type            => 'Local',   # optional - Local|Attachment|MD5
        Result          => 'SCALAR',  # optional - SCALAR|ARRAY
    );

    if ( !$ContentRef || ref $ContentRef ne 'SCALAR' ) {
        $Self->PrintError("File is empty / could not be read.\n");
        return $Self->ExitCodeError();
    }

    my $ContentString = \$ContentRef;

    my $ContentRefNew = $Kernel::OM->Get('Kernel::System::Main')->FileWrite(
        Location   => $File,
        Content    => \$ContentRef,
#        Mode       => 'utf8',                                                     # binmode|utf8
        Type       => 'Local',                                                    # optional - Local|Attachment|MD5
        Permission => '660',                                                      # unix file permissions
    );
    return $Self->ExitCodeOk();
}


# sub PostRun {
#     my ( $Self, %Param ) = @_;
#
#     # This will be called after Run() (even in case of exceptions). Perform any cleanups here.
#
#     return;
# }

1;<|MERGE_RESOLUTION|>--- conflicted
+++ resolved
@@ -841,13 +841,8 @@
 New => [
     "/* OTOBO is a web-based ticketing system for service organisations.
 
-<<<<<<< HEAD
 ",
 "Copyright (C) 2019-2020 Rother OSS GmbH, https://otobo.de/
-=======
-Copyright (C) 2001-2020 OTRS AG, https://otrs.com/
-Copyright (C) 2019-2020 Rother OSS GmbH, https://otobo.de/
->>>>>>> d7bddcb4
 
 This program is free software: you can redistribute it and/or modify it under
 the terms of the GNU General Public License as published by the Free Software
