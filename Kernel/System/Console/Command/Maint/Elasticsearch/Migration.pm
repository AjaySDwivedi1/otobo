--- conflicted
+++ resolved
@@ -532,13 +532,7 @@
     }
 
     my $GeneralCatalogObject = $Kernel::OM->Get('Kernel::System::GeneralCatalog');
-<<<<<<< HEAD
-    my $ClassList = $GeneralCatalogObject->ItemList(
-=======
-    my $ConfigItemObject     = $Kernel::OM->Get('Kernel::System::ITSMConfigItem');
-
-    my $ClassList = $Kernel::OM->Get('Kernel::System::GeneralCatalog')->ItemList(
->>>>>>> 30a746e2
+    my $ClassList            = $GeneralCatalogObject->ItemList(
         Class => 'ITSM::ConfigItem::Class',
     );
 
