# --
# OTOBO is a web-based ticketing system for service organisations.
# --
# Copyright (C) 2019-2021 Rother OSS GmbH, https://otobo.de/
# --
# This program is free software: you can redistribute it and/or modify it under
# the terms of the GNU General Public License as published by the Free Software
# Foundation, either version 3 of the License, or (at your option) any later version.
# This program is distributed in the hope that it will be useful, but WITHOUT
# ANY WARRANTY; without even the implied warranty of MERCHANTABILITY or FITNESS
# FOR A PARTICULAR PURPOSE. See the GNU General Public License for more details.
# You should have received a copy of the GNU General Public License
# along with this program. If not, see <https://www.gnu.org/licenses/>.
# --

package Kernel::System::UnitTest::RegisterDriver;

=head1 NAME

Kernel::System::UnitTest::RegisterDriver - setup for test scripts

=head1 SYNOPSIS

    # Set up the test driver $Self and $Kernel::OM in test scripts.
    use Kernel::System::UnitTest::RegisterDriver;

=head1 DESCRIPTION

This script provides support for running test scripts as standalone scripts.
It sets up the variables C<$main::Self> and C<$Kernel::OM>.

=cut

use strict;
use warnings;
use v5.24;
use utf8;

# core modules

# CPAN modules

# OTOBO modules
use Kernel::System::ObjectManager;

our $ObjectManagerDisabled = 1;

sub import {    ## no critic qw(OTOBO::RequireCamelCase)

    # RegisterDriver is meant for test scripts,
    # meaning that each sript has it's own process.
    # This means that we don't have to localize $Kernel::OM.
    # This is good, as we are in a subroutine that does not eval the test script.
    $Kernel::OM = Kernel::System::ObjectManager->new(

        # Log to an identifiable logfile.
        'Kernel::System::Log' => {
            LogPrefix => 'OTOBO-otobo.UnitTest',
        },
    );

    # Provide $Self in the test script.
    # $Self is primarily used for methods like $Self->Is() or $Self->True().
    $main::Self = $Kernel::OM->Get('Kernel::System::UnitTest::Driver');

    return;
}

<<<<<<< HEAD
# this also seems to avoid memory leaks
{
    # remember the id of the process that loaded this module.
    my $OriginalPID = $$;

    END {
        # Kernel::System::Daemon::DaemonModules::SchedulerTaskWorker, and maybe other modules, is forking processes.
        # But we want no cleanup in the child processes.
        if ( $$ == $OriginalPID ) {

            # trigger Kernel::System::UnitTest::Helper::DESTROY()
            # perform cleanup actions, including some tests, in Kernel::System::UnitTest::Helper::DESTROY
            $Kernel::OM->ObjectsDiscard(
                Objects => ['Kernel::System::UnitTest::Helper'],
            );
        }
    }
=======
END {

    # trigger Kernel::System::UnitTest::Helper::DESTROY()
    # perform cleanup actions, including some tests, in Kernel::System::UnitTest::Helper::DESTROY
    $Kernel::OM->ObjectsDiscard(
        Objects => ['Kernel::System::UnitTest::Helper'],
    );
>>>>>>> 0b00a659
}

1;<|MERGE_RESOLUTION|>--- conflicted
+++ resolved
@@ -66,25 +66,6 @@
     return;
 }
 
-<<<<<<< HEAD
-# this also seems to avoid memory leaks
-{
-    # remember the id of the process that loaded this module.
-    my $OriginalPID = $$;
-
-    END {
-        # Kernel::System::Daemon::DaemonModules::SchedulerTaskWorker, and maybe other modules, is forking processes.
-        # But we want no cleanup in the child processes.
-        if ( $$ == $OriginalPID ) {
-
-            # trigger Kernel::System::UnitTest::Helper::DESTROY()
-            # perform cleanup actions, including some tests, in Kernel::System::UnitTest::Helper::DESTROY
-            $Kernel::OM->ObjectsDiscard(
-                Objects => ['Kernel::System::UnitTest::Helper'],
-            );
-        }
-    }
-=======
 END {
 
     # trigger Kernel::System::UnitTest::Helper::DESTROY()
@@ -92,7 +73,6 @@
     $Kernel::OM->ObjectsDiscard(
         Objects => ['Kernel::System::UnitTest::Helper'],
     );
->>>>>>> 0b00a659
 }
 
 1;