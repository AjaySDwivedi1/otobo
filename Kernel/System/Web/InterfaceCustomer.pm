# --
# OTOBO is a web-based ticketing system for service organisations.
# --
# Copyright (C) 2001-2020 OTRS AG, https://otrs.com/
# Copyright (C) 2019-2021 Rother OSS GmbH, https://otobo.de/
# --
# This program is free software: you can redistribute it and/or modify it under
# the terms of the GNU General Public License as published by the Free Software
# Foundation, either version 3 of the License, or (at your option) any later version.
# This program is distributed in the hope that it will be useful, but WITHOUT
# ANY WARRANTY; without even the implied warranty of MERCHANTABILITY or FITNESS
# FOR A PARTICULAR PURPOSE. See the GNU General Public License for more details.
# You should have received a copy of the GNU General Public License
# along with this program. If not, see <https://www.gnu.org/licenses/>.
# --

package Kernel::System::Web::InterfaceCustomer;

use strict;
use warnings;
use v5.24;
use namespace::autoclean;
use utf8;

# core modules

# CPAN modules

# OTOBO modules
use Kernel::System::Email;
use Kernel::System::VariableCheck qw(IsArrayRefWithData IsHashRefWithData);
use Kernel::Language qw(Translatable);
use Kernel::System::DateTime;

our @ObjectDependencies = (
    'Kernel::Config',
    'Kernel::Output::HTML::Layout',
    'Kernel::System::AuthSession',
    'Kernel::System::Cache',
    'Kernel::System::CustomerAuth',
    'Kernel::System::CustomerGroup',
    'Kernel::System::CustomerUser',
    'Kernel::System::DB',
    'Kernel::System::Group',
    'Kernel::System::Log',
    'Kernel::System::Main',
    'Kernel::System::Scheduler',
    'Kernel::System::DateTime',
    'Kernel::System::Web::Request',
    'Kernel::System::Valid',
);

=head1 NAME

Kernel::System::Web::InterfaceCustomer - the customer web interface

=head1 SYNOPSIS

    use Kernel::System::Web::InterfaceCustomer;

    # a Plack request handler
    my $App = sub {
        my $Env = shift;

        my $Interface = Kernel::System::Web::InterfaceCustomer->new(
            # Debug => 1
            PSGIEnv    => $Env,
        );

        # generate content (actually headers are generated as a side effect)
        my $Content = $Interface->Content();

        # assuming all went well and HTML was generated
        return [
            '200',
            [ 'Content-Type' => 'text/html' ],
            $Content
        ];
    };

=head1 DESCRIPTION

This module generates the HTTP response for F<customer.pl>.
This class is meant to be used within a Plack request handler.
See F<bin/psgi-bin/otobo.psgi> for the real live usage.

=head1 PUBLIC INTERFACE

=head2 new()

create the web interface object for F<customer.pl>.

=cut

sub new {
    my ( $Type, %Param ) = @_;

    # start with an empty hash for the new object
    my $Self = bless {}, $Type;

    # set debug level
    $Self->{Debug} = $Param{Debug} || 0;

    # performance log
    $Self->{PerformanceLogStart} = time();

    # register object params
    $Kernel::OM->ObjectParamAdd(
        'Kernel::System::Log' => {
            LogPrefix => $Kernel::OM->Get('Kernel::Config')->Get('CGILogPrefix'),
        },
        'Kernel::System::Web::Request' => {
            PSGIEnv => $Param{PSGIEnv} || 0,
        },
    );

    # debug info
    if ( $Self->{Debug} ) {
        $Kernel::OM->Get('Kernel::System::Log')->Log(
            Priority => 'debug',
            Message  => 'Global handle started...',
        );
    }

    return $Self;
}

=head2 Content()

execute the object.
Set headers in Kernels::System::Web::Request singleton as side effect.

    my $Content = $Interface->Content();

=cut

sub Content {
    my $Self = shift;

    my $ConfigObject = $Kernel::OM->Get('Kernel::Config');
    my $ParamObject = $Kernel::OM->Get('Kernel::System::Web::Request');

    # Check if https forcing is active, and redirect if needed.
    if ( $ConfigObject->Get('HTTPSForceRedirect') ) {

        # Allow HTTPS to be 'on' in a case insensitive way.
        # In OTOBO 10.0.1 it had to be lowercase 'on'.
        my $HTTPS = $ParamObject->HTTPS('HTTPS') // '';
        if ( lc $HTTPS ne 'on' ) {
            my $Host       = $ParamObject->HTTP('HOST') || $ConfigObject->Get('FQDN');
            my $RequestURI = $ParamObject->RequestURI();

            # Redirect with 301 code. Add two new lines at the end, so HTTP headers are validated correctly.
            return "Status: 301 Moved Permanently\nLocation: https://$Host$RequestURI\n\n";
        }
    }

    # get common framework params
    my %Param;
    $Param{SessionName} = $ConfigObject->Get('CustomerPanelSessionName')         || 'CSID';
    $Param{SessionID}   = $ParamObject->GetParam( Param => $Param{SessionName} ) || '';

    # drop old session id (if exists)
    my $QueryString = $ParamObject->EnvQueryString() || '';
    $QueryString =~ s/(\?|&|;|)$Param{SessionName}(=&|=;|=.+?&|=.+?$)/;/g;

    # define framework params
    my $FrameworkParams = {
        Lang         => '',
        Action       => '',
        Subaction    => '',
        RequestedURL => $QueryString,
    };
    for my $Key ( sort keys %{$FrameworkParams} ) {
        $Param{$Key} = $ParamObject->GetParam( Param => $Key )
            || $FrameworkParams->{$Key};
    }

    # validate language
    if ( $Param{Lang} && $Param{Lang} !~ m{\A[a-z]{2}(?:_[A-Z]{2})?\z}xms ) {
        delete $Param{Lang};
    }

    # Check if the browser sends the SessionID cookie and set the SessionID-cookie
    # as SessionID! GET or POST SessionID have the lowest priority.
    if ( $ConfigObject->Get('SessionUseCookie') ) {
        $Param{SessionIDCookie} = $ParamObject->GetCookie( Key => $Param{SessionName} );
        if ( $Param{SessionIDCookie} ) {
            $Param{SessionID} = $Param{SessionIDCookie};
        }
    }

    $Kernel::OM->ObjectParamAdd(
        'Kernel::Output::HTML::Layout' => {
            Lang         => $Param{Lang},
        },
        'Kernel::Language' => {
            UserLanguage => $Param{Lang}
        },
    );

    # Restrict Cookie to HTTPS if it is used.
    my $CookieSecureAttribute = $ConfigObject->Get('HttpType') eq 'https' ? 1 : undef;

    # check whether we are using the right scheme
    my ( $RequestScheme ) = split '/', $ParamObject->ServerProtocol(), 2;
    $RequestScheme = lc $RequestScheme;
    if ( $RequestScheme ne $ConfigObject->Get('HttpType') ) {
        $Kernel::OM->Get('Kernel::System::Log')->Log(
            Priority => 'notice',
            Message  => sprintf(
                'HttpType %s is set, but %s is used!',
                $ConfigObject->Get('HttpType'),
                $RequestScheme
            ),
        );
    }

    my $DBCanConnect = $Kernel::OM->Get('Kernel::System::DB')->Connect();

    if ( !$DBCanConnect || $ParamObject->Error() ) {
        my $LayoutObject = $Kernel::OM->Get('Kernel::Output::HTML::Layout');
        if ( !$DBCanConnect ) {
            $LayoutObject->CustomerFatalError(
                Comment => Translatable('Please contact the administrator.'),
            ); # throws a Kernel::System::Web::Exception
        }
        if ( $ParamObject->Error() ) {
            $LayoutObject->CustomerFatalError(
                Message => $ParamObject->Error(),
                Comment => Translatable('Please contact the administrator.'),
            ); # throws a Kernel::System::Web::Exception
        }
    }

    # get common application and add-on application params
    my %CommonObjectParam = %{ $ConfigObject->Get('CustomerFrontend::CommonParam') };
    for my $Key ( sort keys %CommonObjectParam ) {
        $Param{$Key} = $ParamObject->GetParam( Param => $Key ) || $CommonObjectParam{$Key};
    }

    # security check Action Param (replace non-word chars)
    $Param{Action} =~ s/\W//g;

    my $SessionObject = $Kernel::OM->Get('Kernel::System::AuthSession');
    my $UserObject    = $Kernel::OM->Get('Kernel::System::CustomerUser');

    # check request type
    if ( $Param{Action} eq 'PreLogin' ) {
        my $LayoutObject = $Kernel::OM->Get('Kernel::Output::HTML::Layout');

        # login screen
        return $LayoutObject->CustomerLogin(
            Title => 'Login',
            Mode  => 'PreLogin',
            %Param,
        );
    }
    elsif ( $Param{Action} eq 'Login' ) {

        # get params
        my $PostUser = $ParamObject->GetParam( Param => 'User' ) || '';

        my $PreventBruteForceConfig = $ConfigObject->Get('SimpleBruteForceProtection::GeneralSettings');

        # if simplebruteforceconfig is valid
        if ($PreventBruteForceConfig) {

            # check if the login is banned
            my $CacheObject   = $Kernel::OM->Get('Kernel::System::Cache');
            my $CheckHashUser = $CacheObject->Get(
                Type => 'BannedLoginsCustomer',
                Key  => $PostUser,
            );

            # check if Cache CheckHashUser exists
            if ($CheckHashUser) {
                my %BanStatus = $Self->_CheckAndRemoveFromBannedList(
                    PostUser                => $PostUser,
                    PreventBruteForceConfig => $PreventBruteForceConfig,
                );

                if ( $BanStatus{Banned} ) {

                    # output error message
                    my $LayoutObject = $Kernel::OM->Get('Kernel::Output::HTML::Layout');

                    return $LayoutObject->CustomerLogin(
                        %Param,
                        Title   => 'Login',
                        Message => $LayoutObject->{LanguageObject}->Translate(
                            'Too many failed login attempts, please retry in %s s.',
                            $BanStatus{ResidualTime}
                        ),
                        LoginFailed => 1,
                        MessageType => 'Error',
                        User        => $PostUser,
                    );
                }
            }
        }

        my $PostPw = $ParamObject->GetParam(
            Param => 'Password',
            Raw   => 1
        ) || '';
        my $PostTwoFactorToken = $ParamObject->GetParam(
            Param => 'TwoFactorToken',
            Raw   => 1
        ) || '';

        # create AuthObject
        my $AuthObject = $Kernel::OM->Get('Kernel::System::CustomerAuth');

        # check submitted data
        my $User = $AuthObject->Auth(
            User           => $PostUser,
            Pw             => $PostPw,
            TwoFactorToken => $PostTwoFactorToken,
        );

        # login is invalid
        if ( !$User ) {

            my $Expires = '+' . $ConfigObject->Get('SessionMaxTime') . 's';
            if ( !$ConfigObject->Get('SessionUseCookieAfterBrowserClose') ) {
                $Expires = '';
            }

            $Kernel::OM->ObjectParamAdd(
                'Kernel::Output::HTML::Layout' => {
                    SetCookies => {

                        # set a cookie tentatively for checking cookie support
                        OTOBOBrowserHasCookie => $ParamObject->SetCookie(
                            Key      => 'OTOBOBrowserHasCookie',
                            Value    => 1,
                            Expires  => $Expires,
                            Path     => $ConfigObject->Get('ScriptAlias'),
                            Secure   => $CookieSecureAttribute,
                            HTTPOnly => 1,
                        ),
                    },
                }
            );

            my $LayoutObject = $Kernel::OM->Get('Kernel::Output::HTML::Layout');

            # redirect to alternate login
            if ( $ConfigObject->Get('CustomerPanelLoginURL') ) {
                $Param{RequestedURL} = $LayoutObject->LinkEncode( $Param{RequestedURL} );

                $LayoutObject->Redirect(
                    ExtURL => $ConfigObject->Get('CustomerPanelLoginURL')
                        . "?Reason=LoginFailed&RequestedURL=$Param{RequestedURL}",
                ); # throws a Kernel::System::Web::Exception
            }

            if ($PreventBruteForceConfig) {

                # prevent brute force
                my $Banned = $Self->_StoreFailedLogins(
                    PostUser                => $PostUser,
                    PreventBruteForceConfig => $PreventBruteForceConfig,
                );

                if ($Banned) {
                    return $LayoutObject->CustomerLogin(
                        %Param,
                        Title   => 'Login',
                        Message => $LayoutObject->{LanguageObject}->Translate(
                            'Too many failed login attempts, please retry in %s s.',
                            $PreventBruteForceConfig->{BanDuration}
                        ),
                        LoginFailed => 1,
                        MessageType => 'Error',
                        User        => $PostUser,
                    );
                }
            }

            # show normal login
            return $LayoutObject->CustomerLogin(
                Title   => 'Login',
                Message => $Kernel::OM->Get('Kernel::System::Log')->GetLogEntry(
                    Type => 'Info',
                    What => 'Message',
                    )
                    || $AuthObject->GetLastErrorMessage()
                    || Translatable('Login failed! Your user name or password was entered incorrectly.'),
                LoginFailed => 1,
                User        => $PostUser,
                %Param,
            );
        }

        # login is successful
        my %UserData = $UserObject->CustomerUserDataGet(
            User          => $User,
            Valid         => 1,
        );

        # check if the browser supports cookies
        if ( $ParamObject->GetCookie( Key => 'OTOBOBrowserHasCookie' ) ) {
            $Kernel::OM->ObjectParamAdd(
                'Kernel::Output::HTML::Layout' => {
                    BrowserHasCookie => 1,
                },
            );
        }

        # check needed data
        if ( !$UserData{UserID} || !$UserData{UserLogin} ) {

            my $LayoutObject = $Kernel::OM->Get('Kernel::Output::HTML::Layout');

            # redirect to alternate login
            if ( $ConfigObject->Get('CustomerPanelLoginURL') ) {
                $LayoutObject->Redirect(
                    ExtURL => $ConfigObject->Get('CustomerPanelLoginURL')
                        . '?Reason=SystemError',
                ); # throws a Kernel::System::Web::Exception
            }

            # show need user data error message
            return $LayoutObject->CustomerLogin(
                Title   => 'Error',
                Message =>
                    Translatable(
                    'Authentication succeeded, but no customer record is found in the customer backend. Please contact the administrator.'
                    ),
                %Param,
            );
        }

        # create datetime object
        my $SessionDTObject = $Kernel::OM->Create('Kernel::System::DateTime');

        # Remove certain user attributes that are not needed to be stored in the session.
        #   - SMIME Certificate could be in binary format, if session backend in DB (default)
        #   it wont be possible to be saved in certain databases (see bug#14405).
        my %UserSessionData = %UserData;
        delete $UserSessionData{UserSMIMECertificate};

        # create new session id
        my $NewSessionID = $SessionObject->CreateSessionID(
            %UserSessionData,
            UserLastRequest => $SessionDTObject->ToEpoch(),
            UserType        => 'Customer',
            SessionSource   => 'CustomerInterface',
        );

        # show error message if no session id has been created
        if ( !$NewSessionID ) {

            # get error message
            my $Error = $SessionObject->SessionIDErrorMessage() || '';

            # output error message
            my $LayoutObject = $Kernel::OM->Get('Kernel::Output::HTML::Layout');

            return $LayoutObject->CustomerLogin(
                Title       => 'Login',
                Message     => $Error,
                %Param,
            );
        }

        # execution in 20 seconds
        my $ExecutionTimeObj = $SessionDTObject->Clone();
        $ExecutionTimeObj->Add( Seconds => 20 );
        my $ExecutionTime = $ExecutionTimeObj->ToString();

        # add a asynchronous executor scheduler task to count the concurrent user
        $Kernel::OM->Get('Kernel::System::Scheduler')->TaskAdd(
            ExecutionTime            => $ExecutionTime,
            Type                     => 'AsynchronousExecutor',
            Name                     => 'PluginAsynchronous::ConcurrentUser',
            MaximumParallelInstances => 1,
            Data                     => {
                Object   => 'Kernel::System::SupportDataCollector::PluginAsynchronous::OTOBO::ConcurrentUsers',
                Function => 'RunAsynchronous',
            },
        );

        my $UserTimeZone = $Self->_UserTimeZoneGet(%UserData);

        $SessionObject->UpdateSessionID(
            SessionID => $NewSessionID,
            Key       => 'UserTimeZone',
            Value     => $UserTimeZone,
        );

        # check if the time zone offset reported by the user's browser differs from that
        # of the OTOBO user's time zone offset
        my $DateTimeObject = $Kernel::OM->Create(
            'Kernel::System::DateTime',
            ObjectParams => {
                TimeZone => $UserTimeZone,
            },
        );
        my $OTOBOUserTimeZoneOffset = $DateTimeObject->Format( Format => '%{offset}' ) / 60;
        my $BrowserTimeZoneOffset   = ( $ParamObject->GetParam( Param => 'TimeZoneOffset' ) || 0 ) * -1;

        # TimeZoneOffsetDifference contains the difference of the time zone offset between
        # the user's OTOBO time zone setting and the one reported by the user's browser.
        # If there is a difference it can be evaluated later to e. g. show a message
        # for the user to check his OTOBO time zone setting.
        my $UserTimeZoneOffsetDifference = abs( $OTOBOUserTimeZoneOffset - $BrowserTimeZoneOffset );
        $SessionObject->UpdateSessionID(
            SessionID => $NewSessionID,
            Key       => 'UserTimeZoneOffsetDifference',
            Value     => $UserTimeZoneOffsetDifference,
        );

        # create a new LayoutObject with SessionIDCookie
        my $Expires = '+' . $ConfigObject->Get('SessionMaxTime') . 's';
        if ( !$ConfigObject->Get('SessionUseCookieAfterBrowserClose') ) {
            $Expires = '';
        }

        $Kernel::OM->ObjectParamAdd(
            'Kernel::Output::HTML::Layout' => {
                SetCookies => {
                    SessionIDCookie => $ParamObject->SetCookie(
                        Key      => $Param{SessionName},
                        Value    => $NewSessionID,
                        Expires  => $Expires,
                        Path     => $ConfigObject->Get('ScriptAlias'),
                        Secure   => $CookieSecureAttribute,
                        HTTPOnly => 1,
                    ),

                    # delete the OTOBOBrowserHasCookie cookie
                    OTOBOBrowserHasCookie => $ParamObject->SetCookie(
                        Key      => 'OTOBOBrowserHasCookie',
                        Value    => '',
                        Expires  => '-1y',
                        Path     => $ConfigObject->Get('ScriptAlias'),
                        Secure   => $CookieSecureAttribute,
                        HTTPOnly => 1,
                    ),
                },
                SessionID   => $NewSessionID,
                SessionName => $Param{SessionName},
            },
        );

        # redirect with new session id and old params
        # prepare old redirect URL -- do not redirect to Login or Logout (loop)!
        if ( $Param{RequestedURL} =~ /Action=(Logout|Login|LostPassword|PreLogin)/ ) {
            $Param{RequestedURL} = '';
        }

        # redirect with new session id
        my $LayoutObject = $Kernel::OM->Get('Kernel::Output::HTML::Layout');

        $LayoutObject->Redirect(
            OP    => $Param{RequestedURL},
            Login => 1,
        ); # throws a Kernel::System::Web::Exception
    }

    # logout
    elsif ( $Param{Action} eq 'Logout' ) {

        # check session id
        if ( !$SessionObject->CheckSessionID( SessionID => $Param{SessionID} ) ) {

            # new layout object
            my $LayoutObject = $Kernel::OM->Get('Kernel::Output::HTML::Layout');

            # redirect to alternate login
            if ( $ConfigObject->Get('CustomerPanelLoginURL') ) {
                $Param{RequestedURL} = $LayoutObject->LinkEncode( $Param{RequestedURL} );

                $LayoutObject->Redirect(
                    ExtURL => $ConfigObject->Get('CustomerPanelLoginURL')
                        . "?Reason=InvalidSessionID;RequestedURL=$Param{RequestedURL}",
                ); # throws a Kernel::System::Web::Exception
            }

            # show login screen
            return $LayoutObject->CustomerLogin(
                Title   => 'Logout',
                Message => Translatable('Session invalid. Please log in again.'),
                %Param,
            );
        }

        # get session data
        my %UserData = $SessionObject->GetSessionIDData(
            SessionID => $Param{SessionID},
        );

        $UserData{UserTimeZone} = $Self->_UserTimeZoneGet(%UserData);

        # create a new LayoutObject with '%Param' and '%UserData'
        $Kernel::OM->ObjectParamAdd(
            'Kernel::Output::HTML::Layout' => {
                SetCookies => {

                    # delete the OTOBO session cookie
                    SessionIDCookie => $ParamObject->SetCookie(
                        Key      => $Param{SessionName},
                        Value    => '',
                        Expires  => '-1y',
                        Path     => $ConfigObject->Get('ScriptAlias'),
                        Secure   => $CookieSecureAttribute,
                        HTTPOnly => 1,
                    ),
                },
                %Param,
                %UserData,
            },
        );

        $Kernel::OM->ObjectsDiscard( Objects => ['Kernel::Output::HTML::Layout'] );
        my $LayoutObject = $Kernel::OM->Get('Kernel::Output::HTML::Layout');

        # remove session id
        if ( !$SessionObject->RemoveSessionID( SessionID => $Param{SessionID} ) ) {
            $LayoutObject->CustomerFatalError(
                Comment => Translatable('Please contact the administrator.')
            ); # throws a Kernel::System::Web::Exception
        }

        # redirect to alternate login
        if ( $ConfigObject->Get('CustomerPanelLogoutURL') ) {

            $LayoutObject->Redirect(
                ExtURL => $ConfigObject->Get('CustomerPanelLogoutURL'),
            ); # throws a Kernel::System::Web::Exception
        }

        # show logout screen
        return $LayoutObject->CustomerLogin(
            Title       => 'Logout',
            Message     => $LayoutObject->{LanguageObject}->Translate('Logout successful.'),
            MessageType => 'Success',
            %Param,
        );
    }

    # lost password
    elsif ( $Param{Action} eq 'CustomerLostPassword' ) {

        my $LayoutObject = $Kernel::OM->Get('Kernel::Output::HTML::Layout');

        # check feature
        if ( !$ConfigObject->Get('CustomerPanelLostPassword') ) {

            # show normal login
            return $LayoutObject->CustomerLogin(
                Title       => 'Login',
                Message     => Translatable('Feature not active!'),
            );
        }

        # get params
        my $User  = $ParamObject->GetParam( Param => 'User' )  || '';
        my $Token = $ParamObject->GetParam( Param => 'Token' ) || '';

        # get user login by token
        if ( !$User && $Token ) {

            # Prevent extracting password reset token character-by-character via wildcard injection
            # The wild card characters "%" and "_" could be used to match arbitrary character.
            if ( $Token !~ m{\A (?: [a-zA-Z] | \d )+ \z}xms ) {

                # Security: pretend that password reset instructions were actually sent to
                #   make sure that users cannot find out valid usernames by
                #   just trying and checking the result message.
                return $LayoutObject->Login(
                    Title       => 'Login',
                    Message     => Translatable('Sent password reset instructions. Please check your email.'),
                    MessageType => 'Success',
                    %Param,
                );
            }

            my %UserList = $UserObject->SearchPreferences(
                Key   => 'UserToken',
                Value => $Token,
            );
            USER_ID:
            for my $UserID ( sort keys %UserList ) {
                my %UserData = $UserObject->CustomerUserDataGet(
                    User  => $UserID,
                    Valid => 1,
                );
                if (%UserData) {
                    $User = $UserData{UserLogin};

                    last USER_ID;
                }
            }
        }

        # get user data
        my %UserData = $UserObject->CustomerUserDataGet(
            User  => $User,
        );

        # verify customer user is valid when requesting password reset
        my @ValidIDs    = $Kernel::OM->Get('Kernel::System::Valid')->ValidIDsGet();
        my $UserIsValid = grep { $UserData{ValidID} && $UserData{ValidID} == $_ } @ValidIDs;
        if ( !$UserData{UserID} || !$UserIsValid ) {

            # Security: pretend that password reset instructions were actually sent to
            #   make sure that users cannot find out valid usernames by
            #   just trying and checking the result message.
            return $LayoutObject->CustomerLogin(
                Title       => 'Login',
                Message     => Translatable('Sent password reset instructions. Please check your email.'),
                MessageType => 'Success',
            );
        }

        # create email object
        my $EmailObject = Kernel::System::Email->new( %{$Self} );

        # send password reset token
        if ( !$Token ) {

            # generate token
            $UserData{Token} = $UserObject->TokenGenerate(
                UserID => $UserData{UserID},
            );

            # send token notify email with link
            my $Body = $ConfigObject->Get('CustomerPanelBodyLostPasswordToken')
                || 'ERROR: CustomerPanelBodyLostPasswordToken is missing!';
            my $Subject = $ConfigObject->Get('CustomerPanelSubjectLostPasswordToken')
                || 'ERROR: CustomerPanelSubjectLostPasswordToken is missing!';
            for ( sort keys %UserData ) {
                $Body =~ s/<OTOBO_$_>/$UserData{$_}/gi;
            }
            my $Sent = $EmailObject->Send(
                To       => $UserData{UserEmail},
                Subject  => $Subject,
                Charset  => $LayoutObject->{UserCharset},
                MimeType => 'text/plain',
                Body     => $Body
            );
            if ( !$Sent->{Success} ) {
                $LayoutObject->FatalError(
                    Comment => Translatable('Please contact the administrator.'),
                ); # throws a Kernel::System::Web::Exception
            }

            return $LayoutObject->CustomerLogin(
                Title       => 'Login',
                Message     => Translatable('Sent password reset instructions. Please check your email.'),
                MessageType => 'Success',
                %Param,
            );
        }

        # reset password
        # check if token is valid
        my $TokenValid = $UserObject->TokenCheck(
            Token  => $Token,
            UserID => $UserData{UserID},
        );

        if ( !$TokenValid ) {
            return $LayoutObject->CustomerLogin(
                Title       => 'Login',
                Message     => Translatable('Invalid Token!'),
                %Param,
            );
        }

        # get new password
        $UserData{NewPW} = $UserObject->GenerateRandomPassword();

        # update new password
        my $Success = $UserObject->SetPassword(
            UserLogin => $User,
            PW        => $UserData{NewPW}
        );

        if ( !$Success ) {
            return $LayoutObject->CustomerLogin(
                Title   => 'Login',
                Message => Translatable('Reset password unsuccessful. Please contact the administrator.'),
                User    => $User,
            );
        }

        # send notify email
        my $Body = $ConfigObject->Get('CustomerPanelBodyLostPassword')
            || 'New Password is: <OTOBO_NEWPW>';
        my $Subject = $ConfigObject->Get('CustomerPanelSubjectLostPassword')
            || 'New Password!';
        for ( sort keys %UserData ) {
            $Body =~ s/<OTOBO_$_>/$UserData{$_}/gi;
        }
        my $Sent = $EmailObject->Send(
            To       => $UserData{UserEmail},
            Subject  => $Subject,
            Charset  => $LayoutObject->{UserCharset},
            MimeType => 'text/plain',
            Body     => $Body
        );

        if ( !$Sent->{Success} ) {
            $LayoutObject->CustomerFatalError(
                Comment => Translatable('Please contact the administrator.')
            ); # throws a Kernel::System::Web::Exception
        }
        my $Message = $LayoutObject->{LanguageObject}->Translate(
            'Sent new password to %s. Please check your email.',
            $UserData{UserEmail},
        );

        return $LayoutObject->CustomerLogin(
            Title       => 'Login',
            Message     => $Message,
            User        => $User,
            MessageType => 'Success',
        );
    }

    # create new customer account
    elsif ( $Param{Action} eq 'CustomerCreateAccount' ) {

        # new layout object
        my $LayoutObject = $Kernel::OM->Get('Kernel::Output::HTML::Layout');

        # check feature
        if ( !$ConfigObject->Get('CustomerPanelCreateAccount') ) {

            # show normal login
            return $LayoutObject->CustomerLogin(
                Title   => 'Login',
                Message => Translatable('Feature not active!'),
            );
        }

        # get params
        my %GetParams;
        for my $Entry ( @{ $ConfigObject->Get('CustomerUser')->{Map} } ) {
            $GetParams{ $Entry->[0] } = $ParamObject->GetParam( Param => $Entry->[1] )
                || '';
        }
        $GetParams{ValidID} = 1;

        # check needed params
        if ( !$GetParams{UserCustomerID} ) {
            $GetParams{UserCustomerID} = $GetParams{UserEmail};
        }
        if ( !$GetParams{UserLogin} ) {
            $GetParams{UserLogin} = $GetParams{UserEmail};
        }

        # get new password
        $GetParams{UserPassword} = $UserObject->GenerateRandomPassword();

        # get user data
        my %UserData = $UserObject->CustomerUserDataGet( User => $GetParams{UserLogin} );
        if ( $UserData{UserID} || !$GetParams{UserLogin} ) {

            # send data to JS
            $LayoutObject->AddJSData(
                Key   => 'SignupError',
                Value => 1,
            );

            return $LayoutObject->CustomerLogin(
                Title         => 'Login',
                Message       => Translatable('This e-mail address already exists. Please log in or reset your password.'),
                UserTitle     => $GetParams{UserTitle},
                UserFirstname => $GetParams{UserFirstname},
                UserLastname  => $GetParams{UserLastname},
                UserEmail     => $GetParams{UserEmail},
            );
        }

        # check for mail address restrictions
        my @Whitelist = @{
            $ConfigObject->Get('CustomerPanelCreateAccount::MailRestrictions::Whitelist') // []
        };
        my @Blacklist = @{
            $ConfigObject->Get('CustomerPanelCreateAccount::MailRestrictions::Blacklist') // []
        };

        my $WhitelistMatched;
        for my $WhitelistEntry (@Whitelist) {
            my $Regex = eval {qr/$WhitelistEntry/i};
            if ($@) {
                $Kernel::OM->Get('Kernel::System::Log')->Log(
                    Priority => 'error',
                    Message =>
                        $LayoutObject->{LanguageObject}->Translate(
                        'The customer panel mail address whitelist contains the invalid regular expression $WhitelistEntry, please check and correct it.'
                        ),
                );
            }
            elsif ( $GetParams{UserEmail} =~ $Regex ) {
                $WhitelistMatched++;
            }
        }
        my $BlacklistMatched;
        for my $BlacklistEntry (@Blacklist) {
            my $Regex = eval {qr/$BlacklistEntry/i};
            if ($@) {
                $Kernel::OM->Get('Kernel::System::Log')->Log(
                    Priority => 'error',
                    Message =>
                        $LayoutObject->{LanguageObject}->Translate(
                        'The customer panel mail address blacklist contains the invalid regular expression $BlacklistEntry, please check and correct it.'
                        ),
                );
            }
            elsif ( $GetParams{UserEmail} =~ $Regex ) {
                $BlacklistMatched++;
            }
        }

        if ( ( @Whitelist && !$WhitelistMatched ) || ( @Blacklist && $BlacklistMatched ) ) {

            # send data to JS
            $LayoutObject->AddJSData(
                Key   => 'SignupError',
                Value => 1,
            );

            return $LayoutObject->CustomerLogin(
                Title         => 'Login',
                Message       => Translatable('This email address is not allowed to register. Please contact support staff.'),
                UserTitle     => $GetParams{UserTitle},
                UserFirstname => $GetParams{UserFirstname},
                UserLastname  => $GetParams{UserLastname},
                UserEmail     => $GetParams{UserEmail},
            );
        }

        # create account
        my $DateTimeObject = $Kernel::OM->Create('Kernel::System::DateTime');

        my $Now = $DateTimeObject->ToString();

        my $Add = $UserObject->CustomerUserAdd(
            %GetParams,
            Comment => $LayoutObject->{LanguageObject}->Translate( 'Added via Customer Panel (%s)', $Now ),
            ValidID => 1,
            UserID  => $ConfigObject->Get('CustomerPanelUserID'),
        );
        if ( !$Add ) {

            # send data to JS
            $LayoutObject->AddJSData(
                Key   => 'SignupError',
                Value => 1,
            );

            return $LayoutObject->CustomerLogin(
                Title         => 'Login',
                Message       => Translatable('Customer user can\'t be added!'),
                UserTitle     => $GetParams{UserTitle},
                UserFirstname => $GetParams{UserFirstname},
                UserLastname  => $GetParams{UserLastname},
                UserEmail     => $GetParams{UserEmail},
            );
        }

        # send notify email
        my $EmailObject = Kernel::System::Email->new( %{$Self} );
        my $Body        = $ConfigObject->Get('CustomerPanelBodyNewAccount')
            || 'No Config Option found!';
        my $Subject = $ConfigObject->Get('CustomerPanelSubjectNewAccount')
            || 'New OTOBO Account!';
        for ( sort keys %GetParams ) {
            $Body =~ s/<OTOBO_$_>/$GetParams{$_}/gi;
        }

        # send account info
        my $Sent = $EmailObject->Send(
            To       => $GetParams{UserEmail},
            Subject  => $Subject,
            Charset  => $LayoutObject->{UserCharset},
            MimeType => 'text/plain',
            Body     => $Body
        );
        if ( !$Sent->{Success} ) {
            return join '',
                $LayoutObject->CustomerHeader(
                    Area  => 'Core',
                    Title => 'Error'
                ),
                $LayoutObject->CustomerWarning(
                    Comment => Translatable('Can\'t send account info!')
                ),
                $LayoutObject->CustomerFooter();
        }

        # show sent account info
        if ( $ConfigObject->Get('CustomerPanelLoginURL') ) {

            # redirect to alternate login
            $Param{RequestedURL} = $LayoutObject->LinkEncode( $Param{RequestedURL} );

            $LayoutObject->Redirect(
                ExtURL => $ConfigObject->Get('CustomerPanelLoginURL')
                    . "?RequestedURL=$Param{RequestedURL};User=$GetParams{UserLogin};"
                    . "Email=$GetParams{UserEmail};Reason=NewAccountCreated",
            ); # throws a Kernel::System::Web::Exception
        }

        my $AccountCreatedMessage = $LayoutObject->{LanguageObject}->Translate(
            'New account created. Sent login information to %s. Please check your email.',
            $GetParams{UserEmail},
        );

        # login screen
        return $LayoutObject->CustomerLogin(
            Title       => 'Login',
            Message     => $AccountCreatedMessage,
            User        => $GetParams{UserLogin},
            MessageType => 'Success',
        );
    }

    # show login site
    elsif ( !$Param{SessionID} ) {

        # create AuthObject
        my $AuthObject   = $Kernel::OM->Get('Kernel::System::CustomerAuth');
        my $LayoutObject = $Kernel::OM->Get('Kernel::Output::HTML::Layout');
        if ( $AuthObject->GetOption( What => 'PreAuth' ) ) {

            # automatic login
            $Param{RequestedURL} = $LayoutObject->LinkEncode( $Param{RequestedURL} );

            $LayoutObject->Redirect(
                OP => "Action=PreLogin&RequestedURL=$Param{RequestedURL}",
            ); # throws a Kernel::System::Web::Exception
        }
        elsif ( $ConfigObject->Get('CustomerPanelLoginURL') ) {

            # redirect to alternate login
            $Param{RequestedURL} = $LayoutObject->LinkEncode( $Param{RequestedURL} );

            $LayoutObject->Redirect(
                ExtURL => $ConfigObject->Get('CustomerPanelLoginURL')
                    . "?RequestedURL=$Param{RequestedURL}",
            ); # throws a Kernel::System::Web::Exception
        }

        # login screen
        return $LayoutObject->CustomerLogin(
            Title => 'Login',
            %Param,
        );
    }

    # run modules if a version value exists
    elsif ( $Kernel::OM->Get('Kernel::System::Main')->Require("Kernel::Modules::$Param{Action}") ) {

        # check session id
        if ( !$SessionObject->CheckSessionID( SessionID => $Param{SessionID} ) ) {

            # create new LayoutObject with new '%Param'
            $Kernel::OM->ObjectParamAdd(
                'Kernel::Output::HTML::Layout' => {
                    SetCookies => {

                        # delete the OTOBO session cookie
                        SessionIDCookie => $ParamObject->SetCookie(
                            Key      => $Param{SessionName},
                            Value    => '',
                            Expires  => '-1y',
                            Path     => $ConfigObject->Get('ScriptAlias'),
                            Secure   => $CookieSecureAttribute,
                            HTTPOnly => 1,
                        ),
                    },
                    %Param,
                },
            );

            # if the wrong scheme is used, delete also the "other" cookie - issue #251
            if ( $RequestScheme ne $ConfigObject->Get('HttpType') ) {
                $Kernel::OM->ObjectParamAdd(
                    'Kernel::Output::HTML::Layout' => {
                        SetCookies => {

                            # delete the OTOBO session cookie
                            SessionIDCookiehttp => $ParamObject->SetCookie(
                                Key      => $Param{SessionName},
                                Value    => '',
                                Expires  => '-1y',
                                Path     => $ConfigObject->Get('ScriptAlias'),
                                Secure   => '',
                                HTTPOnly => 1,
                            ),

                            # delete the OTOBO session cookie
                            SessionIDCookiehttps => $ParamObject->SetCookie(
                                Key      => $Param{SessionName},
                                Value    => '',
                                Expires  => '-1y',
                                Path     => $ConfigObject->Get('ScriptAlias'),
                                Secure   => 1,
                                HTTPOnly => 1,
                            ),
                        },
                        %Param,
                    },
                );
            }

            $Kernel::OM->ObjectsDiscard( Objects => ['Kernel::Output::HTML::Layout'] );
            my $LayoutObject = $Kernel::OM->Get('Kernel::Output::HTML::Layout');

            # create AuthObject
            my $AuthObject = $Kernel::OM->Get('Kernel::System::CustomerAuth');
            if ( $AuthObject->GetOption( What => 'PreAuth' ) ) {

                # automatic re-login
                $Param{RequestedURL} = $LayoutObject->LinkEncode( $Param{RequestedURL} );

                $LayoutObject->Redirect(
                    OP => "?Action=PreLogin&RequestedURL=$Param{RequestedURL}",
                ); # throws a Kernel::System::Web::Exception
            }
            elsif ( $ConfigObject->Get('CustomerPanelLoginURL') ) {

                # redirect to alternate login
                $Param{RequestedURL} = $LayoutObject->LinkEncode( $Param{RequestedURL} );

                $LayoutObject->Redirect(
                    ExtURL => $ConfigObject->Get('CustomerPanelLoginURL')
                        . "?Reason=InvalidSessionID&RequestedURL=$Param{RequestedURL}",
                ); # throws a Kernel::System::Web::Exception
            }

            # show login
            return $LayoutObject->CustomerLogin(
                Title => 'Login',
                Message =>
                    $LayoutObject->{LanguageObject}->Translate( $SessionObject->SessionIDErrorMessage() ),
                %Param,
            );
        }

        # get session data
        my %UserData = $SessionObject->GetSessionIDData(
            SessionID => $Param{SessionID},
        );

        $UserData{UserTimeZone} = $Self->_UserTimeZoneGet(%UserData);

        # check needed data
        if ( !$UserData{UserID} || !$UserData{UserLogin} || $UserData{UserType} ne 'Customer' ) {

            my $LayoutObject = $Kernel::OM->Get('Kernel::Output::HTML::Layout');

            # redirect to alternate login
            if ( $ConfigObject->Get('CustomerPanelLoginURL') ) {
                $LayoutObject->Redirect(
                    ExtURL => $ConfigObject->Get('CustomerPanelLoginURL')
                        . '?Reason=SystemError',
                ); # throws a Kernel::System::Web::Exception
            }

            # show login screen
            return $LayoutObject->CustomerLogin(
                Title       => 'Error',
                Message     => Translatable('Error: invalid session.'),
                %Param,
            );
        }

        # check module registry
        my $ModuleReg = $ConfigObject->Get('CustomerFrontend::Module')->{ $Param{Action} };
        if ( !$ModuleReg ) {

            my $LayoutObject = $Kernel::OM->Get('Kernel::Output::HTML::Layout');

            $Kernel::OM->Get('Kernel::System::Log')->Log(
                Priority => 'error',
                Message  =>
                    "Module Kernel::Modules::$Param{Action} not registered in Kernel/Config.pm!",
            );

            $LayoutObject->CustomerFatalError(
                Comment => Translatable('Please contact the administrator.'),
            ); # throws a Kernel::System::Web::Exception
        }

        # module permission check for action
        if (
            ref $ModuleReg->{GroupRo} eq 'ARRAY'
            && !scalar @{ $ModuleReg->{GroupRo} }
            && ref $ModuleReg->{Group} eq 'ARRAY'
            && !scalar @{ $ModuleReg->{Group} }
            )
        {
            $Param{AccessRo} = 1;
            $Param{AccessRw} = 1;
        }
        else {

            ( $Param{AccessRo}, $Param{AccessRw} ) = $Self->_CheckModulePermission(
                ModuleReg => $ModuleReg,
                %UserData,
            );

            if ( !$Param{AccessRo} ) {

                # new layout object
                my $LayoutObject = $Kernel::OM->Get('Kernel::Output::HTML::Layout');
                $Kernel::OM->Get('Kernel::System::Log')->Log(
                    Priority => 'error',
                    Message  => 'No Permission to use this frontend action module!'
                );

                $LayoutObject->CustomerFatalError(
                    Comment => Translatable('Please contact the administrator.'),
                ); # throws a Kernel::System::Web::Exception
            }

        }

        my $NavigationConfig = $ConfigObject->Get('CustomerFrontend::Navigation')->{ $Param{Action} };

        # module permission check for submenu item
        if ( IsHashRefWithData($NavigationConfig) ) {

            KEY:
            for my $Key ( sort keys %{$NavigationConfig} ) {
                next KEY if $Key                 !~ m/^\d+/i;
                next KEY if $Param{RequestedURL} !~ m/Subaction/i;

                my @ModuleNavigationConfigs;

                # FIXME: Support both old (HASH) and new (ARRAY of HASH) navigation configurations, for reasons of
                #   backwards compatibility. Once we are sure everything has been migrated correctly, support for
                #   HASH-only configuration can be dropped in future major release.
                if ( IsHashRefWithData( $NavigationConfig->{$Key} ) ) {
                    push @ModuleNavigationConfigs, $NavigationConfig->{$Key};
                }
                elsif ( IsArrayRefWithData( $NavigationConfig->{$Key} ) ) {
                    push @ModuleNavigationConfigs, @{ $NavigationConfig->{$Key} };
                }

                # Skip incompatible configuration.
                else {
                    next KEY;
                }

                ITEM:
                for my $Item (@ModuleNavigationConfigs) {
                    if (
                        $Item->{Link} =~ m/Subaction=/i
                        && $Item->{Link} !~ m/$Param{Subaction}/i
                        )
                    {
                        next ITEM;
                    }
                    $Param{AccessRo} = 0;
                    $Param{AccessRw} = 0;

                    # module permission check for submenu item
                    if (
                        ref $Item->{GroupRo} eq 'ARRAY'
                        && !scalar @{ $Item->{GroupRo} }
                        && ref $Item->{Group} eq 'ARRAY'
                        && !scalar @{ $Item->{Group} }
                        )
                    {
                        $Param{AccessRo} = 1;
                        $Param{AccessRw} = 1;
                    }
                    else {

                        ( $Param{AccessRo}, $Param{AccessRw} ) = $Self->_CheckModulePermission(
                            ModuleReg => $Item,
                            %UserData,
                        );

                        if ( !$Param{AccessRo} ) {

                            # new layout object
                            my $LayoutObject = $Kernel::OM->Get('Kernel::Output::HTML::Layout');
                            $Kernel::OM->Get('Kernel::System::Log')->Log(
                                Priority => 'error',
                                Message  => 'No Permission to use this frontend subaction module!'
                            );

                            $LayoutObject->CustomerFatalError(
                                Comment => Translatable('Please contact the administrator.')
                            ); # throws a Kernel::System::Web::Exception
                        }
                    }
                }
            }
        }

        # create new LayoutObject with new '%Param' and '%UserData'
        $Kernel::OM->ObjectParamAdd(
            'Kernel::Output::HTML::Layout' => {
                %Param,
                %UserData,
                ModuleReg => $ModuleReg,
            },
        );

        $Kernel::OM->ObjectsDiscard( Objects => ['Kernel::Output::HTML::Layout'] );

        # update last request time
        if (
            !$ParamObject->IsAJAXRequest()
            || $Param{Action} eq 'CustomerVideoChat'
            )
        {
            my $DateTimeObject = $Kernel::OM->Create('Kernel::System::DateTime');

            $SessionObject->UpdateSessionID(
                SessionID => $Param{SessionID},
                Key       => 'UserLastRequest',
                Value     => $DateTimeObject->ToEpoch(),
            );
        }

        # pre application module
        my $PreModule = $ConfigObject->Get('CustomerPanelPreApplicationModule');
        if ($PreModule) {
            my %PreModuleList;
            if ( ref $PreModule eq 'HASH' ) {
                %PreModuleList = %{$PreModule};
            }
            else {
                $PreModuleList{Init} = $PreModule;
            }

            MODULE:
            for my $PreModuleKey ( sort keys %PreModuleList ) {
                my $PreModule = $PreModuleList{$PreModuleKey};
                next MODULE if !$PreModule;
                next MODULE if !$Kernel::OM->Get('Kernel::System::Main')->Require($PreModule);

                # debug info
                if ( $Self->{Debug} ) {
                    $Kernel::OM->Get('Kernel::System::Log')->Log(
                        Priority => 'debug',
                        Message  => "CustomerPanelPreApplication module $PreModule is used.",
                    );
                }

                my $LayoutObject = $Kernel::OM->Get('Kernel::Output::HTML::Layout');

                # use module
                my $PreModuleObject = $PreModule->new(
                    %Param,
                    %UserData,

                );
                my $Output = $PreModuleObject->PreRun();

                return $Output if $Output;
            }
        }

        # debug info
        if ( $Self->{Debug} ) {
            $Kernel::OM->Get('Kernel::System::Log')->Log(
                Priority => 'debug',
                Message  => 'Kernel::Modules::' . $Param{Action} . '->new',
            );
        }

        my $FrontendObject = ( 'Kernel::Modules::' . $Param{Action} )->new(
            %Param,
            %UserData,
            ModuleReg => $ModuleReg,
            Debug     => $Self->{Debug},
        );

        # debug info
        if ( $Self->{Debug} ) {
            $Kernel::OM->Get('Kernel::System::Log')->Log(
                Priority => 'debug',
                Message  => 'Kernel::Modules::' . $Param{Action} . '->run',
            );
        }

        # ->Run $Action with $FrontendObject
        my $Output = $FrontendObject->Run();

        # log request time
        if ( $ConfigObject->Get('PerformanceLog') ) {
            if ( ( !$QueryString && $Param{Action} ) || $QueryString !~ /Action=/ ) {
                $QueryString = 'Action=' . $Param{Action} . '&Subaction=' . $Param{Subaction};
            }
            my $File = $ConfigObject->Get('PerformanceLog::File');

<<<<<<< HEAD
            ## no critic
=======
>>>>>>> d53e8834
            if ( open my $Out, '>>', $File ) {
                print $Out time()
                    . '::Customer::'
                    . ( time() - $Self->{PerformanceLogStart} )
                    . "::$UserData{UserLogin}::$QueryString\n";
                close $Out;
                $Kernel::OM->Get('Kernel::System::Log')->Log(
                    Priority => 'debug',
                    Message  => 'Response::Customer: '
                        . ( time() - $Self->{PerformanceLogStart} )
                        . "s taken (URL:$QueryString:$UserData{UserLogin})",
                );
            }
            else {
                $Kernel::OM->Get('Kernel::System::Log')->Log(
                    Priority => 'error',
                    Message  => "Can't write $File: $!",
                );
            }
        }

        return $Output;
    }

    # throw exception
    my %Data = $SessionObject->GetSessionIDData(
        SessionID => $Param{SessionID},
    );
    $Data{UserTimeZone} = $Self->_UserTimeZoneGet(%Data);
    $Kernel::OM->ObjectParamAdd(
        'Kernel::Output::HTML::Layout' => {
            %Param,
            %Data,
        },
    );

    my $LayoutObject = $Kernel::OM->Get('Kernel::Output::HTML::Layout');

    $LayoutObject->CustomerFatalError(
        Comment => Translatable('Please contact the administrator.'),
    ); # throws a Kernel::System::Web::Exception
}

=begin Internal:

=head2 _StoreFailedLogins()

=cut

sub _StoreFailedLogins {
    my ( $Self, %Param ) = @_;
    my $CurrentTimeObject   = $Kernel::OM->Create('Kernel::System::DateTime');
    my $CurrentNewTimeStamp = $CurrentTimeObject->ToString();
    my $CacheObject         = $Kernel::OM->Get('Kernel::System::Cache');
    my $CheckHash           = $CacheObject->Get(
        Type => 'FailedLoginsCustomer',
        Key  => $Param{PostUser},
    );

    if ( !$CheckHash ) {
        $CacheObject->Set(
            Type  => 'FailedLoginsCustomer',
            Key   => $Param{PostUser},
            Value => [$CurrentNewTimeStamp],
            TTL   => $Param{PreventBruteForceConfig}{KeepCacheDuration},
        );

        return 0;
    }

    my @LoginTryArray = @{$CheckHash};

    # delete expired cache entries
    LOGIN:
    for my $LoginTime ( @{$CheckHash} ) {
        my $LoginTimeObject = $Kernel::OM->Create(
            'Kernel::System::DateTime',
            ObjectParams => {
                String => $LoginTime,
            },
        );
        my $Offset = $CurrentTimeObject->Delta(
            DateTimeObject => $LoginTimeObject,
        );

        if ( $Offset->{AbsoluteSeconds} > $Param{PreventBruteForceConfig}->{KeepCacheDuration} ) {
            shift @LoginTryArray;
        }
        else {
            last LOGIN;
        }
    }

    # add new failed login to cache
    push @LoginTryArray, $CurrentNewTimeStamp;
    $CacheObject->Set(
        Type  => 'FailedLoginsCustomer',
        Key   => $Param{PostUser},
        Value => \@LoginTryArray,
        TTL   => $Param{PreventBruteForceConfig}{KeepCacheDuration},
    );

    if ( scalar @LoginTryArray >= $Param{PreventBruteForceConfig}{MaxAttempt} ) {
        $CacheObject->Set(
            Type  => 'BannedLoginsCustomer',
            Key   => $Param{PostUser},
            Value => $CurrentNewTimeStamp,
            TTL   => $Param{PreventBruteForceConfig}{BanDuration},
        );
        return 1;
    }

    return 0;
}

sub _CheckAndRemoveFromBannedList {
    my ( $Self, %Param ) = @_;

    # get cache
    my $CacheObject = $Kernel::OM->Get('Kernel::System::Cache');

    my $BanTime = $CacheObject->Get(
        Type => 'BannedLoginsCustomer',
        Key  => $Param{PostUser},
    );

    if ( !$BanTime ) {
        return (
            Banned => 0,
        );
    }

    # calculate elapsed time
    my $CurTimeObject = $Kernel::OM->Create('Kernel::System::DateTime');
    my $BanTimeObject = $Kernel::OM->Create(
        'Kernel::System::DateTime',
        ObjectParams => {
            String => $BanTime,
        },
    );
    my $Offset = $CurTimeObject->Delta(
        DateTimeObject => $BanTimeObject,
    );

    # if the ban duration has been surpassed, delete the cache entry
    if ( $Offset->{AbsoluteSeconds} > $Param{PreventBruteForceConfig}{BanDuration} ) {
        $CacheObject->Delete(
            Type => 'BannedLoginsCustomer',
            Key  => $Param{PostUser},
        );
        return (
            Banned => 0,
        );
    }

    return (
        Banned       => 1,
        ResidualTime => $Param{PreventBruteForceConfig}{BanDuration} - $Offset->{AbsoluteSeconds},
    );
}

=head2 _CheckModulePermission()

module permission check

    ($AccessRo, $AccessRw = $AutoResponseObject->_CheckModulePermission(
        ModuleReg => $ModuleReg,
        %UserData,
    );

=cut

sub _CheckModulePermission {
    my ( $Self, %Param ) = @_;

    my $AccessRo = 0;
    my $AccessRw = 0;

    PERMISSION:
    for my $Permission (qw(GroupRo Group)) {
        my $AccessOk = 0;
        my $Group    = $Param{ModuleReg}->{$Permission};

        next PERMISSION if !$Group;

        my $GroupObject = $Kernel::OM->Get('Kernel::System::CustomerGroup');

        if ( IsArrayRefWithData($Group) ) {
            GROUP:
            for my $Item ( @{$Group} ) {
                next GROUP if !$Item;
                next GROUP if !$GroupObject->PermissionCheck(
                    UserID    => $Param{UserID},
                    GroupName => $Item,
                    Type      => $Permission eq 'GroupRo' ? 'ro' : 'rw',
                );

                $AccessOk = 1;
                last GROUP;
            }
        }
        else {
            my $HasPermission = $GroupObject->PermissionCheck(
                UserID    => $Param{UserID},
                GroupName => $Group,
                Type      => $Permission eq 'GroupRo' ? 'ro' : 'rw',
            );
            if ($HasPermission) {
                $AccessOk = 1;
            }
        }
        if ( $Permission eq 'Group' && $AccessOk ) {
            $AccessRo = 1;
            $AccessRw = 1;
        }
        elsif ( $Permission eq 'GroupRo' && $AccessOk ) {
            $AccessRo = 1;
        }
    }

    return ( $AccessRo, $AccessRw );
}

=head2 _UserTimeZoneGet()

Get time zone for the current user. This function will validate passed time zone parameter and return default user time
zone if it's not valid.

    my $UserTimeZone = $Self->_UserTimeZoneGet(
        UserTimeZone => 'Europe/Berlin',
    );

=cut

sub _UserTimeZoneGet {
    my ( $Self, %Param ) = @_;

    my $UserTimeZone;

    # Return passed time zone only if it's valid. It can happen that user preferences or session store an old-style
    #   offset which is not valid anymore. In this case, return the default value.
    #   Please see bug#13374 for more information.
    if (
        $Param{UserTimeZone}
        && Kernel::System::DateTime->IsTimeZoneValid( TimeZone => $Param{UserTimeZone} )
        )
    {
        $UserTimeZone = $Param{UserTimeZone};
    }

    $UserTimeZone ||= Kernel::System::DateTime->UserDefaultTimeZoneGet();

    return $UserTimeZone;
}

=end Internal:

=cut

1;<|MERGE_RESOLUTION|>--- conflicted
+++ resolved
@@ -1398,10 +1398,6 @@
             }
             my $File = $ConfigObject->Get('PerformanceLog::File');
 
-<<<<<<< HEAD
-            ## no critic
-=======
->>>>>>> d53e8834
             if ( open my $Out, '>>', $File ) {
                 print $Out time()
                     . '::Customer::'
