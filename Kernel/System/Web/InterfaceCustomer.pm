--- conflicted
+++ resolved
@@ -181,8 +181,6 @@
     # Restrict Cookie to HTTPS if it is used.
     my $CookieSecureAttribute = $ConfigObject->Get('HttpType') eq 'https' ? 1 : undef;
 
-<<<<<<< HEAD
-=======
     # check whether we are using the right scheme
     if ( $ENV{REQUEST_SCHEME} && lc( $ENV{REQUEST_SCHEME} ) ne $ConfigObject->Get('HttpType') ) {
         $Kernel::OM->Get('Kernel::System::Log')->Log(
@@ -191,7 +189,6 @@
         );
     }
 
->>>>>>> 09d24126
     my $DBCanConnect = $Kernel::OM->Get('Kernel::System::DB')->Connect();
 
     if ( !$DBCanConnect || $ParamObject->Error() ) {
