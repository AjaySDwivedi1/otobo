# --
# OTOBO is a web-based ticketing system for service organisations.
# --
# Copyright (C) 2001-2020 OTRS AG, https://otrs.com/
# Copyright (C) 2019-2021 Rother OSS GmbH, https://otobo.de/
# --
# This program is free software: you can redistribute it and/or modify it under
# the terms of the GNU General Public License as published by the Free Software
# Foundation, either version 3 of the License, or (at your option) any later version.
# This program is distributed in the hope that it will be useful, but WITHOUT
# ANY WARRANTY; without even the implied warranty of MERCHANTABILITY or FITNESS
# FOR A PARTICULAR PURPOSE. See the GNU General Public License for more details.
# You should have received a copy of the GNU General Public License
# along with this program. If not, see <https://www.gnu.org/licenses/>.
# --

package Kernel::System::Web::InterfaceCustomer;

use strict;
use warnings;
use v5.24;
use namespace::autoclean;
use utf8;

# core modules

# CPAN modules

# OTOBO modules
use Kernel::System::Email;
use Kernel::System::VariableCheck qw(IsArrayRefWithData IsHashRefWithData);
use Kernel::Language qw(Translatable);
use Kernel::System::DateTime;

our @ObjectDependencies = (
    'Kernel::Config',
    'Kernel::Output::HTML::Layout',
    'Kernel::System::AuthSession',
    'Kernel::System::Cache',
    'Kernel::System::CustomerAuth',
    'Kernel::System::CustomerGroup',
    'Kernel::System::CustomerUser',
    'Kernel::System::DB',
    'Kernel::System::Group',
    'Kernel::System::Log',
    'Kernel::System::Main',
    'Kernel::System::Scheduler',
    'Kernel::System::DateTime',
    'Kernel::System::Web::Request',
    'Kernel::System::Valid',
);

=head1 NAME

Kernel::System::Web::InterfaceCustomer - the customer web interface

=head1 SYNOPSIS

    use Kernel::System::Web::InterfaceCustomer;

    # a Plack request handler
    my $App = sub {
        my $Env = shift;

        my $Interface = Kernel::System::Web::InterfaceCustomer->new(
            # Debug => 1
            PSGIEnv    => $Env,
        );

        # generate content (actually headers are generated as a side effect)
        my $Content = $Interface->Content();

        # assuming all went well and HTML was generated
        return [
            '200',
            [ 'Content-Type' => 'text/html' ],
            $Content
        ];
    };

=head1 DESCRIPTION

This module generates the HTTP response for F<customer.pl>.
This class is meant to be used within a Plack request handler.
See F<bin/psgi-bin/otobo.psgi> for the real live usage.

=head1 PUBLIC INTERFACE

=head2 new()

create the web interface object for F<customer.pl>.

=cut

sub new {
    my ( $Type, %Param ) = @_;

    # start with an empty hash for the new object
    my $Self = bless {}, $Type;

    # set debug level
    $Self->{Debug} = $Param{Debug} || 0;

    # performance log
    $Self->{PerformanceLogStart} = time();

    # register object params
    $Kernel::OM->ObjectParamAdd(
        'Kernel::System::Log' => {
            LogPrefix => $Kernel::OM->Get('Kernel::Config')->Get('CGILogPrefix'),
        },
        'Kernel::System::Web::Request' => {
            PSGIEnv => $Param{PSGIEnv} || 0,
        },
    );

    # debug info
    if ( $Self->{Debug} ) {
        $Kernel::OM->Get('Kernel::System::Log')->Log(
            Priority => 'debug',
            Message  => 'Global handle started...',
        );
    }

    return $Self;
}

=head2 Content()

execute the object.
Set headers in Kernels::System::Web::Request singleton as side effect.

    my $Content = $Interface->Content();

=cut

sub Content {
    my $Self = shift;

    my $ConfigObject = $Kernel::OM->Get('Kernel::Config');
    my $ParamObject = $Kernel::OM->Get('Kernel::System::Web::Request');

    # Check if https forcing is active, and redirect if needed.
    if ( $ConfigObject->Get('HTTPSForceRedirect') ) {

        # Allow HTTPS to be 'on' in a case insensitive way.
        # In OTOBO 10.0.1 it had to be lowercase 'on'.
        my $HTTPS = $ParamObject->HTTPS('HTTPS') // '';
        if ( lc $HTTPS ne 'on' ) {
            my $Host       = $ParamObject->HTTP('HOST') || $ConfigObject->Get('FQDN');
            my $RequestURI = $ParamObject->RequestURI();

            # Redirect with 301 code. Add two new lines at the end, so HTTP headers are validated correctly.
            return "Status: 301 Moved Permanently\nLocation: https://$Host$RequestURI\n\n";
        }
    }

    # get common framework params
    my %Param;
    $Param{SessionName} = $ConfigObject->Get('CustomerPanelSessionName')         || 'CSID';
    $Param{SessionID}   = $ParamObject->GetParam( Param => $Param{SessionName} ) || '';

    # drop old session id (if exists)
    my $QueryString = $ParamObject->EnvQueryString() || '';
    $QueryString =~ s/(\?|&|;|)$Param{SessionName}(=&|=;|=.+?&|=.+?$)/;/g;

    # define framework params
    my $FrameworkParams = {
        Lang         => '',
        Action       => '',
        Subaction    => '',
        RequestedURL => $QueryString,
    };
    for my $Key ( sort keys %{$FrameworkParams} ) {
        $Param{$Key} = $ParamObject->GetParam( Param => $Key )
            || $FrameworkParams->{$Key};
    }

    # validate language
    if ( $Param{Lang} && $Param{Lang} !~ m{\A[a-z]{2}(?:_[A-Z]{2})?\z}xms ) {
        delete $Param{Lang};
    }

    # Check if the browser sends the SessionID cookie and set the SessionID-cookie
    # as SessionID! GET or POST SessionID have the lowest priority.
    if ( $ConfigObject->Get('SessionUseCookie') ) {
        $Param{SessionIDCookie} = $ParamObject->GetCookie( Key => $Param{SessionName} );
        if ( $Param{SessionIDCookie} ) {
            $Param{SessionID} = $Param{SessionIDCookie};
        }
    }

    $Kernel::OM->ObjectParamAdd(
        'Kernel::Output::HTML::Layout' => {
            Lang         => $Param{Lang},
        },
        'Kernel::Language' => {
            UserLanguage => $Param{Lang}
        },
    );

    # Restrict Cookie to HTTPS if it is used.
    my $CookieSecureAttribute = $ConfigObject->Get('HttpType') eq 'https' ? 1 : undef;

    # check whether we are using the right scheme
    my ( $RequestScheme ) = split '/', $ParamObject->ServerProtocol(), 2;
    $RequestScheme = lc $RequestScheme;
    if ( $RequestScheme ne $ConfigObject->Get('HttpType') ) {
        $Kernel::OM->Get('Kernel::System::Log')->Log(
            Priority => 'notice',
            Message  => sprintf(
                'HttpType %s is set, but %s is used!',
                $ConfigObject->Get('HttpType'),
                $RequestScheme
            ),
        );
    }

    my $DBCanConnect = $Kernel::OM->Get('Kernel::System::DB')->Connect();

    if ( !$DBCanConnect || $ParamObject->Error() ) {
        my $LayoutObject = $Kernel::OM->Get('Kernel::Output::HTML::Layout');
        if ( !$DBCanConnect ) {
            $LayoutObject->CustomerFatalError(
                Comment => Translatable('Please contact the administrator.'),
            ); # throws a Kernel::System::Web::Exception
        }
        if ( $ParamObject->Error() ) {
            $LayoutObject->CustomerFatalError(
                Message => $ParamObject->Error(),
                Comment => Translatable('Please contact the administrator.'),
            ); # throws a Kernel::System::Web::Exception
        }
    }

    # get common application and add-on application params
    my %CommonObjectParam = %{ $ConfigObject->Get('CustomerFrontend::CommonParam') };
    for my $Key ( sort keys %CommonObjectParam ) {
        $Param{$Key} = $ParamObject->GetParam( Param => $Key ) || $CommonObjectParam{$Key};
    }

    # security check Action Param (replace non-word chars)
    $Param{Action} =~ s/\W//g;

    my $SessionObject = $Kernel::OM->Get('Kernel::System::AuthSession');
    my $UserObject    = $Kernel::OM->Get('Kernel::System::CustomerUser');

    # check request type
    if ( $Param{Action} eq 'PreLogin' ) {
        my $LayoutObject = $Kernel::OM->Get('Kernel::Output::HTML::Layout');

        # login screen
        return $LayoutObject->CustomerLogin(
            Title => 'Login',
            Mode  => 'PreLogin',
            %Param,
        );
    }
    elsif ( $Param{Action} eq 'Login' ) {

        # get params
        my $PostUser = $ParamObject->GetParam( Param => 'User' ) || '';

        my $PreventBruteForceConfig = $ConfigObject->Get('SimpleBruteForceProtection::GeneralSettings');

        # if simplebruteforceconfig is valid
        if ($PreventBruteForceConfig) {

            # check if the login is banned
            my $CacheObject   = $Kernel::OM->Get('Kernel::System::Cache');
            my $CheckHashUser = $CacheObject->Get(
                Type => 'BannedLoginsCustomer',
                Key  => $PostUser,
            );

            # check if Cache CheckHashUser exists
            if ($CheckHashUser) {
                my %BanStatus = $Self->_CheckAndRemoveFromBannedList(
                    PostUser                => $PostUser,
                    PreventBruteForceConfig => $PreventBruteForceConfig,
                );

                if ( $BanStatus{Banned} ) {

                    # output error message
                    my $LayoutObject = $Kernel::OM->Get('Kernel::Output::HTML::Layout');

                    return $LayoutObject->CustomerLogin(
                        %Param,
                        Title   => 'Login',
                        Message => $LayoutObject->{LanguageObject}->Translate(
                            'Too many failed login attempts, please retry in %s s.',
                            $BanStatus{ResidualTime}
                        ),
                        LoginFailed => 1,
                        MessageType => 'Error',
                        User        => $PostUser,
                    );
                }
            }
        }

        my $PostPw = $ParamObject->GetParam(
            Param => 'Password',
            Raw   => 1
        ) || '';
        my $PostTwoFactorToken = $ParamObject->GetParam(
            Param => 'TwoFactorToken',
            Raw   => 1
        ) || '';

        # create AuthObject
        my $AuthObject = $Kernel::OM->Get('Kernel::System::CustomerAuth');

        # check submitted data
        my $User = $AuthObject->Auth(
            User           => $PostUser,
            Pw             => $PostPw,
            TwoFactorToken => $PostTwoFactorToken,
        );

        # login is invalid
        if ( !$User ) {

            my $Expires = '+' . $ConfigObject->Get('SessionMaxTime') . 's';
            if ( !$ConfigObject->Get('SessionUseCookieAfterBrowserClose') ) {
                $Expires = '';
            }

            $Kernel::OM->ObjectParamAdd(
                'Kernel::Output::HTML::Layout' => {
                    SetCookies => {

                        # set a cookie tentatively for checking cookie support
                        OTOBOBrowserHasCookie => $ParamObject->SetCookie(
                            Key      => 'OTOBOBrowserHasCookie',
                            Value    => 1,
                            Expires  => $Expires,
                            Path     => $ConfigObject->Get('ScriptAlias'),
                            Secure   => $CookieSecureAttribute,
                            HTTPOnly => 1,
                        ),
                    },
                }
            );

            my $LayoutObject = $Kernel::OM->Get('Kernel::Output::HTML::Layout');

            # redirect to alternate login
            if ( $ConfigObject->Get('CustomerPanelLoginURL') ) {
                $Param{RequestedURL} = $LayoutObject->LinkEncode( $Param{RequestedURL} );

                $LayoutObject->Redirect(
                    ExtURL => $ConfigObject->Get('CustomerPanelLoginURL')
                        . "?Reason=LoginFailed&RequestedURL=$Param{RequestedURL}",
                ); # throws a Kernel::System::Web::Exception
            }

            if ($PreventBruteForceConfig) {

                # prevent brute force
                my $Banned = $Self->_StoreFailedLogins(
                    PostUser                => $PostUser,
                    PreventBruteForceConfig => $PreventBruteForceConfig,
                );

                if ($Banned) {
                    return $LayoutObject->CustomerLogin(
                        %Param,
                        Title   => 'Login',
                        Message => $LayoutObject->{LanguageObject}->Translate(
                            'Too many failed login attempts, please retry in %s s.',
                            $PreventBruteForceConfig->{BanDuration}
                        ),
                        LoginFailed => 1,
                        MessageType => 'Error',
                        User        => $PostUser,
                    );
                }
            }

            # show normal login
            return $LayoutObject->CustomerLogin(
                Title   => 'Login',
                Message => $Kernel::OM->Get('Kernel::System::Log')->GetLogEntry(
                    Type => 'Info',
                    What => 'Message',
                    )
                    || $AuthObject->GetLastErrorMessage()
                    || Translatable('Login failed! Your user name or password was entered incorrectly.'),
                LoginFailed => 1,
                User        => $PostUser,
                %Param,
            );
        }

        # login is successful
        my %UserData = $UserObject->CustomerUserDataGet(
            User          => $User,
            Valid         => 1,
        );

        # check if the browser supports cookies
        if ( $ParamObject->GetCookie( Key => 'OTOBOBrowserHasCookie' ) ) {
            $Kernel::OM->ObjectParamAdd(
                'Kernel::Output::HTML::Layout' => {
                    BrowserHasCookie => 1,
                },
            );
        }

        # check needed data
        if ( !$UserData{UserID} || !$UserData{UserLogin} ) {

            my $LayoutObject = $Kernel::OM->Get('Kernel::Output::HTML::Layout');

            # redirect to alternate login
            if ( $ConfigObject->Get('CustomerPanelLoginURL') ) {
                $LayoutObject->Redirect(
                    ExtURL => $ConfigObject->Get('CustomerPanelLoginURL')
                        . '?Reason=SystemError',
                ); # throws a Kernel::System::Web::Exception
            }

            # show need user data error message
            return $LayoutObject->CustomerLogin(
                Title   => 'Error',
                Message =>
                    Translatable(
                    'Authentication succeeded, but no customer record is found in the customer backend. Please contact the administrator.'
                    ),
                %Param,
            );
        }

        # create datetime object
        my $SessionDTObject = $Kernel::OM->Create('Kernel::System::DateTime');

        # Remove certain user attributes that are not needed to be stored in the session.
        #   - SMIME Certificate could be in binary format, if session backend in DB (default)
        #   it wont be possible to be saved in certain databases (see bug#14405).
        my %UserSessionData = %UserData;
        delete $UserSessionData{UserSMIMECertificate};

        # create new session id
        my $NewSessionID = $SessionObject->CreateSessionID(
            %UserSessionData,
            UserLastRequest => $SessionDTObject->ToEpoch(),
            UserType        => 'Customer',
            SessionSource   => 'CustomerInterface',
        );

        # show error message if no session id has been created
        if ( !$NewSessionID ) {

            # get error message
            my $Error = $SessionObject->SessionIDErrorMessage() || '';

            # output error message
            my $LayoutObject = $Kernel::OM->Get('Kernel::Output::HTML::Layout');

            return $LayoutObject->CustomerLogin(
                Title       => 'Login',
                Message     => $Error,
                %Param,
            );
        }

        # execution in 20 seconds
        my $ExecutionTimeObj = $SessionDTObject->Clone();
        $ExecutionTimeObj->Add( Seconds => 20 );
        my $ExecutionTime = $ExecutionTimeObj->ToString();

        # add a asynchronous executor scheduler task to count the concurrent user
        $Kernel::OM->Get('Kernel::System::Scheduler')->TaskAdd(
            ExecutionTime            => $ExecutionTime,
            Type                     => 'AsynchronousExecutor',
            Name                     => 'PluginAsynchronous::ConcurrentUser',
            MaximumParallelInstances => 1,
            Data                     => {
                Object   => 'Kernel::System::SupportDataCollector::PluginAsynchronous::OTOBO::ConcurrentUsers',
                Function => 'RunAsynchronous',
            },
        );

        my $UserTimeZone = $Self->_UserTimeZoneGet(%UserData);

        $SessionObject->UpdateSessionID(
            SessionID => $NewSessionID,
            Key       => 'UserTimeZone',
            Value     => $UserTimeZone,
        );

        # check if the time zone offset reported by the user's browser differs from that
        # of the OTOBO user's time zone offset
        my $DateTimeObject = $Kernel::OM->Create(
            'Kernel::System::DateTime',
            ObjectParams => {
                TimeZone => $UserTimeZone,
            },
        );
        my $OTOBOUserTimeZoneOffset = $DateTimeObject->Format( Format => '%{offset}' ) / 60;
        my $BrowserTimeZoneOffset   = ( $ParamObject->GetParam( Param => 'TimeZoneOffset' ) || 0 ) * -1;

        # TimeZoneOffsetDifference contains the difference of the time zone offset between
        # the user's OTOBO time zone setting and the one reported by the user's browser.
        # If there is a difference it can be evaluated later to e. g. show a message
        # for the user to check his OTOBO time zone setting.
        my $UserTimeZoneOffsetDifference = abs( $OTOBOUserTimeZoneOffset - $BrowserTimeZoneOffset );
        $SessionObject->UpdateSessionID(
            SessionID => $NewSessionID,
            Key       => 'UserTimeZoneOffsetDifference',
            Value     => $UserTimeZoneOffsetDifference,
        );

        # create a new LayoutObject with SessionIDCookie
        my $Expires = '+' . $ConfigObject->Get('SessionMaxTime') . 's';
        if ( !$ConfigObject->Get('SessionUseCookieAfterBrowserClose') ) {
            $Expires = '';
        }

        $Kernel::OM->ObjectParamAdd(
            'Kernel::Output::HTML::Layout' => {
                SetCookies => {
                    SessionIDCookie => $ParamObject->SetCookie(
                        Key      => $Param{SessionName},
                        Value    => $NewSessionID,
                        Expires  => $Expires,
                        Path     => $ConfigObject->Get('ScriptAlias'),
                        Secure   => $CookieSecureAttribute,
                        HTTPOnly => 1,
                    ),

                    # delete the OTOBOBrowserHasCookie cookie
                    OTOBOBrowserHasCookie => $ParamObject->SetCookie(
                        Key      => 'OTOBOBrowserHasCookie',
                        Value    => '',
                        Expires  => '-1y',
                        Path     => $ConfigObject->Get('ScriptAlias'),
                        Secure   => $CookieSecureAttribute,
                        HTTPOnly => 1,
                    ),
                },
                SessionID   => $NewSessionID,
                SessionName => $Param{SessionName},
            },
        );

        # redirect with new session id and old params
        # prepare old redirect URL -- do not redirect to Login or Logout (loop)!
        if ( $Param{RequestedURL} =~ /Action=(Logout|Login|LostPassword|PreLogin)/ ) {
            $Param{RequestedURL} = '';
        }

        # redirect with new session id
        my $LayoutObject = $Kernel::OM->Get('Kernel::Output::HTML::Layout');

        $LayoutObject->Redirect(
            OP    => $Param{RequestedURL},
            Login => 1,
        ); # throws a Kernel::System::Web::Exception
    }

    # logout
    elsif ( $Param{Action} eq 'Logout' ) {

        # check session id
        if ( !$SessionObject->CheckSessionID( SessionID => $Param{SessionID} ) ) {

            # new layout object
            my $LayoutObject = $Kernel::OM->Get('Kernel::Output::HTML::Layout');

            # redirect to alternate login
            if ( $ConfigObject->Get('CustomerPanelLoginURL') ) {
                $Param{RequestedURL} = $LayoutObject->LinkEncode( $Param{RequestedURL} );

                $LayoutObject->Redirect(
                    ExtURL => $ConfigObject->Get('CustomerPanelLoginURL')
                        . "?Reason=InvalidSessionID;RequestedURL=$Param{RequestedURL}",
                ); # throws a Kernel::System::Web::Exception
            }

            # show login screen
            return $LayoutObject->CustomerLogin(
                Title   => 'Logout',
                Message => Translatable('Session invalid. Please log in again.'),
                %Param,
            );
        }

        # get session data
        my %UserData = $SessionObject->GetSessionIDData(
            SessionID => $Param{SessionID},
        );

        $UserData{UserTimeZone} = $Self->_UserTimeZoneGet(%UserData);

        # create a new LayoutObject with '%Param' and '%UserData'
        $Kernel::OM->ObjectParamAdd(
            'Kernel::Output::HTML::Layout' => {
                SetCookies => {

                    # delete the OTOBO session cookie
                    SessionIDCookie => $ParamObject->SetCookie(
                        Key      => $Param{SessionName},
                        Value    => '',
                        Expires  => '-1y',
                        Path     => $ConfigObject->Get('ScriptAlias'),
                        Secure   => $CookieSecureAttribute,
                        HTTPOnly => 1,
                    ),
                },
                %Param,
                %UserData,
            },
        );

        $Kernel::OM->ObjectsDiscard( Objects => ['Kernel::Output::HTML::Layout'] );
        my $LayoutObject = $Kernel::OM->Get('Kernel::Output::HTML::Layout');

        # remove session id
        if ( !$SessionObject->RemoveSessionID( SessionID => $Param{SessionID} ) ) {
            $LayoutObject->CustomerFatalError(
                Comment => Translatable('Please contact the administrator.')
            ); # throws a Kernel::System::Web::Exception
        }

        # redirect to alternate login
        if ( $ConfigObject->Get('CustomerPanelLogoutURL') ) {

            $LayoutObject->Redirect(
                ExtURL => $ConfigObject->Get('CustomerPanelLogoutURL'),
            ); # throws a Kernel::System::Web::Exception
        }

        # show logout screen
        return $LayoutObject->CustomerLogin(
            Title       => 'Logout',
            Message     => $LayoutObject->{LanguageObject}->Translate('Logout successful.'),
            MessageType => 'Success',
            %Param,
        );
    }

    # lost password
    elsif ( $Param{Action} eq 'CustomerLostPassword' ) {

        my $LayoutObject = $Kernel::OM->Get('Kernel::Output::HTML::Layout');

        # check feature
        if ( !$ConfigObject->Get('CustomerPanelLostPassword') ) {

            # show normal login
            return $LayoutObject->CustomerLogin(
                Title       => 'Login',
                Message     => Translatable('Feature not active!'),
            );
        }

        # get params
        my $User  = $ParamObject->GetParam( Param => 'User' )  || '';
        my $Token = $ParamObject->GetParam( Param => 'Token' ) || '';

        # get user login by token
        if ( !$User && $Token ) {

            # Prevent extracting password reset token character-by-character via wildcard injection
            # The wild card characters "%" and "_" could be used to match arbitrary character.
            if ( $Token !~ m{\A (?: [a-zA-Z] | \d )+ \z}xms ) {

                # Security: pretend that password reset instructions were actually sent to
                #   make sure that users cannot find out valid usernames by
                #   just trying and checking the result message.
                return $LayoutObject->Login(
                    Title       => 'Login',
                    Message     => Translatable('Sent password reset instructions. Please check your email.'),
                    MessageType => 'Success',
                    %Param,
                );
            }

            my %UserList = $UserObject->SearchPreferences(
                Key   => 'UserToken',
                Value => $Token,
            );
            USER_ID:
            for my $UserID ( sort keys %UserList ) {
                my %UserData = $UserObject->CustomerUserDataGet(
                    User  => $UserID,
                    Valid => 1,
                );
                if (%UserData) {
                    $User = $UserData{UserLogin};

                    last USER_ID;
                }
            }
        }

        # get user data
        my %UserData = $UserObject->CustomerUserDataGet(
            User  => $User,
        );

        # verify customer user is valid when requesting password reset
        my @ValidIDs    = $Kernel::OM->Get('Kernel::System::Valid')->ValidIDsGet();
        my $UserIsValid = grep { $UserData{ValidID} && $UserData{ValidID} == $_ } @ValidIDs;
        if ( !$UserData{UserID} || !$UserIsValid ) {

            # Security: pretend that password reset instructions were actually sent to
            #   make sure that users cannot find out valid usernames by
            #   just trying and checking the result message.
            return $LayoutObject->CustomerLogin(
                Title       => 'Login',
                Message     => Translatable('Sent password reset instructions. Please check your email.'),
                MessageType => 'Success',
            );
        }

        # create email object
        my $EmailObject = Kernel::System::Email->new( %{$Self} );

        # send password reset token
        if ( !$Token ) {

            # generate token
            $UserData{Token} = $UserObject->TokenGenerate(
                UserID => $UserData{UserID},
            );

            # send token notify email with link
            my $Body = $ConfigObject->Get('CustomerPanelBodyLostPasswordToken')
                || 'ERROR: CustomerPanelBodyLostPasswordToken is missing!';
            my $Subject = $ConfigObject->Get('CustomerPanelSubjectLostPasswordToken')
                || 'ERROR: CustomerPanelSubjectLostPasswordToken is missing!';
            for ( sort keys %UserData ) {
                $Body =~ s/<OTOBO_$_>/$UserData{$_}/gi;
            }
            my $Sent = $EmailObject->Send(
                To       => $UserData{UserEmail},
                Subject  => $Subject,
                Charset  => $LayoutObject->{UserCharset},
                MimeType => 'text/plain',
                Body     => $Body
            );
            if ( !$Sent->{Success} ) {
                $LayoutObject->FatalError(
                    Comment => Translatable('Please contact the administrator.'),
                ); # throws a Kernel::System::Web::Exception
            }

            return $LayoutObject->CustomerLogin(
                Title       => 'Login',
                Message     => Translatable('Sent password reset instructions. Please check your email.'),
                MessageType => 'Success',
                %Param,
            );
        }

        # reset password
        # check if token is valid
        my $TokenValid = $UserObject->TokenCheck(
            Token  => $Token,
            UserID => $UserData{UserID},
        );

        if ( !$TokenValid ) {
            return $LayoutObject->CustomerLogin(
                Title       => 'Login',
                Message     => Translatable('Invalid Token!'),
                %Param,
            );
        }

        # get new password
        $UserData{NewPW} = $UserObject->GenerateRandomPassword();

        # update new password
        my $Success = $UserObject->SetPassword(
            UserLogin => $User,
            PW        => $UserData{NewPW}
        );

        if ( !$Success ) {
            return $LayoutObject->CustomerLogin(
                Title   => 'Login',
                Message => Translatable('Reset password unsuccessful. Please contact the administrator.'),
                User    => $User,
            );
        }

        # send notify email
        my $Body = $ConfigObject->Get('CustomerPanelBodyLostPassword')
            || 'New Password is: <OTOBO_NEWPW>';
        my $Subject = $ConfigObject->Get('CustomerPanelSubjectLostPassword')
            || 'New Password!';
        for ( sort keys %UserData ) {
            $Body =~ s/<OTOBO_$_>/$UserData{$_}/gi;
        }
        my $Sent = $EmailObject->Send(
            To       => $UserData{UserEmail},
            Subject  => $Subject,
            Charset  => $LayoutObject->{UserCharset},
            MimeType => 'text/plain',
            Body     => $Body
        );

        if ( !$Sent->{Success} ) {
            $LayoutObject->CustomerFatalError(
                Comment => Translatable('Please contact the administrator.')
            ); # throws a Kernel::System::Web::Exception
        }
        my $Message = $LayoutObject->{LanguageObject}->Translate(
            'Sent new password to %s. Please check your email.',
            $UserData{UserEmail},
        );

        return $LayoutObject->CustomerLogin(
            Title       => 'Login',
            Message     => $Message,
            User        => $User,
            MessageType => 'Success',
        );
    }

    # create new customer account
    elsif ( $Param{Action} eq 'CustomerCreateAccount' ) {

        # new layout object
        my $LayoutObject = $Kernel::OM->Get('Kernel::Output::HTML::Layout');

        # check feature
        if ( !$ConfigObject->Get('CustomerPanelCreateAccount') ) {

            # show normal login
            return $LayoutObject->CustomerLogin(
                Title   => 'Login',
                Message => Translatable('Feature not active!'),
            );
        }

        # get params
        my %GetParams;
        for my $Entry ( @{ $ConfigObject->Get('CustomerUser')->{Map} } ) {
            $GetParams{ $Entry->[0] } = $ParamObject->GetParam( Param => $Entry->[1] )
                || '';
        }
        $GetParams{ValidID} = 1;

        # check needed params
        if ( !$GetParams{UserCustomerID} ) {
            $GetParams{UserCustomerID} = $GetParams{UserEmail};
        }
        if ( !$GetParams{UserLogin} ) {
            $GetParams{UserLogin} = $GetParams{UserEmail};
        }

        # get new password
        $GetParams{UserPassword} = $UserObject->GenerateRandomPassword();

        # get user data
        my %UserData = $UserObject->CustomerUserDataGet( User => $GetParams{UserLogin} );
        if ( $UserData{UserID} || !$GetParams{UserLogin} ) {

            # send data to JS
            $LayoutObject->AddJSData(
                Key   => 'SignupError',
                Value => 1,
            );

<<<<<<< HEAD
            return $LayoutObject->CustomerLogin(
                Title         => 'Login',
                Message       => Translatable('This e-mail address already exists. Please log in or reset your password.'),
                UserTitle     => $GetParams{UserTitle},
                UserFirstname => $GetParams{UserFirstname},
                UserLastname  => $GetParams{UserLastname},
                UserEmail     => $GetParams{UserEmail},
=======
            $LayoutObject->Print(
                Output => \$LayoutObject->CustomerLogin(
                    Title   => 'Login',
                    Message =>
                        Translatable('This e-mail address already exists. Please log in or reset your password.'),
                    UserTitle     => $GetParams{UserTitle},
                    UserFirstname => $GetParams{UserFirstname},
                    UserLastname  => $GetParams{UserLastname},
                    UserEmail     => $GetParams{UserEmail},
                ),
>>>>>>> b9c5713c
            );
        }

        # check for mail address restrictions
        my @Whitelist = @{
            $ConfigObject->Get('CustomerPanelCreateAccount::MailRestrictions::Whitelist') // []
        };
        my @Blacklist = @{
            $ConfigObject->Get('CustomerPanelCreateAccount::MailRestrictions::Blacklist') // []
        };

        my $WhitelistMatched;
        for my $WhitelistEntry (@Whitelist) {
            my $Regex = eval {qr/$WhitelistEntry/i};
            if ($@) {
                $Kernel::OM->Get('Kernel::System::Log')->Log(
                    Priority => 'error',
                    Message  =>
                        $LayoutObject->{LanguageObject}->Translate(
                            'The customer panel mail address whitelist contains the invalid regular expression $WhitelistEntry, please check and correct it.'
                        ),
                );
            }
            elsif ( $GetParams{UserEmail} =~ $Regex ) {
                $WhitelistMatched++;
            }
        }
        my $BlacklistMatched;
        for my $BlacklistEntry (@Blacklist) {
            my $Regex = eval {qr/$BlacklistEntry/i};
            if ($@) {
                $Kernel::OM->Get('Kernel::System::Log')->Log(
                    Priority => 'error',
                    Message  =>
                        $LayoutObject->{LanguageObject}->Translate(
                            'The customer panel mail address blacklist contains the invalid regular expression $BlacklistEntry, please check and correct it.'
                        ),
                );
            }
            elsif ( $GetParams{UserEmail} =~ $Regex ) {
                $BlacklistMatched++;
            }
        }

        if ( ( @Whitelist && !$WhitelistMatched ) || ( @Blacklist && $BlacklistMatched ) ) {

            # send data to JS
            $LayoutObject->AddJSData(
                Key   => 'SignupError',
                Value => 1,
            );

<<<<<<< HEAD
            return $LayoutObject->CustomerLogin(
                Title         => 'Login',
                Message       => Translatable('This email address is not allowed to register. Please contact support staff.'),
                UserTitle     => $GetParams{UserTitle},
                UserFirstname => $GetParams{UserFirstname},
                UserLastname  => $GetParams{UserLastname},
                UserEmail     => $GetParams{UserEmail},
=======
            $LayoutObject->Print(
                Output => \$LayoutObject->CustomerLogin(
                    Title   => 'Login',
                    Message =>
                        Translatable('This email address is not allowed to register. Please contact support staff.'),
                    UserTitle     => $GetParams{UserTitle},
                    UserFirstname => $GetParams{UserFirstname},
                    UserLastname  => $GetParams{UserLastname},
                    UserEmail     => $GetParams{UserEmail},
                ),
>>>>>>> b9c5713c
            );
        }

        # create account
        my $DateTimeObject = $Kernel::OM->Create('Kernel::System::DateTime');

        my $Now = $DateTimeObject->ToString();

        my $Add = $UserObject->CustomerUserAdd(
            %GetParams,
            Comment => $LayoutObject->{LanguageObject}->Translate( 'Added via Customer Panel (%s)', $Now ),
            ValidID => 1,
            UserID  => $ConfigObject->Get('CustomerPanelUserID'),
        );
        if ( !$Add ) {

            # send data to JS
            $LayoutObject->AddJSData(
                Key   => 'SignupError',
                Value => 1,
            );

            return $LayoutObject->CustomerLogin(
                Title         => 'Login',
                Message       => Translatable('Customer user can\'t be added!'),
                UserTitle     => $GetParams{UserTitle},
                UserFirstname => $GetParams{UserFirstname},
                UserLastname  => $GetParams{UserLastname},
                UserEmail     => $GetParams{UserEmail},
            );
        }

        # send notify email
        my $EmailObject = Kernel::System::Email->new( %{$Self} );
        my $Body        = $ConfigObject->Get('CustomerPanelBodyNewAccount')
            || 'No Config Option found!';
        my $Subject = $ConfigObject->Get('CustomerPanelSubjectNewAccount')
            || 'New OTOBO Account!';
        for ( sort keys %GetParams ) {
            $Body =~ s/<OTOBO_$_>/$GetParams{$_}/gi;
        }

        # send account info
        my $Sent = $EmailObject->Send(
            To       => $GetParams{UserEmail},
            Subject  => $Subject,
            Charset  => $LayoutObject->{UserCharset},
            MimeType => 'text/plain',
            Body     => $Body
        );
        if ( !$Sent->{Success} ) {
            return join '',
                $LayoutObject->CustomerHeader(
                    Area  => 'Core',
                    Title => 'Error'
                ),
                $LayoutObject->CustomerWarning(
                    Comment => Translatable('Can\'t send account info!')
                ),
                $LayoutObject->CustomerFooter();
        }

        # show sent account info
        if ( $ConfigObject->Get('CustomerPanelLoginURL') ) {

            # redirect to alternate login
            $Param{RequestedURL} = $LayoutObject->LinkEncode( $Param{RequestedURL} );

            $LayoutObject->Redirect(
                ExtURL => $ConfigObject->Get('CustomerPanelLoginURL')
                    . "?RequestedURL=$Param{RequestedURL};User=$GetParams{UserLogin};"
                    . "Email=$GetParams{UserEmail};Reason=NewAccountCreated",
            ); # throws a Kernel::System::Web::Exception
        }

        my $AccountCreatedMessage = $LayoutObject->{LanguageObject}->Translate(
            'New account created. Sent login information to %s. Please check your email.',
            $GetParams{UserEmail},
        );

        # login screen
        return $LayoutObject->CustomerLogin(
            Title       => 'Login',
            Message     => $AccountCreatedMessage,
            User        => $GetParams{UserLogin},
            MessageType => 'Success',
        );
    }

    # show login site
    elsif ( !$Param{SessionID} ) {

        # create AuthObject
        my $AuthObject   = $Kernel::OM->Get('Kernel::System::CustomerAuth');
        my $LayoutObject = $Kernel::OM->Get('Kernel::Output::HTML::Layout');
        if ( $AuthObject->GetOption( What => 'PreAuth' ) ) {

            # automatic login
            $Param{RequestedURL} = $LayoutObject->LinkEncode( $Param{RequestedURL} );

            $LayoutObject->Redirect(
                OP => "Action=PreLogin&RequestedURL=$Param{RequestedURL}",
            ); # throws a Kernel::System::Web::Exception
        }
        elsif ( $ConfigObject->Get('CustomerPanelLoginURL') ) {

            # redirect to alternate login
            $Param{RequestedURL} = $LayoutObject->LinkEncode( $Param{RequestedURL} );

            $LayoutObject->Redirect(
                ExtURL => $ConfigObject->Get('CustomerPanelLoginURL')
                    . "?RequestedURL=$Param{RequestedURL}",
            ); # throws a Kernel::System::Web::Exception
        }

        # login screen
        return $LayoutObject->CustomerLogin(
            Title => 'Login',
            %Param,
        );
    }

    # run modules if a version value exists
    elsif ( $Kernel::OM->Get('Kernel::System::Main')->Require("Kernel::Modules::$Param{Action}") ) {

        # check session id
        if ( !$SessionObject->CheckSessionID( SessionID => $Param{SessionID} ) ) {

            # create new LayoutObject with new '%Param'
            $Kernel::OM->ObjectParamAdd(
                'Kernel::Output::HTML::Layout' => {
                    SetCookies => {

                        # delete the OTOBO session cookie
                        SessionIDCookie => $ParamObject->SetCookie(
                            Key      => $Param{SessionName},
                            Value    => '',
                            Expires  => '-1y',
                            Path     => $ConfigObject->Get('ScriptAlias'),
                            Secure   => $CookieSecureAttribute,
                            HTTPOnly => 1,
                        ),
                    },
                    %Param,
                },
            );

            # if the wrong scheme is used, delete also the "other" cookie - issue #251
            if ( $RequestScheme ne $ConfigObject->Get('HttpType') ) {
                $Kernel::OM->ObjectParamAdd(
                    'Kernel::Output::HTML::Layout' => {
                        SetCookies => {

                            # delete the OTOBO session cookie
                            SessionIDCookiehttp => $ParamObject->SetCookie(
                                Key      => $Param{SessionName},
                                Value    => '',
                                Expires  => '-1y',
                                Path     => $ConfigObject->Get('ScriptAlias'),
                                Secure   => '',
                                HTTPOnly => 1,
                            ),

                            # delete the OTOBO session cookie
                            SessionIDCookiehttps => $ParamObject->SetCookie(
                                Key      => $Param{SessionName},
                                Value    => '',
                                Expires  => '-1y',
                                Path     => $ConfigObject->Get('ScriptAlias'),
                                Secure   => 1,
                                HTTPOnly => 1,
                            ),
                        },
                        %Param,
                    },
                );
            }

            $Kernel::OM->ObjectsDiscard( Objects => ['Kernel::Output::HTML::Layout'] );
            my $LayoutObject = $Kernel::OM->Get('Kernel::Output::HTML::Layout');

            # create AuthObject
            my $AuthObject = $Kernel::OM->Get('Kernel::System::CustomerAuth');
            if ( $AuthObject->GetOption( What => 'PreAuth' ) ) {

                # automatic re-login
                $Param{RequestedURL} = $LayoutObject->LinkEncode( $Param{RequestedURL} );

                $LayoutObject->Redirect(
                    OP => "?Action=PreLogin&RequestedURL=$Param{RequestedURL}",
                ); # throws a Kernel::System::Web::Exception
            }
            elsif ( $ConfigObject->Get('CustomerPanelLoginURL') ) {

                # redirect to alternate login
                $Param{RequestedURL} = $LayoutObject->LinkEncode( $Param{RequestedURL} );

                $LayoutObject->Redirect(
                    ExtURL => $ConfigObject->Get('CustomerPanelLoginURL')
                        . "?Reason=InvalidSessionID&RequestedURL=$Param{RequestedURL}",
                ); # throws a Kernel::System::Web::Exception
            }

            # show login
<<<<<<< HEAD
            return $LayoutObject->CustomerLogin(
                Title => 'Login',
                Message =>
                    $LayoutObject->{LanguageObject}->Translate( $SessionObject->SessionIDErrorMessage() ),
                %Param,
=======
            $LayoutObject->Print(
                Output => \$LayoutObject->CustomerLogin(
                    Title   => 'Login',
                    Message =>
                        $LayoutObject->{LanguageObject}->Translate( $SessionObject->SessionIDErrorMessage() ),
                    %Param,
                ),
>>>>>>> b9c5713c
            );
        }

        # get session data
        my %UserData = $SessionObject->GetSessionIDData(
            SessionID => $Param{SessionID},
        );

        $UserData{UserTimeZone} = $Self->_UserTimeZoneGet(%UserData);

        # check needed data
        if ( !$UserData{UserID} || !$UserData{UserLogin} || $UserData{UserType} ne 'Customer' ) {

            my $LayoutObject = $Kernel::OM->Get('Kernel::Output::HTML::Layout');

            # redirect to alternate login
            if ( $ConfigObject->Get('CustomerPanelLoginURL') ) {
                $LayoutObject->Redirect(
                    ExtURL => $ConfigObject->Get('CustomerPanelLoginURL')
                        . '?Reason=SystemError',
                ); # throws a Kernel::System::Web::Exception
            }

            # show login screen
            return $LayoutObject->CustomerLogin(
                Title       => 'Error',
                Message     => Translatable('Error: invalid session.'),
                %Param,
            );
        }

        # check module registry
        my $ModuleReg = $ConfigObject->Get('CustomerFrontend::Module')->{ $Param{Action} };
        if ( !$ModuleReg ) {

            my $LayoutObject = $Kernel::OM->Get('Kernel::Output::HTML::Layout');

            $Kernel::OM->Get('Kernel::System::Log')->Log(
                Priority => 'error',
                Message  =>
                    "Module Kernel::Modules::$Param{Action} not registered in Kernel/Config.pm!",
            );

            $LayoutObject->CustomerFatalError(
                Comment => Translatable('Please contact the administrator.'),
            ); # throws a Kernel::System::Web::Exception
        }

        # module permission check for action
        if (
            ref $ModuleReg->{GroupRo} eq 'ARRAY'
            && !scalar @{ $ModuleReg->{GroupRo} }
            && ref $ModuleReg->{Group} eq 'ARRAY'
            && !scalar @{ $ModuleReg->{Group} }
            )
        {
            $Param{AccessRo} = 1;
            $Param{AccessRw} = 1;
        }
        else {

            ( $Param{AccessRo}, $Param{AccessRw} ) = $Self->_CheckModulePermission(
                ModuleReg => $ModuleReg,
                %UserData,
            );

            if ( !$Param{AccessRo} ) {

                # new layout object
                my $LayoutObject = $Kernel::OM->Get('Kernel::Output::HTML::Layout');
                $Kernel::OM->Get('Kernel::System::Log')->Log(
                    Priority => 'error',
                    Message  => 'No Permission to use this frontend action module!'
                );

                $LayoutObject->CustomerFatalError(
                    Comment => Translatable('Please contact the administrator.'),
                ); # throws a Kernel::System::Web::Exception
            }

        }

        my $NavigationConfig = $ConfigObject->Get('CustomerFrontend::Navigation')->{ $Param{Action} };

        # module permission check for submenu item
        if ( IsHashRefWithData($NavigationConfig) ) {

            KEY:
            for my $Key ( sort keys %{$NavigationConfig} ) {
                next KEY if $Key                 !~ m/^\d+/i;
                next KEY if $Param{RequestedURL} !~ m/Subaction/i;

                my @ModuleNavigationConfigs;

                # FIXME: Support both old (HASH) and new (ARRAY of HASH) navigation configurations, for reasons of
                #   backwards compatibility. Once we are sure everything has been migrated correctly, support for
                #   HASH-only configuration can be dropped in future major release.
                if ( IsHashRefWithData( $NavigationConfig->{$Key} ) ) {
                    push @ModuleNavigationConfigs, $NavigationConfig->{$Key};
                }
                elsif ( IsArrayRefWithData( $NavigationConfig->{$Key} ) ) {
                    push @ModuleNavigationConfigs, @{ $NavigationConfig->{$Key} };
                }

                # Skip incompatible configuration.
                else {
                    next KEY;
                }

                ITEM:
                for my $Item (@ModuleNavigationConfigs) {
                    if (
                        $Item->{Link} =~ m/Subaction=/i
                        && $Item->{Link} !~ m/$Param{Subaction}/i
                        )
                    {
                        next ITEM;
                    }
                    $Param{AccessRo} = 0;
                    $Param{AccessRw} = 0;

                    # module permission check for submenu item
                    if (
                        ref $Item->{GroupRo} eq 'ARRAY'
                        && !scalar @{ $Item->{GroupRo} }
                        && ref $Item->{Group} eq 'ARRAY'
                        && !scalar @{ $Item->{Group} }
                        )
                    {
                        $Param{AccessRo} = 1;
                        $Param{AccessRw} = 1;
                    }
                    else {

                        ( $Param{AccessRo}, $Param{AccessRw} ) = $Self->_CheckModulePermission(
                            ModuleReg => $Item,
                            %UserData,
                        );

                        if ( !$Param{AccessRo} ) {

                            # new layout object
                            my $LayoutObject = $Kernel::OM->Get('Kernel::Output::HTML::Layout');
                            $Kernel::OM->Get('Kernel::System::Log')->Log(
                                Priority => 'error',
                                Message  => 'No Permission to use this frontend subaction module!'
                            );

                            $LayoutObject->CustomerFatalError(
                                Comment => Translatable('Please contact the administrator.')
                            ); # throws a Kernel::System::Web::Exception
                        }
                    }
                }
            }
        }

        # create new LayoutObject with new '%Param' and '%UserData'
        $Kernel::OM->ObjectParamAdd(
            'Kernel::Output::HTML::Layout' => {
                %Param,
                %UserData,
                ModuleReg => $ModuleReg,
            },
        );

        $Kernel::OM->ObjectsDiscard( Objects => ['Kernel::Output::HTML::Layout'] );

        # update last request time
        if (
            !$ParamObject->IsAJAXRequest()
            || $Param{Action} eq 'CustomerVideoChat'
            )
        {
            my $DateTimeObject = $Kernel::OM->Create('Kernel::System::DateTime');

            $SessionObject->UpdateSessionID(
                SessionID => $Param{SessionID},
                Key       => 'UserLastRequest',
                Value     => $DateTimeObject->ToEpoch(),
            );
        }

        # pre application module
        my $PreModule = $ConfigObject->Get('CustomerPanelPreApplicationModule');
        if ($PreModule) {
            my %PreModuleList;
            if ( ref $PreModule eq 'HASH' ) {
                %PreModuleList = %{$PreModule};
            }
            else {
                $PreModuleList{Init} = $PreModule;
            }

            MODULE:
            for my $PreModuleKey ( sort keys %PreModuleList ) {
                my $PreModule = $PreModuleList{$PreModuleKey};
                next MODULE if !$PreModule;
                next MODULE if !$Kernel::OM->Get('Kernel::System::Main')->Require($PreModule);

                # debug info
                if ( $Self->{Debug} ) {
                    $Kernel::OM->Get('Kernel::System::Log')->Log(
                        Priority => 'debug',
                        Message  => "CustomerPanelPreApplication module $PreModule is used.",
                    );
                }

                my $LayoutObject = $Kernel::OM->Get('Kernel::Output::HTML::Layout');

                # use module
                my $PreModuleObject = $PreModule->new(
                    %Param,
                    %UserData,

                );
                my $Output = $PreModuleObject->PreRun();

                return $Output if $Output;
            }
        }

        # debug info
        if ( $Self->{Debug} ) {
            $Kernel::OM->Get('Kernel::System::Log')->Log(
                Priority => 'debug',
                Message  => 'Kernel::Modules::' . $Param{Action} . '->new',
            );
        }

        my $FrontendObject = ( 'Kernel::Modules::' . $Param{Action} )->new(
            %Param,
            %UserData,
            ModuleReg => $ModuleReg,
            Debug     => $Self->{Debug},
        );

        # debug info
        if ( $Self->{Debug} ) {
            $Kernel::OM->Get('Kernel::System::Log')->Log(
                Priority => 'debug',
                Message  => 'Kernel::Modules::' . $Param{Action} . '->run',
            );
        }

        # ->Run $Action with $FrontendObject
        my $Output = $FrontendObject->Run();

        # log request time
        if ( $ConfigObject->Get('PerformanceLog') ) {
            if ( ( !$QueryString && $Param{Action} ) || $QueryString !~ /Action=/ ) {
                $QueryString = 'Action=' . $Param{Action} . '&Subaction=' . $Param{Subaction};
            }
            my $File = $ConfigObject->Get('PerformanceLog::File');

            if ( open my $Out, '>>', $File ) {    ## no critic qw(OTOBO::ProhibitOpen InputOutput::RequireBriefOpen)
                print $Out time()
                    . '::Customer::'
                    . ( time() - $Self->{PerformanceLogStart} )
                    . "::$UserData{UserLogin}::$QueryString\n";

                $Kernel::OM->Get('Kernel::System::Log')->Log(
                    Priority => 'debug',
                    Message  => 'Response::Customer: '
                        . ( time() - $Self->{PerformanceLogStart} )
                        . "s taken (URL:$QueryString:$UserData{UserLogin})",
                );
            }
            else {
                $Kernel::OM->Get('Kernel::System::Log')->Log(
                    Priority => 'error',
                    Message  => "Can't write $File: $!",
                );
            }
        }

        return $Output;
    }

    # throw exception
    my %Data = $SessionObject->GetSessionIDData(
        SessionID => $Param{SessionID},
    );
    $Data{UserTimeZone} = $Self->_UserTimeZoneGet(%Data);
    $Kernel::OM->ObjectParamAdd(
        'Kernel::Output::HTML::Layout' => {
            %Param,
            %Data,
        },
    );

    my $LayoutObject = $Kernel::OM->Get('Kernel::Output::HTML::Layout');

    $LayoutObject->CustomerFatalError(
        Comment => Translatable('Please contact the administrator.'),
    ); # throws a Kernel::System::Web::Exception
}

=begin Internal:

=head2 _StoreFailedLogins()

=cut

sub _StoreFailedLogins {
    my ( $Self, %Param ) = @_;
    my $CurrentTimeObject   = $Kernel::OM->Create('Kernel::System::DateTime');
    my $CurrentNewTimeStamp = $CurrentTimeObject->ToString();
    my $CacheObject         = $Kernel::OM->Get('Kernel::System::Cache');
    my $CheckHash           = $CacheObject->Get(
        Type => 'FailedLoginsCustomer',
        Key  => $Param{PostUser},
    );

    if ( !$CheckHash ) {
        $CacheObject->Set(
            Type  => 'FailedLoginsCustomer',
            Key   => $Param{PostUser},
            Value => [$CurrentNewTimeStamp],
            TTL   => $Param{PreventBruteForceConfig}{KeepCacheDuration},
        );

        return 0;
    }

    my @LoginTryArray = @{$CheckHash};

    # delete expired cache entries
    LOGIN:
    for my $LoginTime ( @{$CheckHash} ) {
        my $LoginTimeObject = $Kernel::OM->Create(
            'Kernel::System::DateTime',
            ObjectParams => {
                String => $LoginTime,
            },
        );
        my $Offset = $CurrentTimeObject->Delta(
            DateTimeObject => $LoginTimeObject,
        );

        if ( $Offset->{AbsoluteSeconds} > $Param{PreventBruteForceConfig}->{KeepCacheDuration} ) {
            shift @LoginTryArray;
        }
        else {
            last LOGIN;
        }
    }

    # add new failed login to cache
    push @LoginTryArray, $CurrentNewTimeStamp;
    $CacheObject->Set(
        Type  => 'FailedLoginsCustomer',
        Key   => $Param{PostUser},
        Value => \@LoginTryArray,
        TTL   => $Param{PreventBruteForceConfig}{KeepCacheDuration},
    );

    if ( scalar @LoginTryArray >= $Param{PreventBruteForceConfig}{MaxAttempt} ) {
        $CacheObject->Set(
            Type  => 'BannedLoginsCustomer',
            Key   => $Param{PostUser},
            Value => $CurrentNewTimeStamp,
            TTL   => $Param{PreventBruteForceConfig}{BanDuration},
        );
        return 1;
    }

    return 0;
}

sub _CheckAndRemoveFromBannedList {
    my ( $Self, %Param ) = @_;

    # get cache
    my $CacheObject = $Kernel::OM->Get('Kernel::System::Cache');

    my $BanTime = $CacheObject->Get(
        Type => 'BannedLoginsCustomer',
        Key  => $Param{PostUser},
    );

    if ( !$BanTime ) {
        return (
            Banned => 0,
        );
    }

    # calculate elapsed time
    my $CurTimeObject = $Kernel::OM->Create('Kernel::System::DateTime');
    my $BanTimeObject = $Kernel::OM->Create(
        'Kernel::System::DateTime',
        ObjectParams => {
            String => $BanTime,
        },
    );
    my $Offset = $CurTimeObject->Delta(
        DateTimeObject => $BanTimeObject,
    );

    # if the ban duration has been surpassed, delete the cache entry
    if ( $Offset->{AbsoluteSeconds} > $Param{PreventBruteForceConfig}{BanDuration} ) {
        $CacheObject->Delete(
            Type => 'BannedLoginsCustomer',
            Key  => $Param{PostUser},
        );
        return (
            Banned => 0,
        );
    }

    return (
        Banned       => 1,
        ResidualTime => $Param{PreventBruteForceConfig}{BanDuration} - $Offset->{AbsoluteSeconds},
    );
}

=head2 _CheckModulePermission()

module permission check

    ($AccessRo, $AccessRw = $AutoResponseObject->_CheckModulePermission(
        ModuleReg => $ModuleReg,
        %UserData,
    );

=cut

sub _CheckModulePermission {
    my ( $Self, %Param ) = @_;

    my $AccessRo = 0;
    my $AccessRw = 0;

    PERMISSION:
    for my $Permission (qw(GroupRo Group)) {
        my $AccessOk = 0;
        my $Group    = $Param{ModuleReg}->{$Permission};

        next PERMISSION if !$Group;

        my $GroupObject = $Kernel::OM->Get('Kernel::System::CustomerGroup');

        if ( IsArrayRefWithData($Group) ) {
            GROUP:
            for my $Item ( @{$Group} ) {
                next GROUP if !$Item;
                next GROUP if !$GroupObject->PermissionCheck(
                    UserID    => $Param{UserID},
                    GroupName => $Item,
                    Type      => $Permission eq 'GroupRo' ? 'ro' : 'rw',
                );

                $AccessOk = 1;
                last GROUP;
            }
        }
        else {
            my $HasPermission = $GroupObject->PermissionCheck(
                UserID    => $Param{UserID},
                GroupName => $Group,
                Type      => $Permission eq 'GroupRo' ? 'ro' : 'rw',
            );
            if ($HasPermission) {
                $AccessOk = 1;
            }
        }
        if ( $Permission eq 'Group' && $AccessOk ) {
            $AccessRo = 1;
            $AccessRw = 1;
        }
        elsif ( $Permission eq 'GroupRo' && $AccessOk ) {
            $AccessRo = 1;
        }
    }

    return ( $AccessRo, $AccessRw );
}

=head2 _UserTimeZoneGet()

Get time zone for the current user. This function will validate passed time zone parameter and return default user time
zone if it's not valid.

    my $UserTimeZone = $Self->_UserTimeZoneGet(
        UserTimeZone => 'Europe/Berlin',
    );

=cut

sub _UserTimeZoneGet {
    my ( $Self, %Param ) = @_;

    my $UserTimeZone;

    # Return passed time zone only if it's valid. It can happen that user preferences or session store an old-style
    #   offset which is not valid anymore. In this case, return the default value.
    #   Please see bug#13374 for more information.
    if (
        $Param{UserTimeZone}
        && Kernel::System::DateTime->IsTimeZoneValid( TimeZone => $Param{UserTimeZone} )
        )
    {
        $UserTimeZone = $Param{UserTimeZone};
    }

    $UserTimeZone ||= Kernel::System::DateTime->UserDefaultTimeZoneGet();

    return $UserTimeZone;
}

=end Internal:

=cut

1;<|MERGE_RESOLUTION|>--- conflicted
+++ resolved
@@ -868,7 +868,6 @@
                 Value => 1,
             );
 
-<<<<<<< HEAD
             return $LayoutObject->CustomerLogin(
                 Title         => 'Login',
                 Message       => Translatable('This e-mail address already exists. Please log in or reset your password.'),
@@ -876,18 +875,6 @@
                 UserFirstname => $GetParams{UserFirstname},
                 UserLastname  => $GetParams{UserLastname},
                 UserEmail     => $GetParams{UserEmail},
-=======
-            $LayoutObject->Print(
-                Output => \$LayoutObject->CustomerLogin(
-                    Title   => 'Login',
-                    Message =>
-                        Translatable('This e-mail address already exists. Please log in or reset your password.'),
-                    UserTitle     => $GetParams{UserTitle},
-                    UserFirstname => $GetParams{UserFirstname},
-                    UserLastname  => $GetParams{UserLastname},
-                    UserEmail     => $GetParams{UserEmail},
-                ),
->>>>>>> b9c5713c
             );
         }
 
@@ -940,7 +927,6 @@
                 Value => 1,
             );
 
-<<<<<<< HEAD
             return $LayoutObject->CustomerLogin(
                 Title         => 'Login',
                 Message       => Translatable('This email address is not allowed to register. Please contact support staff.'),
@@ -948,18 +934,6 @@
                 UserFirstname => $GetParams{UserFirstname},
                 UserLastname  => $GetParams{UserLastname},
                 UserEmail     => $GetParams{UserEmail},
-=======
-            $LayoutObject->Print(
-                Output => \$LayoutObject->CustomerLogin(
-                    Title   => 'Login',
-                    Message =>
-                        Translatable('This email address is not allowed to register. Please contact support staff.'),
-                    UserTitle     => $GetParams{UserTitle},
-                    UserFirstname => $GetParams{UserFirstname},
-                    UserLastname  => $GetParams{UserLastname},
-                    UserEmail     => $GetParams{UserEmail},
-                ),
->>>>>>> b9c5713c
             );
         }
 
@@ -1164,21 +1138,11 @@
             }
 
             # show login
-<<<<<<< HEAD
             return $LayoutObject->CustomerLogin(
                 Title => 'Login',
                 Message =>
                     $LayoutObject->{LanguageObject}->Translate( $SessionObject->SessionIDErrorMessage() ),
                 %Param,
-=======
-            $LayoutObject->Print(
-                Output => \$LayoutObject->CustomerLogin(
-                    Title   => 'Login',
-                    Message =>
-                        $LayoutObject->{LanguageObject}->Translate( $SessionObject->SessionIDErrorMessage() ),
-                    %Param,
-                ),
->>>>>>> b9c5713c
             );
         }
 
