--- conflicted
+++ resolved
@@ -425,7 +425,6 @@
             }
 
             # show need user data error message
-<<<<<<< HEAD
             return $LayoutObject->Login(
                 Title   => 'Error',
                 Message =>
@@ -434,18 +433,6 @@
                     ),
                 %Param,
                 MessageType => 'Error',
-=======
-            $LayoutObject->Print(
-                Output => \$LayoutObject->Login(
-                    Title   => 'Error',
-                    Message =>
-                        Translatable(
-                            'Authentication succeeded, but no user data record is found in the database. Please contact the administrator.'
-                        ),
-                    %Param,
-                    MessageType => 'Error',
-                ),
->>>>>>> b9c5713c
             );
         }
 
@@ -988,23 +975,12 @@
             }
 
             # show login
-<<<<<<< HEAD
             return $LayoutObject->Login(
                 Title => 'Login',
                 Message =>
                     $LayoutObject->{LanguageObject}->Translate( $SessionObject->SessionIDErrorMessage() ),
                 MessageType => 'Error',
                 %Param,
-=======
-            $LayoutObject->Print(
-                Output => \$LayoutObject->Login(
-                    Title   => 'Login',
-                    Message =>
-                        $LayoutObject->{LanguageObject}->Translate( $SessionObject->SessionIDErrorMessage() ),
-                    MessageType => 'Error',
-                    %Param,
-                ),
->>>>>>> b9c5713c
             );
         }
 
