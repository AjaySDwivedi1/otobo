# --
# OTOBO is a web-based ticketing system for service organisations.
# --
# Copyright (C) 2001-2020 OTRS AG, https://otrs.com/
# Copyright (C) 2019-2021 Rother OSS GmbH, https://otobo.de/
# --
# This program is free software: you can redistribute it and/or modify it under
# the terms of the GNU General Public License as published by the Free Software
# Foundation, either version 3 of the License, or (at your option) any later version.
# This program is distributed in the hope that it will be useful, but WITHOUT
# ANY WARRANTY; without even the implied warranty of MERCHANTABILITY or FITNESS
# FOR A PARTICULAR PURPOSE. See the GNU General Public License for more details.
# You should have received a copy of the GNU General Public License
# along with this program. If not, see <https://www.gnu.org/licenses/>.
# --

package Kernel::System::Web::InterfaceAgent;

use strict;
use warnings;
use v5.24;
use namespace::autoclean;
use utf8;

# core modules

# CPAN modules

# OTOBO modules
use Kernel::Language qw(Translatable);
use Kernel::System::DateTime;

our @ObjectDependencies = (
    'Kernel::Config',
    'Kernel::Output::HTML::Layout',
    'Kernel::System::Auth',
    'Kernel::System::AuthSession',
    'Kernel::System::Cache',
    'Kernel::System::DB',
    'Kernel::System::Email',
    'Kernel::System::Group',
    'Kernel::System::Log',
    'Kernel::System::Main',
    'Kernel::System::Scheduler',
    'Kernel::System::DateTime',
    'Kernel::System::User',
    'Kernel::System::Web::Request',
    'Kernel::System::Valid',
);

=head1 NAME

Kernel::System::Web::InterfaceAgent - the agent web interface

=head1 SYNOPSIS

    use Kernel::System::Web::InterfaceAgent;

    # a Plack request handler
    my $App = sub {
        my $Env = shift;

        my $Interface = Kernel::System::Web::InterfaceAgent->new(
            # Debug => 1
            PSGIEnv    => $Env,
        );

        # generate content (actually headers are generated as a side effect)
        my $Content = $Interface->Content();

        # assuming all went well and HTML was generated
        return [
            '200',
            [ 'Content-Type' => 'text/html' ],
            $Content
        ];
    };

=head1 DESCRIPTION

This module generates the HTTP response for F<index.pl>.
This class is meant to be used within a Plack request handler.
See F<bin/psgi-bin/otobo.psgi> for the real live usage.

=head1 PUBLIC INTERFACE

=head2 new()

create the web interface object for F<index.pl>.

=cut

sub new {
<<<<<<< HEAD
    my $Type  = shift;
    my %Param = @_;
=======
    my ( $Type, %Param ) = @_;
>>>>>>> d2d6be92

    # start with an empty hash for the new object
    my $Self = bless {}, $Type;

    # set debug level
    $Self->{Debug} = $Param{Debug} || 0;

    # performance log
    $Self->{PerformanceLogStart} = time();

    # register object params
    $Kernel::OM->ObjectParamAdd(
        'Kernel::System::Log' => {
            LogPrefix => $Kernel::OM->Get('Kernel::Config')->Get('CGILogPrefix') || 'Agent',
        },
        'Kernel::System::Web::Request' => {
            PSGIEnv => $Param{PSGIEnv} || 0,
        },
    );

    # debug info
    if ( $Self->{Debug} ) {
        $Kernel::OM->Get('Kernel::System::Log')->Log(
            Priority => 'debug',
            Message  => 'Global handle started...',
        );
    }

    return $Self;
}

=head2 Content()

execute the object.
Set headers in Kernels::System::Web::Request singleton as side effect.

    my $Content = $Interface->Content();

=cut

sub Content {
    my $Self = shift;

    my $ConfigObject = $Kernel::OM->Get('Kernel::Config');
    my $ParamObject = $Kernel::OM->Get('Kernel::System::Web::Request');

    # Check if https forcing is active, and redirect if needed.
    if ( $ConfigObject->Get('HTTPSForceRedirect') ) {

        # Allow HTTPS to be 'on' in a case insensitive way.
        # In OTOBO 10.0.1 it had to be lowercase 'on'.
        my $HTTPS = $ParamObject->HTTPS('HTTPS') // '';
        if ( lc $HTTPS ne 'on' ) {
            my $Host       = $ParamObject->HTTP('HOST') || $ConfigObject->Get('FQDN');
            my $RequestURI = $ParamObject->RequestURI();

            # Redirect with 301 code. Add two new lines at the end, so HTTP headers are validated correctly.
            return "Status: 301 Moved Permanently\nLocation: https://$Host$RequestURI\n\n";
        }
    }

    # get common framework params
    my %Param;
    $Param{SessionName} = $ConfigObject->Get('SessionName')                      || 'SessionID';
    $Param{SessionID}   = $ParamObject->GetParam( Param => $Param{SessionName} ) || '';

    # drop old session id (if exists)
    my $QueryString = $ParamObject->EnvQueryString() || '';
    $QueryString =~ s/(\?|&|;|)$Param{SessionName}(=&|=;|=.+?&|=.+?$)/;/g;

    # define framework params
    my $FrameworkParams = {
        Lang         => '',
        Action       => '',
        Subaction    => '',
        RequestedURL => $QueryString,
    };
    for my $Key ( sort keys %{$FrameworkParams} ) {
        $Param{$Key} = $ParamObject->GetParam( Param => $Key )
            || $FrameworkParams->{$Key};
    }

    # validate language
    if ( $Param{Lang} && $Param{Lang} !~ m{\A[a-z]{2}(?:_[A-Z]{2})?\z}xms ) {
        delete $Param{Lang};
    }

    # Check if the browser sends the SessionID cookie and set the SessionID-cookie
    # as SessionID! GET or POST SessionID have the lowest priority.
    if ( $ConfigObject->Get('SessionUseCookie') ) {
        $Param{SessionIDCookie} = $ParamObject->GetCookie( Key => $Param{SessionName} );
        if ( $Param{SessionIDCookie} ) {
            $Param{SessionID} = $Param{SessionIDCookie};
        }
    }

    $Kernel::OM->ObjectParamAdd(
        'Kernel::Output::HTML::Layout' => {
            Lang         => $Param{Lang},
            UserLanguage => $Param{Lang},
        },
        'Kernel::Language' => {
            UserLanguage => $Param{Lang}
        },
    );

    # Restrict Cookie to HTTPS if it is used.
    my $CookieSecureAttribute = $ConfigObject->Get('HttpType') eq 'https' ? 1 : undef;

    # check whether we are using the right scheme
    my ( $RequestScheme ) = split( '/', $ParamObject->ServerProtocol() );
    $RequestScheme = lc( $RequestScheme );
    if ( $RequestScheme ne $ConfigObject->Get('HttpType') ) {
        $Kernel::OM->Get('Kernel::System::Log')->Log(
            Priority => 'notice',
<<<<<<< HEAD
            Message  => 'HttpType '.$ConfigObject->Get('HttpType').' is set, but '.$RequestScheme.' is used!',
=======
            Message  => 'HttpType '
                . $ConfigObject->Get('HttpType')
                . ' is set, but '
                . $ENV{REQUEST_SCHEME}
                . ' is used!',
>>>>>>> d2d6be92
        );
    }

    my $DBCanConnect = $Kernel::OM->Get('Kernel::System::DB')->Connect();

    if ( !$DBCanConnect || $ParamObject->Error() ) {
        my $LayoutObject = $Kernel::OM->Get('Kernel::Output::HTML::Layout');
        if ( !$DBCanConnect ) {
            $LayoutObject->FatalError(
                Comment => Translatable('Please contact the administrator.'),
            ); # throws a Kernel::System::Web::Exception
        }
        if ( $ParamObject->Error() ) {
            $LayoutObject->FatalError(
                Message => $ParamObject->Error(),
                Comment => Translatable('Please contact the administrator.'),
            ); # throws a Kernel::System::Web::Exception
        }
    }

    # get common application and add-on application params
    my %CommonObjectParam = %{ $ConfigObject->Get('Frontend::CommonParam') };
    for my $Key ( sort keys %CommonObjectParam ) {
        $Param{$Key} = $ParamObject->GetParam( Param => $Key ) || $CommonObjectParam{$Key};
    }

    # security check Action Param (replace non-word chars)
    $Param{Action} =~ s/\W//g;

    my $SessionObject = $Kernel::OM->Get('Kernel::System::AuthSession');
    my $UserObject    = $Kernel::OM->Get('Kernel::System::User');

    # check request type
    if ( $Param{Action} eq 'PreLogin' ) {
        my $LayoutObject = $Kernel::OM->Get('Kernel::Output::HTML::Layout');
        $Param{RequestedURL} = $Param{RequestedURL} || "Action=AgentDashboard";

        # login screen
        return $LayoutObject->Login(
            Title => 'Login',
            Mode  => 'PreLogin',
            %Param,
        );
    }
    elsif ( $Param{Action} eq 'Login' ) {

        # get params
        my $PostUser = $ParamObject->GetParam( Param => 'User' ) || '';

        my $PreventBruteForceConfig = $ConfigObject->Get('SimpleBruteForceProtection::GeneralSettings');

        # if simplebruteforceconfig is valid
        if ($PreventBruteForceConfig) {

            # check if the login is banned
            my $CacheObject   = $Kernel::OM->Get('Kernel::System::Cache');
            my $CheckHashUser = $CacheObject->Get(
                Type => 'BannedLoginsAgent',
                Key  => $PostUser,
            );

            # check if Cache CheckHashUser exists
            if ($CheckHashUser) {
                my %BanStatus = $Self->_CheckAndRemoveFromBannedList(
                    PostUser                => $PostUser,
                    PreventBruteForceConfig => $PreventBruteForceConfig,
                );

                if ( $BanStatus{Banned} ) {

                    # output error message
                    my $LayoutObject = $Kernel::OM->Get('Kernel::Output::HTML::Layout');

                    return $LayoutObject->Login(
                        %Param,
                        Title   => 'Login',
                        Message => $LayoutObject->{LanguageObject}->Translate(
                            'Too many failed login attempts, please retry in %s s.',
                            $BanStatus{ResidualTime}
                        ),
                        LoginFailed => 1,
                        MessageType => 'Error',
                        User        => $PostUser,
                    );
                }
            }
        }

        my $PostPw = $ParamObject->GetParam(
            Param => 'Password',
            Raw   => 1
        ) || '';
        my $PostTwoFactorToken = $ParamObject->GetParam(
            Param => 'TwoFactorToken',
            Raw   => 1
        ) || '';

        # create AuthObject
        my $AuthObject = $Kernel::OM->Get('Kernel::System::Auth');

        # check submitted data
        my $User = $AuthObject->Auth(
            User           => $PostUser,
            Pw             => $PostPw,
            TwoFactorToken => $PostTwoFactorToken,
        );

        # login is invalid
        if ( !$User ) {

            my $Expires = '+' . $ConfigObject->Get('SessionMaxTime') . 's';
            if ( !$ConfigObject->Get('SessionUseCookieAfterBrowserClose') ) {
                $Expires = '';
            }

            $Kernel::OM->ObjectParamAdd(
                'Kernel::Output::HTML::Layout' => {
                    SetCookies => {

                        # set a cookie tentatively for checking cookie support
                        OTOBOBrowserHasCookie => $ParamObject->SetCookie(
                            Key      => 'OTOBOBrowserHasCookie',
                            Value    => 1,
                            Expires  => $Expires,
                            Path     => $ConfigObject->Get('ScriptAlias'),
                            Secure   => $CookieSecureAttribute,
                            HTTPOnly => 1,
                        ),
                    },
                }
            );

            my $LayoutObject = $Kernel::OM->Get('Kernel::Output::HTML::Layout');

            # redirect to alternate login
            if ( $ConfigObject->Get('LoginURL') ) {
                $Param{RequestedURL} = $LayoutObject->LinkEncode( $Param{RequestedURL} );

                $LayoutObject->Redirect(
                    ExtURL => $ConfigObject->Get('LoginURL')
                        . "?Reason=LoginFailed&RequestedURL=$Param{RequestedURL}",
                ); # throws a Kernel::System::Web::Exception
            }

            if ($PreventBruteForceConfig) {

                # prevent brute force
                my $Banned = $Self->_StoreFailedLogins(
                    PostUser                => $PostUser,
                    PreventBruteForceConfig => $PreventBruteForceConfig,
                );

                if ($Banned) {
                    return $LayoutObject->Login(
                        %Param,
                        Title   => 'Login',
                        Message => $LayoutObject->{LanguageObject}->Translate(
                            'Too many failed login attempts, please retry in %s s.',
                            $PreventBruteForceConfig->{BanDuration}
                        ),
                        LoginFailed => 1,
                        MessageType => 'Error',
                        User        => $PostUser,
                    );
                }
            }

            # show normal login
            return $LayoutObject->Login(
                Title   => 'Login',
                Message => $Kernel::OM->Get('Kernel::System::Log')->GetLogEntry(
                    Type => 'Info',
                    What => 'Message',
                    )
                    || $LayoutObject->{LanguageObject}->Translate( $AuthObject->GetLastErrorMessage() )
                    || Translatable('Login failed! Your user name or password was entered incorrectly.'),
                LoginFailed => 1,
                MessageType => 'Error',
                User        => $User,
                %Param,
            );
        }

        # login is successful
        my %UserData = $UserObject->GetUserData(
            User          => $User,
            Valid         => 1,
            NoOutOfOffice => 1,
        );

        # check if the browser supports cookies
        if ( $ParamObject->GetCookie( Key => 'OTOBOBrowserHasCookie' ) ) {
            $Kernel::OM->ObjectParamAdd(
                'Kernel::Output::HTML::Layout' => {
                    BrowserHasCookie => 1,
                },
            );
        }

        # check needed data
        if ( !$UserData{UserID} || !$UserData{UserLogin} ) {

            my $LayoutObject = $Kernel::OM->Get('Kernel::Output::HTML::Layout');

            # redirect to alternate login
            if ( $ConfigObject->Get('LoginURL') ) {
                $LayoutObject->Redirect(
                    ExtURL => $ConfigObject->Get('LoginURL')
                        . '?Reason=SystemError',
                ); # throws a Kernel::System::Web::Exception
            }

            # show need user data error message
            return $LayoutObject->Login(
                Title   => 'Error',
                Message =>
                    Translatable(
                    'Authentication succeeded, but no user data record is found in the database. Please contact the administrator.'
                    ),
                %Param,
                MessageType => 'Error',
            );
        }

        my $DateTimeObj = $Kernel::OM->Create('Kernel::System::DateTime');

        # create new session id
        my $NewSessionID = $SessionObject->CreateSessionID(
            %UserData,
            UserLastRequest => $DateTimeObj->ToEpoch(),
            UserType        => 'User',
            SessionSource   => 'AgentInterface',
        );

        # show error message if no session id has been created
        if ( !$NewSessionID ) {

            # get error message
            my $Error = $SessionObject->SessionIDErrorMessage() || '';

            # output error message
            my $LayoutObject = $Kernel::OM->Get('Kernel::Output::HTML::Layout');

            return $LayoutObject->Login(
                Title       => 'Login',
                Message     => $Error,
                MessageType => 'Error',
                %Param,
            );
        }

        # execution in 20 seconds
        my $ExecutionTimeObj = $DateTimeObj->Clone();
        $ExecutionTimeObj->Add( Seconds => 20 );
        my $ExecutionTime = $ExecutionTimeObj->ToString();

        # add a asynchronous executor scheduler task to count the concurrent user
        $Kernel::OM->Get('Kernel::System::Scheduler')->TaskAdd(
            ExecutionTime            => $ExecutionTime,
            Type                     => 'AsynchronousExecutor',
            Name                     => 'PluginAsynchronous::ConcurrentUser',
            MaximumParallelInstances => 1,
            Data                     => {
                Object   => 'Kernel::System::SupportDataCollector::PluginAsynchronous::OTOBO::ConcurrentUsers',
                Function => 'RunAsynchronous',
            },
        );

        my $UserTimeZone = $Self->_UserTimeZoneGet(%UserData);

        $SessionObject->UpdateSessionID(
            SessionID => $NewSessionID,
            Key       => 'UserTimeZone',
            Value     => $UserTimeZone,
        );

        # check if the time zone offset reported by the user's browser differs from that
        # of the OTOBO user's time zone offset
        my $DateTimeObject = $Kernel::OM->Create(
            'Kernel::System::DateTime',
            ObjectParams => {
                TimeZone => $UserTimeZone,
            },
        );
        my $OTOBOUserTimeZoneOffset = $DateTimeObject->Format( Format => '%{offset}' ) / 60;
        my $BrowserTimeZoneOffset   = ( $ParamObject->GetParam( Param => 'TimeZoneOffset' ) || 0 ) * -1;

        # TimeZoneOffsetDifference contains the difference of the time zone offset between
        # the user's OTOBO time zone setting and the one reported by the user's browser.
        # If there is a difference it can be evaluated later to e. g. show a message
        # for the user to check his OTOBO time zone setting.
        my $UserTimeZoneOffsetDifference = abs( $OTOBOUserTimeZoneOffset - $BrowserTimeZoneOffset );
        $SessionObject->UpdateSessionID(
            SessionID => $NewSessionID,
            Key       => 'UserTimeZoneOffsetDifference',
            Value     => $UserTimeZoneOffsetDifference,
        );

        # create a new LayoutObject with SessionIDCookie
        my $Expires = '+' . $ConfigObject->Get('SessionMaxTime') . 's';
        if ( !$ConfigObject->Get('SessionUseCookieAfterBrowserClose') ) {
            $Expires = '';
        }

        $Kernel::OM->ObjectParamAdd(
            'Kernel::Output::HTML::Layout' => {
                SetCookies => {
                    SessionIDCookie => $ParamObject->SetCookie(
                        Key      => $Param{SessionName},
                        Value    => $NewSessionID,
                        Expires  => $Expires,
                        Path     => $ConfigObject->Get('ScriptAlias'),
                        Secure   => $CookieSecureAttribute,
                        HTTPOnly => 1,
                    ),

                    # delete the OTOBOBrowserHasCookie cookie
                    OTOBOBrowserHasCookie => $ParamObject->SetCookie(
                        Key      => 'OTOBOBrowserHasCookie',
                        Value    => '',
                        Expires  => '-1y',
                        Path     => $ConfigObject->Get('ScriptAlias'),
                        Secure   => $CookieSecureAttribute,
                        HTTPOnly => 1,
                    ),
                },
                SessionID   => $NewSessionID,
                SessionName => $Param{SessionName},
            },
        );

        # Check if Chat is active
        if ( $Kernel::OM->Get('Kernel::Config')->Get('ChatEngine::Active') ) {
            my $ChatReceivingAgentsGroup = $Kernel::OM->Get('Kernel::Config')->Get('ChatEngine::PermissionGroup::ChatReceivingAgents');

            my $ChatReceivingAgentsGroupPermission = $Kernel::OM->Get('Kernel::System::Group')->PermissionCheck(
                UserID    => $UserData{UserID},
                GroupName => $ChatReceivingAgentsGroup,
                Type      => 'rw',
            );

            if (
                $UserData{UserID} != -1
                && $ChatReceivingAgentsGroup
                && $ChatReceivingAgentsGroupPermission
                && $Kernel::OM->Get('Kernel::Config')->Get('Ticket::Agent::UnavailableForExternalChatsOnLogin')
                )
            {
                # Get user preferences
                my %Preferences = $Kernel::OM->Get('Kernel::System::User')->GetPreferences(
                    UserID => $UserData{UserID},
                );

                if ( $Preferences{ChatAvailability} && $Preferences{ChatAvailability} == 2 ) {

                    # User is available for external chats. Set his availability to internal only.
                    $Kernel::OM->Get('Kernel::System::User')->SetPreferences(
                        Key    => 'ChatAvailability',
                        Value  => '1',
                        UserID => $UserData{UserID},
                    );

                    # Set ChatAvailabilityNotification to display notification in agent interface (only once)
                    $Kernel::OM->Get('Kernel::System::User')->SetPreferences(
                        Key    => 'ChatAvailabilityNotification',
                        Value  => '1',
                        UserID => $UserData{UserID},
                    );
                }
            }
        }

        # redirect with new session id and old params
        # prepare old redirect URL -- do not redirect to Login or Logout (loop)!
        if ( $Param{RequestedURL} =~ /Action=(Logout|Login|LostPassword|PreLogin)/ ) {
            $Param{RequestedURL} = '';
        }

        # redirect with new session id
        my $LayoutObject = $Kernel::OM->Get('Kernel::Output::HTML::Layout');

        $LayoutObject->Redirect(
            OP    => $Param{RequestedURL},
            Login => 1,
        ); # throws a Kernel::System::Web::Exception
    }

    # logout
    elsif ( $Param{Action} eq 'Logout' ) {

        # check session id
        if ( !$SessionObject->CheckSessionID( SessionID => $Param{SessionID} ) ) {

            # new layout object
            my $LayoutObject = $Kernel::OM->Get('Kernel::Output::HTML::Layout');

            # redirect to alternate login
            if ( $ConfigObject->Get('LoginURL') ) {
                $Param{RequestedURL} = $LayoutObject->LinkEncode( $Param{RequestedURL} );

                $LayoutObject->Redirect(
                    ExtURL => $ConfigObject->Get('LoginURL')
                        . "?Reason=InvalidSessionID;RequestedURL=$Param{RequestedURL}",
                ); # throws a Kernel::System::Web::Exception
            }

            # show login screen
            return $LayoutObject->Login(
                Title   => 'Logout',
                %Param,
            );
        }

        # get session data
        my %UserData = $SessionObject->GetSessionIDData(
            SessionID => $Param{SessionID},
        );

        $UserData{UserTimeZone} = $Self->_UserTimeZoneGet(%UserData);

        # create a new LayoutObject with %UserData
        $Kernel::OM->ObjectParamAdd(
            'Kernel::Output::HTML::Layout' => {
                SetCookies => {

                    # delete the OTOBO session cookie
                    SessionIDCookie => $ParamObject->SetCookie(
                        Key      => $Param{SessionName},
                        Value    => '',
                        Expires  => '-1y',
                        Path     => $ConfigObject->Get('ScriptAlias'),
                        Secure   => $CookieSecureAttribute,
                        HTTPOnly => 1,
                    ),
                },
                %UserData,
            },
        );

        $Kernel::OM->ObjectsDiscard( Objects => ['Kernel::Output::HTML::Layout'] );
        my $LayoutObject = $Kernel::OM->Get('Kernel::Output::HTML::Layout');

        # Prevent CSRF attacks
        $LayoutObject->ChallengeTokenCheck();

        # remove session id
        if ( !$SessionObject->RemoveSessionID( SessionID => $Param{SessionID} ) ) {
            $LayoutObject->FatalError(
                Message => Translatable('Can`t remove SessionID.'),
                Comment => Translatable('Please contact the administrator.'),
            ); # throws a Kernel::System::Web::Exception
        }

        # redirect to alternate login
        if ( $ConfigObject->Get('LogoutURL') ) {
            $LayoutObject->Redirect(
                ExtURL => $ConfigObject->Get('LogoutURL'),
            ); # throws a Kernel::System::Web::Exception
        }

        # show logout screen
        return $LayoutObject->Login(
            Title       => 'Logout',
            Message     => $LayoutObject->{LanguageObject}->Translate('Logout successful.'),
            MessageType => 'Success',
            %Param,
        );
    }

    # lost password
    elsif ( $Param{Action} eq 'LostPassword' ) {

        my $LayoutObject = $Kernel::OM->Get('Kernel::Output::HTML::Layout');

        # check feature
        if ( !$ConfigObject->Get('LostPassword') ) {

            # show normal login
            return $LayoutObject->Login(
                Title       => 'Login',
                Message     => Translatable('Feature not active!'),
                MessageType => 'Error',
            );
        }

        # get params
        my $User  = $ParamObject->GetParam( Param => 'User' )  || '';
        my $Token = $ParamObject->GetParam( Param => 'Token' ) || '';

        # get user login by token
        if ( !$User && $Token ) {

            # Prevent extracting password reset token character-by-character via wildcard injection
            # The wild card characters "%" and "_" could be used to match arbitrary character.
            if ( $Token !~ m{\A (?: [a-zA-Z] | \d )+ \z}xms ) {

                # Security: pretend that password reset instructions were actually sent to
                #   make sure that users cannot find out valid usernames by
                #   just trying and checking the result message.
                return $LayoutObject->Login(
                    Title       => 'Login',
                    Message     => Translatable('Sent password reset instructions. Please check your email.'),
                    MessageType => 'Success',
                    %Param,
                );
            }

            my %UserList = $UserObject->SearchPreferences(
                Key   => 'UserToken',
                Value => $Token,
            );
            USER_ID:
            for my $UserID ( sort keys %UserList ) {
                my %UserData = $UserObject->GetUserData(
                    UserID => $UserID,
                    Valid  => 1,
                );
                if (%UserData) {
                    $User = $UserData{UserLogin};

                    last USER_ID;
                }
            }
        }

        # get user data
        my %UserData = $UserObject->GetUserData(
            User  => $User,
            Valid => 1
        );

        # verify user is valid when requesting password reset
        my @ValidIDs    = $Kernel::OM->Get('Kernel::System::Valid')->ValidIDsGet();
        my $UserIsValid = grep { $UserData{ValidID} && $UserData{ValidID} == $_ } @ValidIDs;
        if ( !$UserData{UserID} || !$UserIsValid ) {

            # Security: pretend that password reset instructions were actually sent to
            #   make sure that users cannot find out valid usernames by
            #   just trying and checking the result message.
            return $LayoutObject->Login(
                Title       => 'Login',
                Message     => Translatable('Sent password reset instructions. Please check your email.'),
                MessageType => 'Success',
                %Param,
            );
        }

        # create email object
        my $EmailObject = $Kernel::OM->Get('Kernel::System::Email');

        # send password reset token
        if ( !$Token ) {

            # generate token
            $UserData{Token} = $UserObject->TokenGenerate(
                UserID => $UserData{UserID},
            );

            # send token notify email with link
            my $Body = $ConfigObject->Get('NotificationBodyLostPasswordToken')
                || 'ERROR: NotificationBodyLostPasswordToken is missing!';
            my $Subject = $ConfigObject->Get('NotificationSubjectLostPasswordToken')
                || 'ERROR: NotificationSubjectLostPasswordToken is missing!';
            for ( sort keys %UserData ) {
                $Body =~ s/<OTOBO_$_>/$UserData{$_}/gi;
            }
            my $Sent = $EmailObject->Send(
                To       => $UserData{UserEmail},
                Subject  => $Subject,
                Charset  => $LayoutObject->{UserCharset},
                MimeType => 'text/plain',
                Body     => $Body
            );
            if ( !$Sent->{Success} ) {
                $LayoutObject->FatalError(
                    Comment => Translatable('Please contact the administrator.'),
                ); # throws a Kernel::System::Web::Exception
            }

            return $LayoutObject->Login(
                Title       => 'Login',
                Message     => Translatable('Sent password reset instructions. Please check your email.'),
                MessageType => 'Success',
                %Param,
            );
        }

        # reset password
        # check if token is valid
        my $TokenValid = $UserObject->TokenCheck(
            Token  => $Token,
            UserID => $UserData{UserID},
        );

        if ( !$TokenValid ) {
            return $LayoutObject->Login(
                Title       => 'Login',
                Message     => Translatable('Invalid Token!'),
                MessageType => 'Error',
                %Param,
            );
        }

        # get new password
        $UserData{NewPW} = $UserObject->GenerateRandomPassword();

        # update new password
        $UserObject->SetPassword(
            UserLogin => $User,
            PW        => $UserData{NewPW}
        );

        # send notify email
        my $Body = $ConfigObject->Get('NotificationBodyLostPassword')
            || 'New Password is: <OTOBO_NEWPW>';
        my $Subject = $ConfigObject->Get('NotificationSubjectLostPassword')
            || 'New Password!';
        for ( sort keys %UserData ) {
            $Body =~ s/<OTOBO_$_>/$UserData{$_}/gi;
        }
        my $Sent = $EmailObject->Send(
            To       => $UserData{UserEmail},
            Subject  => $Subject,
            Charset  => $LayoutObject->{UserCharset},
            MimeType => 'text/plain',
            Body     => $Body
        );

        if ( !$Sent->{Success} ) {
            $LayoutObject->FatalError(
                Comment => Translatable('Please contact the administrator.'),
            ); # throws a Kernel::System::Web::Exception
        }
        my $Message = $LayoutObject->{LanguageObject}->Translate(
            'Sent new password to %s. Please check your email.',
            $UserData{UserEmail},
        );

        return $LayoutObject->Login(
            Title       => 'Login',
            Message     => $Message,
            User        => $User,
            MessageType => 'Success',
            %Param,
        );
    }

    # show login site
    elsif ( !$Param{SessionID} ) {

        # create AuthObject
        my $AuthObject   = $Kernel::OM->Get('Kernel::System::Auth');
        my $LayoutObject = $Kernel::OM->Get('Kernel::Output::HTML::Layout');
        if ( $AuthObject->GetOption( What => 'PreAuth' ) ) {

            # automatic login
            $Param{RequestedURL} = $LayoutObject->LinkEncode( $Param{RequestedURL} );

            $LayoutObject->Redirect(
                OP => "Action=PreLogin&RequestedURL=$Param{RequestedURL}",
            ); # throws a Kernel::System::Web::Exception
        }
        elsif ( $ConfigObject->Get('LoginURL') ) {

            # redirect to alternate login
            $Param{RequestedURL} = $LayoutObject->LinkEncode( $Param{RequestedURL} );

            $LayoutObject->Redirect(
                ExtURL => $ConfigObject->Get('LoginURL')
                    . "?RequestedURL=$Param{RequestedURL}",
            ); # throws a Kernel::System::Web::Exception
        }

        # login screen
        return $LayoutObject->Login(
            Title => 'Login',
            %Param,
        );
    }

    # run modules if a version value exists
    elsif ( $Kernel::OM->Get('Kernel::System::Main')->Require("Kernel::Modules::$Param{Action}") ) {

        # check session id
        if ( !$SessionObject->CheckSessionID( SessionID => $Param{SessionID} ) ) {

            # create new LayoutObject with new '%Param'
            $Kernel::OM->ObjectParamAdd(
                'Kernel::Output::HTML::Layout' => {
                    SetCookies => {

                        # delete the OTOBO session cookie
                        SessionIDCookie => $ParamObject->SetCookie(
                            Key      => $Param{SessionName},
                            Value    => '',
                            Expires  => '-1y',
                            Path     => $ConfigObject->Get('ScriptAlias'),
                            Secure   => $CookieSecureAttribute,
                            HTTPOnly => 1,
                        ),
                    },
                    %Param,
                },
            );

            # if the wrong scheme is used, delete also the "other" cookie - issue #251
            if ( $RequestScheme ne $ConfigObject->Get('HttpType') ) {
                $Kernel::OM->ObjectParamAdd(
                    'Kernel::Output::HTML::Layout' => {
                        SetCookies => {

                            # delete the OTOBO session cookie
                            SessionIDCookiehttp => $ParamObject->SetCookie(
                                Key      => $Param{SessionName},
                                Value    => '',
                                Expires  => '-1y',
                                Path     => $ConfigObject->Get('ScriptAlias'),
                                Secure   => '',
                                HTTPOnly => 1,
                            ),

                            # delete the OTOBO session cookie
                            SessionIDCookiehttps => $ParamObject->SetCookie(
                                Key      => $Param{SessionName},
                                Value    => '',
                                Expires  => '-1y',
                                Path     => $ConfigObject->Get('ScriptAlias'),
                                Secure   => 1,
                                HTTPOnly => 1,
                            ),
                        },
                        %Param,
                    },
                );
            }

            $Kernel::OM->ObjectsDiscard( Objects => ['Kernel::Output::HTML::Layout'] );
            my $LayoutObject = $Kernel::OM->Get('Kernel::Output::HTML::Layout');

            # create AuthObject
            my $AuthObject = $Kernel::OM->Get('Kernel::System::Auth');
            if ( $AuthObject->GetOption( What => 'PreAuth' ) ) {

                # automatic re-login
                $Param{RequestedURL} = $LayoutObject->LinkEncode( $Param{RequestedURL} );

                $LayoutObject->Redirect(
                    OP => "?Action=PreLogin&RequestedURL=$Param{RequestedURL}",
                ); # throws a Kernel::System::Web::Exception
            }
            elsif ( $ConfigObject->Get('LoginURL') ) {

                # redirect to alternate login
                $Param{RequestedURL} = $LayoutObject->LinkEncode( $Param{RequestedURL} );

                $LayoutObject->Redirect(
                    ExtURL => $ConfigObject->Get('LoginURL')
                        . "?Reason=InvalidSessionID&RequestedURL=$Param{RequestedURL}",
                ); # throws a Kernel::System::Web::Exception
            }

            # show login
            return $LayoutObject->Login(
                Title => 'Login',
                Message =>
                    $LayoutObject->{LanguageObject}->Translate( $SessionObject->SessionIDErrorMessage() ),
                MessageType => 'Error',
                %Param,
            );
        }

        # get session data
        my %UserData = $SessionObject->GetSessionIDData(
            SessionID => $Param{SessionID},
        );

        $UserData{UserTimeZone} = $Self->_UserTimeZoneGet(%UserData);

        # check needed data
        if ( !$UserData{UserID} || !$UserData{UserLogin} || $UserData{UserType} ne 'User' ) {

            my $LayoutObject = $Kernel::OM->Get('Kernel::Output::HTML::Layout');

            # redirect to alternate login
            if ( $ConfigObject->Get('LoginURL') ) {
                $LayoutObject->Redirect(
                    ExtURL => $ConfigObject->Get('LoginURL') . '?Reason=SystemError',
                ); # throws a Kernel::System::Web::Exception
            }

            # show login screen
            return $LayoutObject->Login(
                Title       => 'Error',
                Message     => Translatable('Error: invalid session.'),
                MessageType => 'Error',
                %Param,
            );
        }

        # check module registry
        my $ModuleReg = $ConfigObject->Get('Frontend::Module')->{ $Param{Action} };
        if ( !$ModuleReg ) {

            my $LayoutObject = $Kernel::OM->Get('Kernel::Output::HTML::Layout');

            $Kernel::OM->Get('Kernel::System::Log')->Log(
                Priority => 'error',
                Message  =>
                    "Module Kernel::Modules::$Param{Action} not registered in Kernel/Config.pm!",
            );

            $LayoutObject->FatalError(
                Comment => Translatable('Please contact the administrator.'),
            ); # throws a Kernel::System::Web::Exception
        }

        # module permission check for action
        if (
            ref $ModuleReg->{GroupRo} eq 'ARRAY'
            && !scalar @{ $ModuleReg->{GroupRo} }
            && ref $ModuleReg->{Group} eq 'ARRAY'
            && !scalar @{ $ModuleReg->{Group} }
            )
        {
            $Param{AccessRo} = 1;
            $Param{AccessRw} = 1;
        }
        else {
            my $GroupObject = $Kernel::OM->Get('Kernel::System::Group');

            PERMISSION:
            for my $Permission (qw(GroupRo Group)) {
                my $AccessOk = 0;
                my $Group    = $ModuleReg->{$Permission};
                next PERMISSION if !$Group;
                if ( ref $Group eq 'ARRAY' ) {
                    INNER:
                    for my $GroupName ( @{$Group} ) {
                        next INNER if !$GroupName;
                        next INNER if !$GroupObject->PermissionCheck(
                            UserID    => $UserData{UserID},
                            GroupName => $GroupName,
                            Type      => $Permission eq 'GroupRo' ? 'ro' : 'rw',

                        );
                        $AccessOk = 1;
                        last INNER;
                    }
                }
                else {
                    my $HasPermission = $GroupObject->PermissionCheck(
                        UserID    => $UserData{UserID},
                        GroupName => $Group,
                        Type      => $Permission eq 'GroupRo' ? 'ro' : 'rw',

                    );
                    if ($HasPermission) {
                        $AccessOk = 1;
                    }
                }
                if ( $Permission eq 'Group' && $AccessOk ) {
                    $Param{AccessRo} = 1;
                    $Param{AccessRw} = 1;
                }
                elsif ( $Permission eq 'GroupRo' && $AccessOk ) {
                    $Param{AccessRo} = 1;
                }
            }
            if ( !$Param{AccessRo} && !$Param{AccessRw} || !$Param{AccessRo} && $Param{AccessRw} ) {

                my $LayoutObject = $Kernel::OM->Get('Kernel::Output::HTML::Layout');

                return $LayoutObject->NoPermission(
                    Message => Translatable('No Permission to use this frontend module!')
                );
            }
        }

        # create new LayoutObject with new '%Param' and '%UserData'
        $Kernel::OM->ObjectParamAdd(
            'Kernel::Output::HTML::Layout' => {
                %Param,
                %UserData,
                ModuleReg => $ModuleReg,
            },
        );

        $Kernel::OM->ObjectsDiscard( Objects => ['Kernel::Output::HTML::Layout'] );

        # update last request time
        if (
            !$ParamObject->IsAJAXRequest()
            || $Param{Action} eq 'AgentVideoChat'
            ||
            (
                $Param{Action} eq 'AgentChat'
                &&
                $Param{Subaction} ne 'ChatGetOpenRequests' &&
                $Param{Subaction} ne 'ChatMonitorCheck'
            )
            )
        {
            my $DateTimeObject = $Kernel::OM->Create('Kernel::System::DateTime');

            $SessionObject->UpdateSessionID(
                SessionID => $Param{SessionID},
                Key       => 'UserLastRequest',
                Value     => $DateTimeObject->ToEpoch(),
            );
        }

        # Override user settings.
        my $Home = $ConfigObject->Get('Home');
        my $File = "$Home/Kernel/Config/Files/User/$UserData{UserID}.pm";
        if ( -e $File ) {
            eval {
                if ( require $File ) {

                    # Prepare file.
                    $File =~ s/\Q$Home\E//g;
                    $File =~ s/^\///g;
                    $File =~ s/\/\//\//g;
                    $File =~ s/\//::/g;
                    $File =~ s/\.pm$//g;
                    $File->Load($ConfigObject);
                }
                else {
                    die "Cannot load file $File: $!\n";
                }
            };

            # Log error and continue.
            if ($@) {
                my $ErrorMessage = $@;
                $Kernel::OM->Get('Kernel::System::Log')->Log(
                    Priority => 'error',
                    Message  => $ErrorMessage,
                );
            }
        }

        # pre application module
        my $PreModule = $ConfigObject->Get('PreApplicationModule');
        if ($PreModule) {
            my %PreModuleList;
            if ( ref $PreModule eq 'HASH' ) {
                %PreModuleList = %{$PreModule};
            }
            else {
                $PreModuleList{Init} = $PreModule;
            }

            MODULE:
            for my $PreModuleKey ( sort keys %PreModuleList ) {
                my $PreModule = $PreModuleList{$PreModuleKey};
                next MODULE if !$PreModule;
                next MODULE if !$Kernel::OM->Get('Kernel::System::Main')->Require($PreModule);

                # debug info
                if ( $Self->{Debug} ) {
                    $Kernel::OM->Get('Kernel::System::Log')->Log(
                        Priority => 'debug',
                        Message  => "PreApplication module $PreModule is used.",
                    );
                }

                my $LayoutObject = $Kernel::OM->Get('Kernel::Output::HTML::Layout');

                # use module
                my $PreModuleObject = $PreModule->new(
                    %Param,
                    %UserData,
                    ModuleReg => $ModuleReg,
                );
                my $Output = $PreModuleObject->PreRun();

                return $Output if $Output;
            }
        }

        # debug info
        if ( $Self->{Debug} ) {
            $Kernel::OM->Get('Kernel::System::Log')->Log(
                Priority => 'debug',
                Message  => 'Kernel::Modules::' . $Param{Action} . '->new',
            );
        }

        my $FrontendObject = ( 'Kernel::Modules::' . $Param{Action} )->new(
            %Param,
            %UserData,
            ModuleReg => $ModuleReg,
            Debug     => $Self->{Debug},
        );

        # debug info
        if ( $Self->{Debug} ) {
            $Kernel::OM->Get('Kernel::System::Log')->Log(
                Priority => 'debug',
                Message  => 'Kernel::Modules::' . $Param{Action} . '->run',
            );
        }

        # ->Run $Action with $FrontendObject
        my $Output = $FrontendObject->Run();

        # log request time
        if ( $ConfigObject->Get('PerformanceLog') ) {
            if ( ( !$QueryString && $Param{Action} ) || $QueryString !~ /Action=/ ) {
                $QueryString = 'Action=' . $Param{Action} . '&Subaction=' . $Param{Subaction};
            }
            my $File = $ConfigObject->Get('PerformanceLog::File');

            # Write to PerformanceLog file only if it is smaller than size limit (see bug#14747).
            if ( -s $File < ( 1024 * 1024 * $ConfigObject->Get('PerformanceLog::FileMax') ) ) {

                ## no critic
                if ( open my $Out, '>>', $File ) {
                    ## use critic
                    print $Out time()
                        . '::Agent::'
                        . ( time() - $Self->{PerformanceLogStart} )
                        . "::$UserData{UserLogin}::$QueryString\n";
                    close $Out;

                    $Kernel::OM->Get('Kernel::System::Log')->Log(
                        Priority => 'debug',
                        Message  => "Response::Agent: "
                            . ( time() - $Self->{PerformanceLogStart} )
                            . "s taken (URL:$QueryString:$UserData{UserLogin})",
                    );
                }
                else {
                    $Kernel::OM->Get('Kernel::System::Log')->Log(
                        Priority => 'error',
                        Message  => "Can't write $File: $!",
                    );
                }
            }
            else {
                $Kernel::OM->Get('Kernel::System::Log')->Log(
                    Priority => 'error',
                    Message  => "PerformanceLog file '$File' is too large, you need to reset it in PerformanceLog page!",
                );
            }
        }

        return $Output;
    }

    # throw exception
    my %Data = $SessionObject->GetSessionIDData(
        SessionID => $Param{SessionID},
    );
    $Data{UserTimeZone} = $Self->_UserTimeZoneGet(%Data);
    $Kernel::OM->ObjectParamAdd(
        'Kernel::Output::HTML::Layout' => {
            %Param,
            %Data,
        },
    );

    my $LayoutObject = $Kernel::OM->Get('Kernel::Output::HTML::Layout');

    $LayoutObject->FatalError(
        Comment => Translatable('Please contact the administrator.'),
    ); # throws a Kernel::System::Web::Exception
}

=begin Internal:

=head2 _StoreFailedLogins()

=cut

sub _StoreFailedLogins {
    my ( $Self, %Param ) = @_;
    my $CurrentTimeObject   = $Kernel::OM->Create('Kernel::System::DateTime');
    my $CurrentNewTimeStamp = $CurrentTimeObject->ToString();
    my $CacheObject         = $Kernel::OM->Get('Kernel::System::Cache');
    my $CheckHash           = $CacheObject->Get(
        Type => 'FailedLoginsAgent',
        Key  => $Param{PostUser},
    );

    if ( !$CheckHash ) {
        $CacheObject->Set(
            Type  => 'FailedLoginsAgent',
            Key   => $Param{PostUser},
            Value => [$CurrentNewTimeStamp],
            TTL   => $Param{PreventBruteForceConfig}{KeepCacheDuration},
        );

        return 0;
    }

    my @LoginTryArray = @{$CheckHash};

    # delete expired cache entries
    LOGIN:
    for my $LoginTime ( @{$CheckHash} ) {
        my $LoginTimeObject = $Kernel::OM->Create(
            'Kernel::System::DateTime',
            ObjectParams => {
                String => $LoginTime,
            },
        );
        my $Offset = $CurrentTimeObject->Delta(
            DateTimeObject => $LoginTimeObject,
        );

        if ( $Offset->{AbsoluteSeconds} > $Param{PreventBruteForceConfig}->{KeepCacheDuration} ) {
            shift @LoginTryArray;
        }
        else {
            last LOGIN;
        }
    }

    # add new failed login to cache
    push @LoginTryArray, $CurrentNewTimeStamp;
    $CacheObject->Set(
        Type  => 'FailedLoginsAgent',
        Key   => $Param{PostUser},
        Value => \@LoginTryArray,
        TTL   => $Param{PreventBruteForceConfig}{KeepCacheDuration},
    );

    if ( scalar @LoginTryArray >= $Param{PreventBruteForceConfig}{MaxAttempt} ) {
        $CacheObject->Set(
            Type  => 'BannedLoginsAgent',
            Key   => $Param{PostUser},
            Value => $CurrentNewTimeStamp,
            TTL   => $Param{PreventBruteForceConfig}{BanDuration},
        );
        return 1;
    }

    return 0;
}

sub _CheckAndRemoveFromBannedList {
    my ( $Self, %Param ) = @_;

    # get cache
    my $CacheObject = $Kernel::OM->Get('Kernel::System::Cache');

    my $BanTime = $CacheObject->Get(
        Type => 'BannedLoginsAgent',
        Key  => $Param{PostUser},
    );

    if ( !$BanTime ) {
        return (
            Banned => 0,
        );
    }

    # calculate elapsed time
    my $CurTimeObject = $Kernel::OM->Create('Kernel::System::DateTime');
    my $BanTimeObject = $Kernel::OM->Create(
        'Kernel::System::DateTime',
        ObjectParams => {
            String => $BanTime,
        },
    );
    my $Offset = $CurTimeObject->Delta(
        DateTimeObject => $BanTimeObject,
    );

    # if the ban duration has been surpassed, delete the cache entry
    if ( $Offset->{AbsoluteSeconds} > $Param{PreventBruteForceConfig}{BanDuration} ) {
        $CacheObject->Delete(
            Type => 'BannedLoginsAgent',
            Key  => $Param{PostUser},
        );
        return (
            Banned => 0,
        );
    }

    return (
        Banned       => 1,
        ResidualTime => $Param{PreventBruteForceConfig}{BanDuration} - $Offset->{AbsoluteSeconds},
    );
}

=head2 _UserTimeZoneGet()

Get time zone for the current user. This function will validate passed time zone parameter and return default user time
zone if it's not valid.

    my $UserTimeZone = $Self->_UserTimeZoneGet(
        UserTimeZone => 'Europe/Berlin',
    );

=cut

sub _UserTimeZoneGet {
    my ( $Self, %Param ) = @_;

    my $UserTimeZone;

    # Return passed time zone only if it's valid. It can happen that user preferences or session store an old-style
    #   offset which is not valid anymore. In this case, return the default value.
    #   Please see bug#13374 for more information.
    if (
        $Param{UserTimeZone}
        && Kernel::System::DateTime->IsTimeZoneValid( TimeZone => $Param{UserTimeZone} )
        )
    {
        $UserTimeZone = $Param{UserTimeZone};
    }

    $UserTimeZone ||= Kernel::System::DateTime->UserDefaultTimeZoneGet();

    return $UserTimeZone;
}

=end Internal:

=cut

1;<|MERGE_RESOLUTION|>--- conflicted
+++ resolved
@@ -91,12 +91,7 @@
 =cut
 
 sub new {
-<<<<<<< HEAD
-    my $Type  = shift;
-    my %Param = @_;
-=======
     my ( $Type, %Param ) = @_;
->>>>>>> d2d6be92
 
     # start with an empty hash for the new object
     my $Self = bless {}, $Type;
@@ -207,20 +202,16 @@
     my $CookieSecureAttribute = $ConfigObject->Get('HttpType') eq 'https' ? 1 : undef;
 
     # check whether we are using the right scheme
-    my ( $RequestScheme ) = split( '/', $ParamObject->ServerProtocol() );
-    $RequestScheme = lc( $RequestScheme );
+    my ( $RequestScheme ) = split '/', $ParamObject->ServerProtocol(), 2;
+    $RequestScheme = lc $RequestScheme;
     if ( $RequestScheme ne $ConfigObject->Get('HttpType') ) {
         $Kernel::OM->Get('Kernel::System::Log')->Log(
             Priority => 'notice',
-<<<<<<< HEAD
-            Message  => 'HttpType '.$ConfigObject->Get('HttpType').' is set, but '.$RequestScheme.' is used!',
-=======
-            Message  => 'HttpType '
-                . $ConfigObject->Get('HttpType')
-                . ' is set, but '
-                . $ENV{REQUEST_SCHEME}
-                . ' is used!',
->>>>>>> d2d6be92
+            Message  => sprintf(
+                'HttpType %s is set, but %s is used!',
+                $ConfigObject->Get('HttpType'),
+                $RequestScheme
+            ),
         );
     }
 
@@ -445,12 +436,13 @@
             );
         }
 
-        my $DateTimeObj = $Kernel::OM->Create('Kernel::System::DateTime');
+        # create datetime object
+        my $SessionDTObject = $Kernel::OM->Create('Kernel::System::DateTime');
 
         # create new session id
         my $NewSessionID = $SessionObject->CreateSessionID(
             %UserData,
-            UserLastRequest => $DateTimeObj->ToEpoch(),
+            UserLastRequest => $SessionDTObject->ToEpoch(),
             UserType        => 'User',
             SessionSource   => 'AgentInterface',
         );
@@ -473,7 +465,7 @@
         }
 
         # execution in 20 seconds
-        my $ExecutionTimeObj = $DateTimeObj->Clone();
+        my $ExecutionTimeObj = $SessionDTObject->Clone();
         $ExecutionTimeObj->Add( Seconds => 20 );
         my $ExecutionTime = $ExecutionTimeObj->ToString();
 
