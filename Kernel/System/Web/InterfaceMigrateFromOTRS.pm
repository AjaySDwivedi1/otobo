# --
# OTOBO is a web-based ticketing system for service organisations.
# --
# Copyright (C) 2001-2020 OTRS AG, https://otrs.com/
# Copyright (C) 2019-2021 Rother OSS GmbH, https://otobo.de/
# --
# This program is free software: you can redistribute it and/or modify it under
# the terms of the GNU General Public License as published by the Free Software
# Foundation, either version 3 of the License, or (at your option) any later version.
# This program is distributed in the hope that it will be useful, but WITHOUT
# ANY WARRANTY; without even the implied warranty of MERCHANTABILITY or FITNESS
# FOR A PARTICULAR PURPOSE. See the GNU General Public License for more details.
# You should have received a copy of the GNU General Public License
# along with this program. If not, see <https://www.gnu.org/licenses/>.
# --

package Kernel::System::Web::InterfaceMigrateFromOTRS;

use strict;
use warnings;
use v5.24;
use namespace::autoclean;
use utf8;

# core modules

# CPAN modules

# OTOBO modules
use Kernel::Language qw(Translatable);

our @ObjectDependencies = (
    'Kernel::Config',
    'Kernel::Output::HTML::Layout',
    'Kernel::System::Log',
    'Kernel::System::Main',
    'Kernel::System::Web::Request',
);

=head1 NAME

Kernel::System::Web::InterfaceMigrateFromOTRS - the migration web interface

=head1 SYNOPSIS

    use Kernel::System::Web::InterfaceMigrateFromOTRS;

    # a Plack request handler
    my $App = sub {
        my $Env = shift;

        my $Interface = Kernel::System::Web::InterfaceMigrateFromOTRS->new(
            # Debug => 1
            PSGIEnv    => $Env,
        );

        # generate content (actually headers are generated as a side effect)
        my $Content = $Interface->Content();

        # assuming all went well and HTML was generated
        return [
            '200',
            [ 'Content-Type' => 'text/html' ],
            $Content
        ];
    };

=head1 DESCRIPTION

This module generates the HTTP response for F<migration.pl>.
This class is meant to be used within a Plack request handler.
See F<bin/psgi-bin/otobo.psgi> for the real live usage.

=head1 PUBLIC INTERFACE

=head2 new()

create the web interface object for F<migration.pl>.

=cut

sub new {
    my ( $Type, %Param ) = @_;

    # start with an empty hash for the new object
    my $Self = bless {}, $Type;

    # set debug level
    $Self->{Debug} = $Param{Debug} || 0;

    # register object params
    $Kernel::OM->ObjectParamAdd(
        'Kernel::System::Log' => {
            LogPrefix => $Kernel::OM->Get('Kernel::Config')->Get('CGILogPrefix') || 'MigrateFromOTRS',
        },
        'Kernel::System::Web::Request' => {
            PSGIEnv => $Param{PSGIEnv} || 0,
        },
    );

    # debug info
    if ( $Self->{Debug} ) {
        $Kernel::OM->Get('Kernel::System::Log')->Log(
            Priority => 'debug',
            Message  => 'Global handle started...',
        );
    }

    return $Self;
}

=head2 Content()

execute the object.
Set headers in Kernels::System::Web::Request singleton as side effect.

    my $Content = $Interface->Content();
=cut

sub Content {
    my $Self = shift;

    # get common framework params
    my %Param;
    {
        my $ParamObject = $Kernel::OM->Get('Kernel::System::Web::Request');

        $Param{Action}     = $ParamObject->GetParam( Param => 'Action' )     || 'MigrateFromOTRS';
        $Param{Subaction}  = $ParamObject->GetParam( Param => 'Subaction' )  || '';
        $Param{NextScreen} = $ParamObject->GetParam( Param => 'NextScreen' ) || '';
    }

    $Kernel::OM->ObjectParamAdd(
        'Kernel::Output::HTML::Layout' => {
            %Param,
        },
    );

    my $LayoutObject = $Kernel::OM->Get('Kernel::Output::HTML::Layout');

    # check secure mode
    if ( $Kernel::OM->Get('Kernel::Config')->Get('SecureMode') ) {
<<<<<<< HEAD
        return join '',
=======
        print
>>>>>>> ad0fc4e7
            $LayoutObject->Header(),
            $LayoutObject->Error(
                Message => Translatable('SecureMode active!'),
                Comment => Translatable(
                    'If you want to re-run migration.pl, then disable the SecureMode in the SysConfig.'
                ),
            ),
            $LayoutObject->Footer();
    }

    # run modules if a version value exists
    if ( $Kernel::OM->Get('Kernel::System::Main')->Require("Kernel::Modules::$Param{Action}") ) {

        # create $GenericObject
        my $GenericObject = ( 'Kernel::Modules::' . $Param{Action} )->new(
            %Param,
            Debug => $Self->{Debug},
        );

        # output filters are not applied for this interface
        return $GenericObject->Run();
    }

    # print an error screen as the fallback
    return join '',
        $LayoutObject->Header(),
        $LayoutObject->Error(
            Message => $LayoutObject->{LanguageObject}->Translate( 'Action "%s" not found!', $Param{Action} ),
            Comment => Translatable('Please contact the administrator.'),
        ),
        $LayoutObject->Footer();
}

1;<|MERGE_RESOLUTION|>--- conflicted
+++ resolved
@@ -140,11 +140,7 @@
 
     # check secure mode
     if ( $Kernel::OM->Get('Kernel::Config')->Get('SecureMode') ) {
-<<<<<<< HEAD
-        return join '',
-=======
         print
->>>>>>> ad0fc4e7
             $LayoutObject->Header(),
             $LayoutObject->Error(
                 Message => Translatable('SecureMode active!'),
