# --
# OTOBO is a web-based ticketing system for service organisations.
# --
# Copyright (C) 2001-2020 OTRS AG, https://otrs.com/
# Copyright (C) 2019-2021 Rother OSS GmbH, https://otobo.de/
# --
# This program is free software: you can redistribute it and/or modify it under
# the terms of the GNU General Public License as published by the Free Software
# Foundation, either version 3 of the License, or (at your option) any later version.
# This program is distributed in the hope that it will be useful, but WITHOUT
# ANY WARRANTY; without even the implied warranty of MERCHANTABILITY or FITNESS
# FOR A PARTICULAR PURPOSE. See the GNU General Public License for more details.
# You should have received a copy of the GNU General Public License
# along with this program. If not, see <https://www.gnu.org/licenses/>.
# --

package Kernel::System::SupportDataCollector::Plugin::OS::DiskPartitionOTOBO;

use strict;
use warnings;

use parent qw(Kernel::System::SupportDataCollector::PluginBase);

use Kernel::Language qw(Translatable);

our @ObjectDependencies = (
    'Kernel::Config',
);

sub GetDisplayPath {
    return Translatable('Operating System');
}

sub Run {
    my $Self = shift;

<<<<<<< HEAD
    # Check if used OS is a supported system. See https://perldoc.perl.org/perlport#PLATFORMS.
    return $Self->GetResults() unless $^O =~ m/(linux|unix|netbsd|freebsd)/i;

    # find OTOBO partition
    my $Home = $Kernel::OM->Get('Kernel::Config')->Get('Home');

=======
    # Check if used OS is a Linux system
    return $Self->GetResults() unless $^O =~ m/linux|unix|netbsd|freebsd|darwin/i;

    # Find OTOBO partition. "df -P" returns something like:
    #   Filesystem     1024-blocks     Used Available Capacity Mounted on
    #   /dev/sda5         76371740 60836612  11612544      84% /
    # The complete command then gives /dev/sda5
    my $Home           = $Kernel::OM->Get('Kernel::Config')->Get('Home');
>>>>>>> 189f0a3d
    my $OTOBOPartition = `df -P $Home | tail -1 | cut -d' ' -f 1`;
    chomp $OTOBOPartition;

    $Self->AddResultInformation(
        Label => Translatable('OTOBO Disk Partition'),
        Value => $OTOBOPartition,
    );

    return $Self->GetResults();
}

1;<|MERGE_RESOLUTION|>--- conflicted
+++ resolved
@@ -34,14 +34,6 @@
 sub Run {
     my $Self = shift;
 
-<<<<<<< HEAD
-    # Check if used OS is a supported system. See https://perldoc.perl.org/perlport#PLATFORMS.
-    return $Self->GetResults() unless $^O =~ m/(linux|unix|netbsd|freebsd)/i;
-
-    # find OTOBO partition
-    my $Home = $Kernel::OM->Get('Kernel::Config')->Get('Home');
-
-=======
     # Check if used OS is a Linux system
     return $Self->GetResults() unless $^O =~ m/linux|unix|netbsd|freebsd|darwin/i;
 
@@ -50,7 +42,6 @@
     #   /dev/sda5         76371740 60836612  11612544      84% /
     # The complete command then gives /dev/sda5
     my $Home           = $Kernel::OM->Get('Kernel::Config')->Get('Home');
->>>>>>> 189f0a3d
     my $OTOBOPartition = `df -P $Home | tail -1 | cut -d' ' -f 1`;
     chomp $OTOBOPartition;
 
