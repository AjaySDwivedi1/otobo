--- conflicted
+++ resolved
@@ -303,7 +303,6 @@
         }
     }
 
-<<<<<<< HEAD
     if ( !@Values ) {
 
         my @SimpleValues;
@@ -331,10 +330,6 @@
 
         @Values = map { { FieldValue => $_ } } @SimpleValues;
     }
-=======
-    # set as checked if necessary
-    my $FieldChecked = ( defined $Value && $Value eq '1' ? 'checked ' : '' );
->>>>>>> 334702a7
 
     # check and set class if necessary
     my $FieldClass = 'DynamicFieldCheckbox';
@@ -358,32 +353,9 @@
         'FieldName'     => $FieldName,
     );
 
-<<<<<<< HEAD
     my %Confirmation = (
         ConfirmationNeeded => $Param{ConfirmationNeeded},
     );
-=======
-    if ( $Param{ConfirmationNeeded} ) {
-
-        $FieldTemplateData{ConfirmationNeeded} = $Param{ConfirmationNeeded};
-
-        # set checked property
-        $FieldTemplateData{FieldUsedChecked0} = '';
-        $FieldTemplateData{FieldUsedChecked1} = '';
-        if ( $FieldValue->{UsedValue} ) {
-            $FieldTemplateData{FieldUsedChecked1} = 'checked ';
-        }
-        else {
-            $FieldTemplateData{FieldUsedChecked0} = 'checked ';
-        }
-
-        $FieldTemplateData{FieldNameUsed0} = $FieldNameUsed . '0';
-        $FieldTemplateData{FieldNameUsed1} = $FieldNameUsed . '1';
-        $FieldTemplateData{Description}    = Translatable('Ignore this field.');
-
-        $FieldTemplateData{NoIgnoreField} = $Param{NoIgnoreField};
-    }
->>>>>>> 334702a7
 
     my $FieldLabelEscaped = $Param{LayoutObject}->Ascii2Html(
         Text => $FieldLabel,
@@ -417,10 +389,10 @@
             $Confirmation{FieldUsedChecked0} = '';
             $Confirmation{FieldUsedChecked1} = '';
             if ( $Value->{UsedValue} ) {
-                $Confirmation{FieldUsedChecked1} = 'checked="checked"';
+                $Confirmation{FieldUsedChecked1} = 'checked ';
             }
             else {
-                $Confirmation{FieldUsedChecked0} = 'checked="checked"';
+                $Confirmation{FieldUsedChecked0} = 'checked ';
             }
 
             $Confirmation{FieldNameUsed0} = $FieldNameUsed . '0';
@@ -445,7 +417,7 @@
 
         # set as checked if necessary
         my $FieldChecked = ( defined $Value->{UsedValue} ? $Value->{UsedValue} eq 1 : 1 ) && defined $Value->{FieldValue} && $Value->{FieldValue} eq 1;
-        $FieldTemplateData{FieldChecked} = $FieldChecked ? 'checked="checked"' : '';
+        $FieldTemplateData{FieldChecked} = $FieldChecked ? 'checked ' : '';
 
         push @ResultHTML, $Param{LayoutObject}->Output(
             TemplateFile => $FieldTemplateFile,
@@ -468,7 +440,7 @@
         if ( $Confirmation{ConfirmationNeeded} ) {
 
             # set checked property
-            $Confirmation{FieldUsedChecked0} = 'checked="checked"';
+            $Confirmation{FieldUsedChecked0} = 'checked ';
 
             $Confirmation{FieldNameUsed0} = $FieldNameUsed . '0';
             $Confirmation{FieldIDUsed0}   = $FieldNameUsed . '0_Template';
