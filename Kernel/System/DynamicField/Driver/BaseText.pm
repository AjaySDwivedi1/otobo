--- conflicted
+++ resolved
@@ -536,15 +536,10 @@
     # activate HTMLOutput when it wasn't specified
     my $HTMLOutput = $Param{HTMLOutput} // 1;
 
-<<<<<<< HEAD
-    my $ValueMaxChars = $Param{ValueMaxChars} || '';
-    my $TitleMaxChars = $Param{TitleMaxChars} || '';
-=======
     # get raw Value strings from field value
     my @Values = !ref $Param{Value} ? ( $Param{Value} )
         : scalar $Param{Value}->@* ? $Param{Value}->@*
         : ( '' );
->>>>>>> 5b3c075a
 
     $Param{ValueMaxChars} ||= '';
 
@@ -556,57 +551,11 @@
         # set title as value after update and before limit
         push @ReadableTitles, $ValueItem;
 
-<<<<<<< HEAD
-        my $ReadableLength = length $ReadableValue;
-
-        # set title equal value
-        my $ReadableTitle = $ReadableValue;
-
-        # cut strings if needed
-        if ( $ValueMaxChars ne '' ) {
-
-            if ( length $ReadableValue > $ValueMaxChars ) {
-                $ShowValueEllipsis = 1;
-            }
-            $ReadableValue = substr $ReadableValue, 0, $ValueMaxChars;
-
-            # decrease the max parameter
-            $ValueMaxChars = $ValueMaxChars - $ReadableLength;
-            if ( $ValueMaxChars < 0 ) {
-                $ValueMaxChars = 0;
-            }
-        }
-
-        if ( $TitleMaxChars ne '' ) {
-
-            if ( length $ReadableTitle > $ValueMaxChars ) {
-                $ShowTitleEllipsis = 1;
-            }
-            $ReadableTitle = substr $ReadableTitle, 0, $TitleMaxChars;
-
-            # decrease the max parameter
-            $TitleMaxChars = $TitleMaxChars - $ReadableLength;
-            if ( $TitleMaxChars < 0 ) {
-                $TitleMaxChars = 0;
-            }
-        }
-
-        # HTMLOutput transformations
-        if ($HTMLOutput) {
-
-            $ReadableValue = $Param{LayoutObject}->Ascii2Html(
-                Text => $ReadableValue,
-            );
-
-            $ReadableTitle = $Param{LayoutObject}->Ascii2Html(
-                Text => $ReadableTitle,
-=======
         # HTML Output transformation
-        if ( $Param{HTMLOutput} ) {
+        if ( $HTMLOutput ) {
             $ValueItem = $Param{LayoutObject}->Ascii2Html(
                 Text => $ValueItem,
                 Max  => $Param{ValueMaxChars},
->>>>>>> 5b3c075a
             );
         }
         else {
@@ -615,20 +564,12 @@
             }
         }
 
-<<<<<<< HEAD
-    # set new line separator
-    my $ItemSeparator = $HTMLOutput ? '<br>' : '\n';
-
-    my $Value = join $ItemSeparator, @ReadableValues;
-    my $Title = join $ItemSeparator, @ReadableTitles;
-=======
         push @ReadableValues, $ValueItem;
     }
->>>>>>> 5b3c075a
 
     my $ValueSeparator;
     my $Title = join( ', ', @ReadableTitles );
-    if ( $Param{HTMLOutput} ) {
+    if ( $HTMLOutput ) {
         $Title = $Param{LayoutObject}->Ascii2Html(
             Text => $Title,
             Max  => $Param{TitleMaxChars} || '',
@@ -646,16 +587,10 @@
     my $Link        = $Param{DynamicFieldConfig}->{Config}->{Link}        || '';
     my $LinkPreview = $Param{DynamicFieldConfig}->{Config}->{LinkPreview} || '';
 
-<<<<<<< HEAD
     # return a data structure
     return {
-        Value       => $Value,
-        Title       => $Title,
-=======
-    my $Data = {
         Value       => '' . join( $ValueSeparator, @ReadableValues ),
         Title       => '' . $Title,
->>>>>>> 5b3c075a
         Link        => $Link,
         LinkPreview => $LinkPreview,
     };
