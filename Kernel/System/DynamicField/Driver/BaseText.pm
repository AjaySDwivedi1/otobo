--- conflicted
+++ resolved
@@ -249,32 +249,12 @@
     }
 
     if ( $Param{ServerError} ) {
-
-<<<<<<< HEAD
         my $ErrorMessage = $Param{ErrorMessage} || 'This field is required.';
         my $DivID        = $FieldName . 'ServerError';
 
         $FieldTemplateData{ServerError}  = $Param{ServerError};
         $FieldTemplateData{DivID}        = $DivID;
         $FieldTemplateData{ErrorMessage} = $ErrorMessage;
-=======
-        my $ErrorMessage = $Param{LayoutObject}->Output(
-            'Template' => '[% Translate(Data.ErrorMessage) | html %]',
-            'Data'     => {
-                'ErrorMessage' => $Param{ErrorMessage} || 'This field is required.',
-            }
-        );
-        my $DivID = $FieldName . 'ServerError';
-
-        # for server side validation
-        $HTMLString .= <<"EOF";
-<div id="$DivID" class="TooltipErrorMessage">
-    <p>
-        $ErrorMessage
-    </p>
-</div>
-EOF
->>>>>>> c9275854
     }
 
     # call EditLabelRender on the common Driver
