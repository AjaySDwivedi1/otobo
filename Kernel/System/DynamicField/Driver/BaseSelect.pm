# --
# OTOBO is a web-based ticketing system for service organisations.
# --
# Copyright (C) 2001-2020 OTRS AG, https://otrs.com/
# Copyright (C) 2019-2023 Rother OSS GmbH, https://otobo.de/
# --
# This program is free software: you can redistribute it and/or modify it under
# the terms of the GNU General Public License as published by the Free Software
# Foundation, either version 3 of the License, or (at your option) any later version.
# This program is distributed in the hope that it will be useful, but WITHOUT
# ANY WARRANTY; without even the implied warranty of MERCHANTABILITY or FITNESS
# FOR A PARTICULAR PURPOSE. See the GNU General Public License for more details.
# You should have received a copy of the GNU General Public License
# along with this program. If not, see <https://www.gnu.org/licenses/>.
# --

package Kernel::System::DynamicField::Driver::BaseSelect;

## nofilter(TidyAll::Plugin::OTOBO::Perl::ParamObject)

use strict;
use warnings;

use Kernel::Language qw(Translatable);
use Kernel::System::VariableCheck qw(:all);

use parent qw(Kernel::System::DynamicField::Driver::Base);

our @ObjectDependencies = (
    'Kernel::System::DB',
    'Kernel::System::DynamicFieldValue',
    'Kernel::System::Ticket::ColumnFilter',
    'Kernel::System::Log',
);

=head1 NAME

Kernel::System::DynamicField::Driver::BaseSelect - sub module of
Kernel::System::DynamicField::Driver::Dropdown and
Kernel::System::DynamicField::Driver::Multiselect

=head1 DESCRIPTION

Select common functions.

=head1 PUBLIC INTERFACE

=cut

sub ValueGet {
    my ( $Self, %Param ) = @_;

    my $DFValue = $Kernel::OM->Get('Kernel::System::DynamicFieldValue')->ValueGet(
        FieldID  => $Param{DynamicFieldConfig}{ID},
        ObjectID => $Param{ObjectID},
    );

    return $Self->ValueStructureFromDB(
        ValueDB    => $DFValue,
        ValueKey   => 'ValueText',
        Set        => $Param{Set},
        MultiValue => $Param{DynamicFieldConfig}{Config}{MultiValue},
    );
}

sub ValueSet {
    my ( $Self, %Param ) = @_;

    # check for valid possible values list
    if ( !$Param{DynamicFieldConfig}->{Config}->{PossibleValues} ) {
        $Kernel::OM->Get('Kernel::System::Log')->Log(
            Priority => 'error',
            Message  => "Need PossibleValues in DynamicFieldConfig!",
        );
        return;
    }

    my $Value = $Self->ValueStructureToDB(
        Value      => $Param{Value},
        ValueKey   => 'ValueText',
        Set        => $Param{Set},
        MultiValue => $Param{DynamicFieldConfig}{Config}{MultiValue},
    );

    my $Success = $Kernel::OM->Get('Kernel::System::DynamicFieldValue')->ValueSet(
        FieldID  => $Param{DynamicFieldConfig}->{ID},
        ObjectID => $Param{ObjectID},
        Value    => $Value,
        UserID   => $Param{UserID},
    );

    return $Success;
}

# TODO: probably adjust Base.pm to check for arrays
sub ValueIsDifferent {
    my ( $Self, %Param ) = @_;

    # special cases where the values are different but they should be reported as equals
    if (
        !defined $Param{Value1}
        && ref $Param{Value2} eq 'ARRAY'
        && !IsArrayRefWithData( $Param{Value2} )
        )
    {
        return;
    }
    if (
        !defined $Param{Value2}
        && ref $Param{Value1} eq 'ARRAY'
        && !IsArrayRefWithData( $Param{Value1} )
        )
    {
        return;
    }

    # compare the results
    return DataIsDifferent(
        Data1 => \$Param{Value1},
        Data2 => \$Param{Value2},
    );
}

sub ValueValidate {
    my ( $Self, %Param ) = @_;

    # check values
    my @Values;
    if ( ref $Param{Value} eq 'ARRAY' ) {
        @Values = @{ $Param{Value} };
    }
    else {
        @Values = ( $Param{Value} );
    }

    my $Success;
    for my $Value (@Values) {
        $Success = $Kernel::OM->Get('Kernel::System::DynamicFieldValue')->ValueValidate(
            Value => {
                ValueText => $Param{Value},
            },
            UserID => $Param{UserID},
        );
        return if !$Success;
    }

    return $Success;
}

sub SearchSQLGet {
    my ( $Self, %Param ) = @_;

    if ( $Param{Operator} eq 'Like' ) {
        my $SQL = $Kernel::OM->Get('Kernel::System::DB')->QueryCondition(
            Key   => "$Param{TableAlias}.value_text",
            Value => $Param{SearchTerm},
        );

        return $SQL;
    }

    my %Operators = (
        Equals            => '=',
        GreaterThan       => '>',
        GreaterThanEquals => '>=',
        SmallerThan       => '<',
        SmallerThanEquals => '<=',
    );

    if ( $Param{Operator} eq 'Empty' ) {
        if ( $Param{SearchTerm} ) {
            return " $Param{TableAlias}.value_text IS NULL OR $Param{TableAlias}.value_text = '' ";
        }
        else {
            my $DatabaseType = $Kernel::OM->Get('Kernel::System::DB')->{'DB::Type'};
            if ( $DatabaseType eq 'oracle' ) {
                return " $Param{TableAlias}.value_text IS NOT NULL ";
            }
            else {
                return " $Param{TableAlias}.value_text <> '' ";
            }
        }
    }
    elsif ( !$Operators{ $Param{Operator} } ) {
        $Kernel::OM->Get('Kernel::System::Log')->Log(
            'Priority' => 'error',
            'Message'  => "Unsupported Operator $Param{Operator}",
        );
        return;
    }

    my $SQL = " $Param{TableAlias}.value_text $Operators{ $Param{Operator} } '";
    $SQL .= $Kernel::OM->Get('Kernel::System::DB')->Quote( $Param{SearchTerm} ) . "' ";
    return $SQL;
}

sub SearchSQLOrderFieldGet {
    my ( $Self, %Param ) = @_;

    return "$Param{TableAlias}.value_text";
}

sub EditFieldRender {
    my ( $Self, %Param ) = @_;

    # take config from field config
    my $FieldConfig = $Param{DynamicFieldConfig}->{Config};
    my $FieldName   = 'DynamicField_' . $Param{DynamicFieldConfig}->{Name};
    my $FieldLabel  = $Param{DynamicFieldConfig}->{Label};

    my $Value;

    # set the field value or default
    if ( $Param{UseDefaultValue} ) {
        $Value = ( defined $FieldConfig->{DefaultValue} ? $FieldConfig->{DefaultValue} : '' );
    }
    $Value = $Param{Value} // $Value;

    # check if a value in a template (GenericAgent etc.)
    # is configured for this dynamic field
    if (
        IsHashRefWithData( $Param{Template} )
        && defined $Param{Template}->{$FieldName}
        )
    {
        $Value = $Param{Template}->{$FieldName};
    }

    # extract the dynamic field value from the web request
    my $FieldValue = $Self->EditFieldValueGet(
        %Param,
    );

    # set values from ParamObject if present
    if ( $FieldConfig->{MultiValue} ) {
        if ( $FieldValue->@* ) {
            $Value = $FieldValue;
        }
    }
    elsif ( defined $FieldValue ) {
        $Value = $FieldValue;
    }

    if ( !ref $Value ) {
        $Value = [$Value];
    }
    elsif ( !$Value->@* ) {
        $Value = [undef];
    }

    # check and set class if necessary
    my $FieldClass = 'DynamicFieldText Modernize';
    if ( defined $Param{Class} && $Param{Class} ne '' ) {
        $FieldClass .= ' ' . $Param{Class};
    }

    # set field as mandatory
    if ( $Param{Mandatory} ) {
        $FieldClass .= ' Validate_Required';
    }

    # set error css class
    if ( $Param{ServerError} ) {
        $FieldClass .= ' ServerError';
    }

    # set TreeView class
    if ( $FieldConfig->{TreeView} ) {
        $FieldClass .= ' DynamicFieldWithTreeView';
    }

    # set PossibleValues, use PossibleValuesFilter if defined
    my $PossibleValues = $Param{PossibleValuesFilter} // $Self->PossibleValuesGet(%Param);

    my $Size = 1;

    # TODO change ConfirmationNeeded parameter name to something more generic

    # when ConfimationNeeded parameter is present (AdminGenericAgent) the filed should be displayed
    # as an open list, because you might not want to change the value, otherwise a value will be
    # selected
    if ( $Param{ConfirmationNeeded} ) {
        $Size = 5;
    }

    my %FieldTemplateData = (
        'MultiValue' => $FieldConfig->{MultiValue},
    );

    if ( $FieldConfig->{TreeView} ) {
        $FieldTemplateData{TreeView}             = $FieldConfig->{TreeView};
        $FieldTemplateData{TreeSelectionMessage} = Translatable("Show Tree Selection");
    }

    if ( $Param{Mandatory} ) {
        $FieldTemplateData{Mandatory}      = $Param{Mandatory};
        $FieldTemplateData{DivIDMandatory} = $FieldName . 'Error';

        $FieldTemplateData{FieldRequiredMessage} = Translatable("This field is required.");
    }

    if ( $Param{ServerError} ) {

        $FieldTemplateData{ServerError}      = $Param{ServerError};
        $FieldTemplateData{ErrorMessage}     = Translatable( $Param{ErrorMessage} || 'This field is required.' );
        $FieldTemplateData{DivIDServerError} = $FieldName . 'ServerError';
    }

    my $TemplateFile = $Param{CustomerInterface}
        ? 'DynamicField/Customer/BaseSelect' : 'DynamicField/Agent/BaseSelect';

    my @ResultHTML;
    for my $ValueIndex ( 0 .. $#{$Value} ) {
        my $FieldID = $FieldConfig->{MultiValue} ? $FieldName . '_' . $ValueIndex : $FieldName;

        # TODO: is this necessary?
        my $DataValues = $Self->BuildSelectionDataGet(
            DynamicFieldConfig => $Param{DynamicFieldConfig},
            PossibleValues     => $PossibleValues,
            Value              => $Value->[$ValueIndex],
        );

        my $SelectionHTML = $Param{LayoutObject}->BuildSelection(
            Data        => $DataValues || {},
            Disabled    => $Param{ReadOnly},
            Name        => $FieldName,
            ID          => $FieldID,
            SelectedID  => $Value->[$ValueIndex],
            Translation => $FieldConfig->{TranslatableValues} || 0,
            Class       => $FieldClass,
            Size        => $Size,
            HTMLQuote   => 1,
        );

        push @ResultHTML, $Param{LayoutObject}->Output(
            'TemplateFile' => $TemplateFile,
            'Data'         => {
                %FieldTemplateData,
                SelectionHTML => $SelectionHTML,
            },
        );
    }

    my $TemplateHTML;
    if ( $FieldConfig->{MultiValue} && !$Param{ReadOnly} ) {
        my $FieldID = $FieldName . '_Template';

        # TODO: is this necessary?
        my $DataValues = $Self->BuildSelectionDataGet(
            DynamicFieldConfig => $Param{DynamicFieldConfig},
            PossibleValues     => $PossibleValues,
        );

        my $SelectionHTML = $Param{LayoutObject}->BuildSelection(
            Data        => $DataValues || {},
            Disabled    => $Param{ReadOnly},
            Name        => $FieldName,
            ID          => $FieldID,
            Translation => $FieldConfig->{TranslatableValues} || 0,
            Class       => $FieldClass,
            Size        => $Size,
            HTMLQuote   => 1,
        );

        $TemplateHTML = $Param{LayoutObject}->Output(
            'TemplateFile' => $TemplateFile,
            'Data'         => {
                %FieldTemplateData,
                SelectionHTML => $SelectionHTML,
            },
        );
    }

    if ( $Param{AJAXUpdate} ) {

        my $FieldSelector = '#' . $FieldName;

        my $FieldsToUpdate = '';
        if ( IsArrayRefWithData( $Param{UpdatableFields} ) ) {

            # Remove current field from updatable fields list
            my @FieldsToUpdate = grep { $_ ne $FieldName } @{ $Param{UpdatableFields} };

            # quote all fields, put commas in between them
            $FieldsToUpdate = join( ', ', map {"'$_'"} @FieldsToUpdate );
        }

        # add js to call FormUpdate()
        $Param{LayoutObject}->AddJSOnDocumentComplete( Code => <<"EOF");
\$('$FieldSelector').bind('change', function (Event) {
    Core.AJAX.FormUpdate(\$(this).parents('form'), 'AJAXUpdate', '$FieldName', [ $FieldsToUpdate ]);
});
Core.App.Subscribe('Event.AJAX.FormUpdate.Callback', function(Data) {
    var FieldName = '$FieldName';
    if (Data[FieldName] && \$('#' + FieldName).hasClass('DynamicFieldWithTreeView')) {
        Core.UI.TreeSelection.RestoreDynamicFieldTreeView(\$('#' + FieldName), Data[FieldName], '' , 1);
    }
});
EOF
    }

    # call EditLabelRender on the common Driver
    my $LabelString = $Self->EditLabelRender(
        %Param,
        Mandatory => $Param{Mandatory} || '0',
        FieldName => $FieldConfig->{MultiValue} ? $FieldName . '_0' : $FieldName,
    );

    my $Data = {
        Label => $LabelString,
    };

    if ( $FieldConfig->{MultiValue} ) {
        $Data->{MultiValue}         = \@ResultHTML;
        $Data->{MultiValueTemplate} = $TemplateHTML;
    }
    else {
        $Data->{Field} = $ResultHTML[0];
    }

    return $Data;
}

sub EditFieldValueGet {
    my ( $Self, %Param ) = @_;

    my $FieldName = 'DynamicField_' . $Param{DynamicFieldConfig}->{Name};

    my $Value;

    # check if there is a Template and retrieve the dynamic field value from there
    if ( IsHashRefWithData( $Param{Template} ) && defined $Param{Template}->{$FieldName} ) {
        $Value = $Param{Template}->{$FieldName};
    }

    # otherwise get dynamic field value from the web request
    elsif (
        defined $Param{ParamObject}
        && ref $Param{ParamObject} eq 'Kernel::System::Web::Request'
        )
    {
        if ( $Param{DynamicFieldConfig}->{Config}->{MultiValue} ) {
            my @DataAll = $Param{ParamObject}->GetArray( Param => $FieldName );

            # delete the template value
            pop @DataAll;

            my @Data;

            # delete empty values (can happen if the user has selected the "-" entry)
            for my $Item (@DataAll) {
                push @Data, $Item // '';
            }
            $Value = \@Data;
        }
        else {
            $Value = $Param{ParamObject}->GetParam( Param => $FieldName );
        }
    }

    if ( defined $Param{ReturnTemplateStructure} && $Param{ReturnTemplateStructure} eq 1 ) {
        return {
            $FieldName => $Value,
        };
    }

    # for this field the normal return an the ReturnValueStructure are the same
    return $Value;
}

sub EditFieldValueValidate {
    my ( $Self, %Param ) = @_;

    # get the field value from the http request
    my $Value = $Self->EditFieldValueGet(
        DynamicFieldConfig => $Param{DynamicFieldConfig},
        ParamObject        => $Param{ParamObject},

        # not necessary for this Driver but place it for consistency reasons
        ReturnValueStructure => 1,
    );

    my $ServerError;
    my $ErrorMessage;

    if ( !$Param{DynamicFieldConfig}->{Config}->{MultiValue} ) {
        $Value = [$Value];
    }

    # TODO: check whether EditFieldValueGet returns ('first','second','','','fifth','') in case of added but unfilled multivalue fields

    # get possible values list
    my $PossibleValues = $Param{PossibleValuesFilter} // $Param{DynamicFieldConfig}->{Config}->{PossibleValues};

    for my $ValueItem ( @{$Value} ) {

        # perform necessary validations
        if ( $Param{Mandatory} && !$ValueItem ) {
            return {
                ServerError => 1,
            };
        }
        else {
            # validate if value is in possible values list (but let pass empty values)
            if ( $ValueItem && !$PossibleValues->{$ValueItem} ) {
                $ServerError  = 1;
                $ErrorMessage = 'The field content is invalid';
            }
        }
    }

    # create resulting structure
    my $Result = {
        ServerError  => $ServerError,
        ErrorMessage => $ErrorMessage,
    };

    return $Result;
}

sub DisplayValueRender {
    my ( $Self, %Param ) = @_;

    # activate HTMLOutput when it wasn't specified
    my $HTMLOutput = $Param{HTMLOutput} // 1;

    # get raw Value strings from field value
    my @Values = !ref $Param{Value} ? ( $Param{Value} )
        : scalar $Param{Value}->@* ? $Param{Value}->@*
        : ( '' );

    $Param{ValueMaxChars} ||= '';

    my @ReadableValues;
    my @ReadableTitles;
    for my $ValueItem (@Values) {
        $ValueItem //= '';

        # get real value
        if ( $Param{DynamicFieldConfig}->{Config}->{PossibleValues}->{$ValueItem} ) {

            # get readable value
            $ValueItem = $Param{DynamicFieldConfig}->{Config}->{PossibleValues}->{$ValueItem};
        }

        # check is needed to translate values
        if ( $Param{DynamicFieldConfig}->{Config}->{TranslatableValues} ) {

            # translate value
            $ValueItem = $Param{LayoutObject}->{LanguageObject}->Translate($ValueItem);
        }

        # set title as value after update and before limit
        push @ReadableTitles, $ValueItem;

        # HTML Output transformation
<<<<<<< HEAD
        if ($HTMLOutput) {
            $Value = $Param{LayoutObject}->Ascii2Html(
                Text => $Value,
                Max  => $Param{ValueMaxChars} || '',
=======
        if ( $Param{HTMLOutput} ) {
            $ValueItem = $Param{LayoutObject}->Ascii2Html(
                Text => $ValueItem,
                Max  => $Param{ValueMaxChars},
>>>>>>> 5b3c075a
            );
        }
        else {
            if ( $Param{ValueMaxChars} && length($ValueItem) > $Param{ValueMaxChars} ) {
                $ValueItem = substr( $ValueItem, 0, $Param{ValueMaxChars} ) . '...';
            }
        }

        push @ReadableValues, $ValueItem;
    }

<<<<<<< HEAD
    # set new line separator
    my $ItemSeparator = $HTMLOutput ? '<br>' : '\n';

    $Value = join $ItemSeparator, @ReadableValues;

    # set title as value after update and before limit
    my $Title = $Value;

    # HTMLOutput transformations
    if ($HTMLOutput) {
=======
    my $ValueSeparator;
    my $Title = join( ', ', @ReadableTitles );
    if ( $Param{HTMLOutput} ) {
>>>>>>> 5b3c075a
        $Title = $Param{LayoutObject}->Ascii2Html(
            Text => $Title,
            Max  => $Param{TitleMaxChars} || '',
        );
        $ValueSeparator = '<br/>';
    }
    else {
        if ( $Param{TitleMaxChars} && length($Title) > $Param{TitleMaxChars} ) {
            $Title = substr( $Title, 0, $Param{TitleMaxChars} ) . '...';
        }
        $ValueSeparator = "\n";
    }
        
    # set field link from config
    my $Link        = $Param{DynamicFieldConfig}->{Config}->{Link}        || '';
    my $LinkPreview = $Param{DynamicFieldConfig}->{Config}->{LinkPreview} || '';

<<<<<<< HEAD
    # return a data structure
    return {
        Value       => $Value,
        Title       => $Title,
=======
    my $Data = {
        Value       => '' . join( $ValueSeparator, @ReadableValues ),
        Title       => '' . $Title,
>>>>>>> 5b3c075a
        Link        => $Link,
        LinkPreview => $LinkPreview,
    };
}

sub SearchFieldRender {
    my ( $Self, %Param ) = @_;

    # take config from field config
    my $FieldConfig = $Param{DynamicFieldConfig}->{Config};
    my $FieldName   = 'Search_DynamicField_' . $Param{DynamicFieldConfig}->{Name};
    my $FieldLabel  = $Param{DynamicFieldConfig}->{Label};

    my $Value;

    my @DefaultValue;

    if ( defined $Param{DefaultValue} ) {
        @DefaultValue = split /;/, $Param{DefaultValue};
    }

    # set the field value
    if (@DefaultValue) {
        $Value = \@DefaultValue;
    }

    # get the field value, this function is always called after the profile is loaded
    my $FieldValues = $Self->SearchFieldValueGet(
        %Param,
    );

    if ( defined $FieldValues ) {
        $Value = $FieldValues;
    }

    # check and set class if necessary
    my $FieldClass = 'DynamicFieldMultiSelect Modernize';

    # set TreeView class
    if ( $FieldConfig->{TreeView} ) {
        $FieldClass .= ' DynamicFieldWithTreeView';
    }

    # set PossibleValues
    my $SelectionData = $FieldConfig->{PossibleValues};

    # get historical values from database
    my $HistoricalValues = $Self->HistoricalValuesGet(%Param);

    # add historic values to current values (if they don't exist anymore)
    if ( IsHashRefWithData($HistoricalValues) ) {
        for my $Key ( sort keys %{$HistoricalValues} ) {
            if ( !$SelectionData->{$Key} ) {
                $SelectionData->{$Key} = $HistoricalValues->{$Key};
            }
        }
    }

    # use PossibleValuesFilter if defined
    $SelectionData = $Param{PossibleValuesFilter} // $SelectionData;

    # check if $SelectionData differs from configured PossibleValues
    # and show values which are not contained as disabled if TreeView => 1
    if ( $FieldConfig->{TreeView} ) {

        if ( keys %{ $FieldConfig->{PossibleValues} } != keys %{$SelectionData} ) {

            my @Values;
            for my $Key ( sort keys %{ $FieldConfig->{PossibleValues} } ) {

                push @Values, {
                    Key      => $Key,
                    Value    => $FieldConfig->{PossibleValues}->{$Key},
                    Disabled => ( defined $SelectionData->{$Key} ) ? 0 : 1,
                };
            }
            $SelectionData = \@Values;
        }
    }

    my $HTMLString = $Param{LayoutObject}->BuildSelection(
        Data         => $SelectionData,
        Name         => $FieldName,
        SelectedID   => $Value,
        Translation  => $FieldConfig->{TranslatableValues} || 0,
        PossibleNone => 0,
        Class        => $FieldClass,
        Multiple     => 1,
        HTMLQuote    => 1,
    );

    if ( $FieldConfig->{TreeView} ) {
        my $TreeSelectionMessage = $Param{LayoutObject}->{LanguageObject}->Translate("Show Tree Selection");
        $HTMLString
            .= ' <a href="#" title="'
            . $TreeSelectionMessage
            . '" class="ShowTreeSelection"><span>'
            . $TreeSelectionMessage . '</span><i class="fa fa-sitemap"></i></a>';
    }

    # call EditLabelRender on the common Driver
    my $LabelString = $Self->EditLabelRender(
        %Param,
        FieldName => $FieldName,
    );

    my $Data = {
        Field => $HTMLString,
        Label => $LabelString,
    };

    return $Data;
}

sub SearchFieldValueGet {
    my ( $Self, %Param ) = @_;

    my $Value;

    # get dynamic field value from param object
    if ( defined $Param{ParamObject} ) {
        my @FieldValues = $Param{ParamObject}->GetArray(
            Param => 'Search_DynamicField_' . $Param{DynamicFieldConfig}->{Name}
        );

        $Value = \@FieldValues;
    }

    # otherwise get the value from the profile
    elsif ( defined $Param{Profile} ) {
        $Value = $Param{Profile}->{ 'Search_DynamicField_' . $Param{DynamicFieldConfig}->{Name} };
    }
    else {
        return;
    }

    if ( defined $Param{ReturnProfileStructure} && $Param{ReturnProfileStructure} eq 1 ) {
        return {
            'Search_DynamicField_' . $Param{DynamicFieldConfig}->{Name} => $Value,
        };
    }

    return $Value;
}

sub SearchFieldParameterBuild {
    my ( $Self, %Param ) = @_;

    # get field value
    my $Value = $Self->SearchFieldValueGet(%Param);

    my $DisplayValue;

    if ( defined $Value && !$Value ) {
        $DisplayValue = '';
    }

    if ($Value) {
        if ( ref $Value eq 'ARRAY' ) {

            my @DisplayItemList;
            for my $Item ( @{$Value} ) {

                # set the display value
                my $DisplayItem = $Param{DynamicFieldConfig}->{Config}->{PossibleValues}->{$Item}
                    || $Item;

                # translate the value
                if (
                    $Param{DynamicFieldConfig}->{Config}->{TranslatableValues}
                    && defined $Param{LayoutObject}
                    )
                {
                    $DisplayItem = $Param{LayoutObject}->{LanguageObject}->Translate($DisplayItem);
                }

                push @DisplayItemList, $DisplayItem;
            }

            # combine different values into one string
            $DisplayValue = join ' + ', @DisplayItemList;
        }
        else {

            # set the display value
            $DisplayValue = $Param{DynamicFieldConfig}->{Config}->{PossibleValues}->{$Value};

            # translate the value
            if (
                $Param{DynamicFieldConfig}->{Config}->{TranslatableValues}
                && defined $Param{LayoutObject}
                )
            {
                $DisplayValue = $Param{LayoutObject}->{LanguageObject}->Translate($DisplayValue);
            }
        }
    }

    # return search parameter structure
    return {
        Parameter => {
            Equals => $Value,
        },
        Display => $DisplayValue,
    };
}

sub StatsFieldParameterBuild {
    my ( $Self, %Param ) = @_;

    # set PossibleValues
    my $Values = $Param{DynamicFieldConfig}->{Config}->{PossibleValues};

    # get historical values from database
    my $HistoricalValues = $Kernel::OM->Get('Kernel::System::DynamicFieldValue')->HistoricalValueGet(
        FieldID   => $Param{DynamicFieldConfig}->{ID},
        ValueType => 'Text,',
    );

    # add historic values to current values (if they don't exist anymore)
    for my $Key ( sort keys %{$HistoricalValues} ) {
        if ( !$Values->{$Key} ) {
            $Values->{$Key} = $HistoricalValues->{$Key};
        }
    }

    # use PossibleValuesFilter if defined
    $Values = $Param{PossibleValuesFilter} // $Values;

    return {
        Values             => $Values,
        Name               => $Param{DynamicFieldConfig}->{Label},
        Element            => 'DynamicField_' . $Param{DynamicFieldConfig}->{Name},
        TranslatableValues => $Param{DynamicFieldConfig}->{Config}->{TranslatableValues},
        Block              => 'MultiSelectField',
    };
}

sub StatsSearchFieldParameterBuild {
    my ( $Self, %Param ) = @_;

    my $Operator = 'Equals';
    my $Value    = $Param{Value};

    return {
        $Operator => $Value,
    };
}

sub ReadableValueRender {
    my ( $Self, %Param ) = @_;

    my $Value = '';

    # check value
    my @Values;
    if ( ref $Param{Value} eq 'ARRAY' ) {
        @Values = @{ $Param{Value} };
    }
    else {
        @Values = ( $Param{Value} );
    }

    # set item separator
    my $ItemSeparator = ', ';

    # Output transformations
    $Value = join( $ItemSeparator, @Values );

    # set title as value after update and before limit
    my $Title = $Value;

    # cut strings if needed
    if ( $Param{ValueMaxChars} && length($Value) > $Param{ValueMaxChars} ) {
        $Value = substr( $Value, 0, $Param{ValueMaxChars} ) . '...';
    }
    if ( $Param{TitleMaxChars} && length($Title) > $Param{TitleMaxChars} ) {
        $Title = substr( $Title, 0, $Param{TitleMaxChars} ) . '...';
    }

    my $Data = {
        Value => $Value,
        Title => $Title,
    };

    return $Data;
}

sub TemplateValueTypeGet {
    my ( $Self, %Param ) = @_;

    my $FieldName = 'DynamicField_' . $Param{DynamicFieldConfig}->{Name};

    # set the field types
    my $EditValueType   = 'SCALAR';
    my $SearchValueType = 'ARRAY';

    # return the correct structure
    if ( $Param{FieldType} eq 'Edit' ) {
        return {
            $FieldName => $EditValueType,
        };
    }
    elsif ( $Param{FieldType} eq 'Search' ) {
        return {
            'Search_' . $FieldName => $SearchValueType,
        };
    }
    else {
        return {
            $FieldName             => $EditValueType,
            'Search_' . $FieldName => $SearchValueType,
        };
    }
}

sub RandomValueSet {
    my ( $Self, %Param ) = @_;

    my $Value;

    if ( $Param{SetCount} ) {
        if ( $Param{DynamicFieldConfig}{Config}{MultiValue} ) {
            for my $i ( 0 .. $Param{SetCount} - 1 ) {
                for my $j ( 0 .. int( rand(3) ) ) {
                    $Value->[$i][$j] = int( rand(500) );
                }
            }
        }
        else {
            for my $i ( 0 .. $Param{SetCount} - 1 ) {
                $Value->[$i] = int( rand(500) );
            }
        }

        $Param{Set} = 1;
    }

    elsif ( $Param{DynamicFieldConfig}{Config}{MultiValue} ) {
        for my $j ( 0 .. int( rand(3) ) ) {
            $Value->[$j] = int( rand(500) );
        }
    }

    else {
        $Value = int( rand(500) );
    }

    my $Success = $Self->ValueSet(
        %Param,
        Value => $Value,
    );

    if ( !$Success ) {
        return {
            Success => 0,
        };
    }
    return {
        Success => 1,
        Value   => $Value,
    };
}

sub ObjectMatch {
    my ( $Self, %Param ) = @_;

    my $FieldName = 'DynamicField_' . $Param{DynamicFieldConfig}->{Name};

    # return false if field is not defined
    return 0 if ( !defined $Param{ObjectAttributes}->{$FieldName} );

    # return false if not match
    if ( $Param{ObjectAttributes}->{$FieldName} ne $Param{Value} ) {
        return 0;
    }

    return 1;
}

sub HistoricalValuesGet {
    my ( $Self, %Param ) = @_;

    # get historical values from database
    my $HistoricalValues = $Kernel::OM->Get('Kernel::System::DynamicFieldValue')->HistoricalValueGet(
        FieldID   => $Param{DynamicFieldConfig}->{ID},
        ValueType => 'Text',
    );

    # return the historical values from database
    return $HistoricalValues;
}

sub ValueLookup {
    my ( $Self, %Param ) = @_;

    my $Value = $Param{Key} // '';

    # get real values
    my $PossibleValues = $Param{DynamicFieldConfig}->{Config}->{PossibleValues};

    if ($Value) {

        # check if there is a real value for this key (otherwise keep the key)
        if ( $Param{DynamicFieldConfig}->{Config}->{PossibleValues}->{$Value} ) {

            # get readable value
            $Value = $Param{DynamicFieldConfig}->{Config}->{PossibleValues}->{$Value};

            # check if translation is possible
            if (
                defined $Param{LanguageObject}
                && $Param{DynamicFieldConfig}->{Config}->{TranslatableValues}
                )
            {

                # translate value
                $Value = $Param{LanguageObject}->Translate($Value);
            }
        }
    }

    return $Value;
}

sub BuildSelectionDataGet {
    my ( $Self, %Param ) = @_;

    my $FieldConfig            = $Param{DynamicFieldConfig}->{Config};
    my $FilteredPossibleValues = $Param{PossibleValues};

    # get the possible values again as it might or might not contain the possible none and it could
    # also be overwritten
    my $ConfigPossibleValues = $Self->PossibleValuesGet(%Param);

    # check if $PossibleValues differs from configured PossibleValues
    # and show values which are not contained as disabled if TreeView => 1
    if ( $FieldConfig->{TreeView} ) {

        if ( keys %{$ConfigPossibleValues} != keys %{$FilteredPossibleValues} ) {

            # define variables to use later in the for loop
            my @Values;
            my $Parents;
            my %DisabledElements;
            my %ProcessedElements;
            my $PosibleNoneSet;

            # loop on all filtered possible values
            for my $Key ( sort keys %{$FilteredPossibleValues} ) {

                # special case for possible none
                if ( !$Key && !$PosibleNoneSet && $FieldConfig->{PossibleNone} ) {

                    # add possible none
                    push @Values, {
                        Key      => $Key,
                        Value    => $ConfigPossibleValues->{$Key} || '-',
                        Selected => defined $Param{Value}         || !$Param{Value} ? 1 : 0,
                    };
                }

                # try to split its parents GrandParent::Parent::Son
                my @Elements = split /::/, $Key;

                # reset parents
                $Parents = '';

                # get each element in the hierarchy
                ELEMENT:
                for my $Element (@Elements) {

                    # add its own parents for the complete name
                    my $ElementLongName = $Parents . $Element;

                    # set new parent (before skip already processed)
                    $Parents .= $Element . '::';

                    # skip if already processed
                    next ELEMENT if $ProcessedElements{$ElementLongName};

                    my $Disabled;

                    # check if element exists in the original data or if it is already marked
                    if (
                        !defined $FilteredPossibleValues->{$ElementLongName}
                        && !$DisabledElements{$ElementLongName}
                        )
                    {

                        # mark element as disabled
                        $DisabledElements{$ElementLongName} = 1;

                        # also set the disabled flag for current element to add
                        $Disabled = 1;
                    }

                    # set element as already processed
                    $ProcessedElements{$ElementLongName} = 1;

                    # check if the current element is the selected one
                    my $Selected;
                    if (
                        defined $Param{Value}
                        && $Param{Value}
                        && $ElementLongName eq $Param{Value}
                        )
                    {
                        $Selected = 1;
                    }

                    # add element to the new list of possible values (now including missing parents)
                    push @Values, {
                        Key      => $ElementLongName,
                        Value    => $ConfigPossibleValues->{$ElementLongName} || $ElementLongName,
                        Disabled => $Disabled,
                        Selected => $Selected,
                    };
                }
            }
            $FilteredPossibleValues = \@Values;
        }
    }

    return $FilteredPossibleValues;
}

sub PossibleValuesGet {
    my ( $Self, %Param ) = @_;

    # to store the possible values
    my %PossibleValues;

    # set PossibleNone attribute
    my $FieldPossibleNone;
    if ( defined $Param{OverridePossibleNone} ) {
        $FieldPossibleNone = $Param{OverridePossibleNone};
    }
    else {
        $FieldPossibleNone = $Param{DynamicFieldConfig}->{Config}->{PossibleNone} || 0;
    }

    # set none value if defined on field config
    if ($FieldPossibleNone) {
        %PossibleValues = ( '' => '-' );
    }

    # set all other possible values if defined on field config
    if ( IsHashRefWithData( $Param{DynamicFieldConfig}->{Config}->{PossibleValues} ) ) {
        %PossibleValues = (
            %PossibleValues,
            %{ $Param{DynamicFieldConfig}->{Config}->{PossibleValues} },
        );
    }

    # return the possible values hash as a reference
    return \%PossibleValues;
}

sub ColumnFilterValuesGet {
    my ( $Self, %Param ) = @_;

    # take config from field config
    my $FieldConfig = $Param{DynamicFieldConfig}->{Config};

    # set PossibleValues
    my $SelectionData = $FieldConfig->{PossibleValues};

    # get column filter values from database
    my $ColumnFilterValues = $Kernel::OM->Get('Kernel::System::Ticket::ColumnFilter')->DynamicFieldFilterValuesGet(
        TicketIDs => $Param{TicketIDs},
        FieldID   => $Param{DynamicFieldConfig}->{ID},
        ValueType => 'Text',
    );

    # get the display value if still exist in dynamic field configuration
    for my $Key ( sort keys %{$ColumnFilterValues} ) {
        if ( $SelectionData->{$Key} ) {
            $ColumnFilterValues->{$Key} = $SelectionData->{$Key};
        }
    }

    if ( $FieldConfig->{TranslatableValues} ) {

        # translate the value
        for my $ValueKey ( sort keys %{$ColumnFilterValues} ) {

            my $OriginalValueName = $ColumnFilterValues->{$ValueKey};
            $ColumnFilterValues->{$ValueKey} = $Param{LayoutObject}->{LanguageObject}->Translate($OriginalValueName);
        }
    }

    return $ColumnFilterValues;
}

1;<|MERGE_RESOLUTION|>--- conflicted
+++ resolved
@@ -554,17 +554,10 @@
         push @ReadableTitles, $ValueItem;
 
         # HTML Output transformation
-<<<<<<< HEAD
         if ($HTMLOutput) {
-            $Value = $Param{LayoutObject}->Ascii2Html(
-                Text => $Value,
-                Max  => $Param{ValueMaxChars} || '',
-=======
-        if ( $Param{HTMLOutput} ) {
             $ValueItem = $Param{LayoutObject}->Ascii2Html(
                 Text => $ValueItem,
                 Max  => $Param{ValueMaxChars},
->>>>>>> 5b3c075a
             );
         }
         else {
@@ -576,22 +569,11 @@
         push @ReadableValues, $ValueItem;
     }
 
-<<<<<<< HEAD
-    # set new line separator
-    my $ItemSeparator = $HTMLOutput ? '<br>' : '\n';
-
-    $Value = join $ItemSeparator, @ReadableValues;
-
-    # set title as value after update and before limit
-    my $Title = $Value;
+    my $ValueSeparator;
+    my $Title = join( ', ', @ReadableTitles );
 
     # HTMLOutput transformations
     if ($HTMLOutput) {
-=======
-    my $ValueSeparator;
-    my $Title = join( ', ', @ReadableTitles );
-    if ( $Param{HTMLOutput} ) {
->>>>>>> 5b3c075a
         $Title = $Param{LayoutObject}->Ascii2Html(
             Text => $Title,
             Max  => $Param{TitleMaxChars} || '',
@@ -609,16 +591,10 @@
     my $Link        = $Param{DynamicFieldConfig}->{Config}->{Link}        || '';
     my $LinkPreview = $Param{DynamicFieldConfig}->{Config}->{LinkPreview} || '';
 
-<<<<<<< HEAD
     # return a data structure
     return {
-        Value       => $Value,
-        Title       => $Title,
-=======
-    my $Data = {
         Value       => '' . join( $ValueSeparator, @ReadableValues ),
         Title       => '' . $Title,
->>>>>>> 5b3c075a
         Link        => $Link,
         LinkPreview => $LinkPreview,
     };
