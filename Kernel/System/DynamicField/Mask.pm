--- conflicted
+++ resolved
@@ -276,23 +276,12 @@
 
             # multi value
             if ( $DynamicField->{Config}{MultiValue} ) {
-<<<<<<< HEAD
-                for my $ValueRowIndex ( 0 .. $MultiValueMaxCount ) {
-=======
                 for my $ValueRowIndex ( 0 .. $#{ $DynamicFieldHTML->{MultiValue} } ) {
-                    my %Label = $ValueRowIndex == 0 ? ( Label => $DynamicFieldHTML->{Label} ) : ();
-
->>>>>>> ac75e915
                     push $ValueGrid[$ValueRowIndex]->@*, {
                         Name => $ColBlockName,
                         Data => {
                             %CellBlockData,
-<<<<<<< HEAD
                             Field       => $DynamicFieldHTML->{MultiValue}[0],
-=======
-                            %Label,
-                            Field       => $DynamicFieldHTML->{MultiValue}[$ValueRowIndex],
->>>>>>> ac75e915
                             Index       => $ValueRowIndex,
                             CellClasses => $CellClassString . ' MultiValue_' . $ValueRowIndex,
                         },
