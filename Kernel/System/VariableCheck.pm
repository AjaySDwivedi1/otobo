--- conflicted
+++ resolved
@@ -290,22 +290,18 @@
 sub IsIPv4Address {
     my $TestData = $_[0];
 
-<<<<<<< HEAD
-    return if !IsStringWithData(@_);
-    return if $TestData !~ m{ \A [\d\.]+ \z }xms;
-=======
     return unless IsStringWithData(@_);
     return unless $TestData =~ m{ \A [\d\.]+ \z }xms;
 
->>>>>>> 48e295dc
     my @Part = split /\./, $TestData;
 
     # four parts delimited by '.' needed
-    return if scalar @Part ne 4;
+    return unless scalar @Part eq 4;
+
     for my $Part (@Part) {
 
         # allow numbers 0 to 255, no leading zeroes
-        return if $Part !~ m{
+        return unless $Part =~ m{
             \A (?: \d | [1-9] \d | [1] \d{2} | [2][0-4]\d | [2][5][0-5] ) \z
         }xms;
     }
