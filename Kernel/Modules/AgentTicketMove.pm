--- conflicted
+++ resolved
@@ -733,20 +733,7 @@
             }
         }
 
-<<<<<<< HEAD
         $DynamicFieldPossibleValues{ 'DynamicField_' . $DynamicFieldConfig->{Name} } = $PossibleValuesFilter;
-=======
-        # to store dynamic field value from database (or undefined)
-        my $Value;
-
-        # only get values for Ticket fields (all screens based on AgentTicketActionCommon
-        # generate a new article, then article fields will be always empty at the beginning)
-        if ( $DynamicFieldConfig->{ObjectType} eq 'Ticket' ) {
-
-            # get value stored on the database from Ticket
-            $Value = $Ticket{ 'DynamicField_' . $DynamicFieldConfig->{Name} };
-        }
->>>>>>> edcd4765
 
     }
 
