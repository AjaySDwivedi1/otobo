# --
# OTOBO is a web-based ticketing system for service organisations.
# --
# Copyright (C) 2001-2020 OTRS AG, https://otrs.com/
# Copyright (C) 2019-2021 Rother OSS GmbH, https://otobo.de/
# --
# This program is free software: you can redistribute it and/or modify it under
# the terms of the GNU General Public License as published by the Free Software
# Foundation, either version 3 of the License, or (at your option) any later version.
# This program is distributed in the hope that it will be useful, but WITHOUT
# ANY WARRANTY; without even the implied warranty of MERCHANTABILITY or FITNESS
# FOR A PARTICULAR PURPOSE. See the GNU General Public License for more details.
# You should have received a copy of the GNU General Public License
# along with this program. If not, see <https://www.gnu.org/licenses/>.
# --

package Kernel::Modules::Installer;
## nofilter(TidyAll::Plugin::OTOBO::Perl::DBObject)
## nofilter(TidyAll::Plugin::OTOBO::Perl::Print)
## nofilter(TidyAll::Plugin::OTOBO::Perl::ForeachToFor)

use strict;
use warnings;

# core modules
use Net::Domain qw(hostfqdn);

# CPAN modules
use DBI;

# OTOBO modules
use Kernel::Language qw(Translatable);

our $ObjectManagerDisabled = 1;

sub new {
    my ( $Type, %Param ) = @_;

    # Allocate new hash for object and initialize with the passed params
    return bless {%Param}, $Type;
}

sub Run {
    my ( $Self, %Param ) = @_;

    my $LayoutObject = $Kernel::OM->Get('Kernel::Output::HTML::Layout');
    my $ConfigObject = $Kernel::OM->Get('Kernel::Config');

    # installing is only possible when SecureMode is not active
    if ( $Kernel::OM->Get('Kernel::Config')->Get('SecureMode') ) {
        $LayoutObject->FatalError(
            Message => Translatable('SecureMode active!'),
            Comment => Translatable(
                'If you want to re-run the Installer, disable the SecureMode in the SysConfig.'
            ),
        );
    }

    # Check environment directories.
    $Self->{Path} = $ConfigObject->Get('Home');
    if ( !-d $Self->{Path} ) {
        $LayoutObject->FatalError(
            Message => $LayoutObject->{LanguageObject}->Translate( 'Directory "%s" doesn\'t exist!', $Self->{Path} ),
            Comment => Translatable('Configure "Home" in Kernel/Config.pm first!'),
        );
    }
    if ( !-f "$Self->{Path}/Kernel/Config.pm" ) {
        $LayoutObject->FatalError(
            Message =>
                $LayoutObject->{LanguageObject}->Translate( 'File "%s/Kernel/Config.pm" not found!', $Self->{Path} ),
            Comment => Translatable('Please contact the administrator.'),
        );
    }

    # Get and check the SQL schema directory
    my $DirOfSQLFiles = $Self->{Path} . '/scripts/database';
    if ( !-d $DirOfSQLFiles ) {

        # PSGI: throw exception
        # non-PSGI: print to STDOUT and exit
        $LayoutObject->FatalError(
            Message => $LayoutObject->{LanguageObject}->Translate( 'Directory "%s" not found!', $DirOfSQLFiles ),
            Comment => Translatable('Please contact the administrator.'),
        );
    }

    my $MainObject = $Kernel::OM->Get('Kernel::System::Main');

    # There used to be support for setting installer option in var/tmp/installer.json
    # This approach is no longer supported. However we keep $Self->{Options} as
    # this functionality might be resurrected in future.
    $Self->{Options} //= {};

    # Check if License option needs to be skipped.
    if ( $Self->{Subaction} eq 'License' && $Self->{Options}->{SkipLicense} ) {
        $Self->{Subaction} = 'Start';
    }

    # Check if Database option needs to be skipped.
    if ( $Self->{Subaction} eq 'Start' && $Self->{Options}->{DBType} ) {
        $Self->{Subaction} = 'DBCreate';
    }

    $Self->{Subaction} ||= 'Intro';

    # Set up the build steps.
    # The license step is not needed when it is turned off in $Self->{Options}.
    my @Steps = qw(Database General Finish);
    unshift @Steps, 'License' if !$Self->{Options}->{SkipLicense};

    my $StepCounter;

    # Build header - but only if we're not in AJAX mode.
    if ( $Self->{Subaction} ne 'CheckRequirements' ) {
        $LayoutObject->Block(
            Name => 'Steps',
            Data => {
                Steps => scalar @Steps,
            },
        );

        # Mapping of sub-actions to steps.
        my %Steps = (
            Intro         => 'Intro',
            License       => 'License',
            Start         => 'Database',
            DB            => 'Database',
            DBCreate      => 'Database',
            ConfigureMail => 'General',
            System        => 'General',
            Finish        => 'Finish',
        );

        # On the intro screen no steps should be highlighted.
        my $Highlight = ( $Self->{Subaction} eq 'Intro' ) ? '' : 'Highlighted NoLink';

        my $Counter;

        for my $Step (@Steps) {
            $Counter++;

            # Is the current step active?
            my $Active = ( $Steps{ $Self->{Subaction} } eq $Step ) ? 'Active' : '';
            $LayoutObject->Block(
                Name => 'Step' . $Step,
                Data => {
                    Step      => $Counter,
                    Highlight => $Highlight,
                    Active    => $Active,
                },
            );

            # If this is the actual step.
            if ( $Steps{ $Self->{Subaction} } eq $Step ) {

                # No more highlights from now on.
                $Highlight = '';

                # Step calculation: 2/5 etc.
                $StepCounter = $Counter . "/" . scalar @Steps;
            }
        }
    }

    my $ParamObject = $Kernel::OM->Get('Kernel::System::Web::Request');

    # Print intro form.
    my $Title = $LayoutObject->{LanguageObject}->Translate('Install OTOBO');
    if ( $Self->{Subaction} eq 'Intro' ) {
<<<<<<< HEAD
=======
        my $Output =
            $LayoutObject->Header(
            Title => "$Title - "
                . $LayoutObject->{LanguageObject}->Translate('Intro')
            );
>>>>>>> d2d6be92

        # activate the Intro block
        $LayoutObject->Block(
            Name => 'Intro',
            Data => {}
        );

        return join '',
            $LayoutObject->Header(
                Title => "$Title - " . $LayoutObject->{LanguageObject}->Translate('Intro')
            ),
            $LayoutObject->Output(
                TemplateFile => 'Installer',
                Data         => {},
            ),
            $LayoutObject->Footer();
    }

    # Print license from.
    elsif ( $Self->{Subaction} eq 'License' ) {
        my $Output = $LayoutObject->Header(
            Title => "$Title - " . $LayoutObject->{LanguageObject}->Translate('License')
        );
        $LayoutObject->Block(
            Name => 'License',
            Data => {
                Item => Translatable('License'),
                Step => $StepCounter,
            },
        );
        $LayoutObject->Block(
            Name => 'LicenseText',
            Data => {},
        );
        $Output .= $LayoutObject->Output(
            TemplateFile => 'Installer',
            Data         => {},
        );
        $Output .= $LayoutObject->Footer();

        return $Output;
    }

    # Database selection screen.
    elsif ( $Self->{Subaction} eq 'Start' ) {
        if ( ! -w "$Self->{Path}/Kernel/Config.pm" ) {
            return join '',
                $LayoutObject->Header(
                    Title => "$Title - " . $LayoutObject->{LanguageObject}->Translate('Error')
                ),
                $LayoutObject->Warning(
                    Message => Translatable('Kernel/Config.pm isn\'t writable!'),
                    Comment => Translatable(
                        'If you want to use the installer, set the Kernel/Config.pm writable for the webserver user!'
                    ),
                ),
                $LayoutObject->Footer();
        }

        my %Databases = (
            mysql      => 'MySQL',
            postgresql => 'PostgreSQL',
            oracle     => 'Oracle',
        );

        # Build the select field for the InstallerDBStart.tt.
        $Param{SelectDBType} = $LayoutObject->BuildSelection(
            Data       => \%Databases,
            Name       => 'DBType',
            Class      => 'Modernize',
            Size       => scalar keys %Databases,
            SelectedID => 'mysql',
        );

        my $Output = $LayoutObject->Header(
            Title => "$Title - " . $LayoutObject->{LanguageObject}->Translate('Database Selection')
        );
        $LayoutObject->Block(
            Name => 'DatabaseStart',
            Data => {
                Item         => Translatable('Database Selection'),
                Step         => $StepCounter,
                SelectDBType => $Param{SelectDBType},
            },
        );
        $Output .= $LayoutObject->Output(
            TemplateFile => 'Installer',
            Data         => {},
        );
        $Output .= $LayoutObject->Footer();

        return $Output;
    }

    # Check different requirements (AJAX).
    elsif ( $Self->{Subaction} eq 'CheckRequirements' ) {
        my $CheckMode = $ParamObject->GetParam( Param => 'CheckMode' );
        my %Result;

        # Check DB requirements.
        if ( $CheckMode eq 'DB' ) {
            my %DBCredentials;
            for my $Param (
                qw(DBUser DBPassword DBHost DBType DBPort DBSID DBName InstallType OTOBODBUser OTOBODBPassword)
                )
            {
                $DBCredentials{$Param} = $ParamObject->GetParam( Param => $Param ) || '';
            }

            %Result = $Self->CheckDBRequirements(
                %DBCredentials,
            );
        }

        # Check mail configuration.
        elsif ( $CheckMode eq 'Mail' ) {
            %Result = $Self->CheckMailConfiguration();
        }

        # No adequate check method found.
        else {
            %Result = (
                Successful => 0,
                Message    => Translatable('Unknown Check!'),
                Comment    => $LayoutObject->{LanguageObject}->Translate( 'The check "%s" doesn\'t exist!', $CheckMode ),
            );
        }

        # Return JSON-String because of AJAX-Mode.
        my $OutputJSON = $LayoutObject->JSONEncode( Data => \%Result );

        return $LayoutObject->Attachment(
            ContentType       => 'application/json; charset='
                . $LayoutObject->{Charset},
            Content           => $OutputJSON,
            Type              => 'inline',
            NoCache           => 1,
        );
    }

    elsif ( $Self->{Subaction} eq 'DB' ) {

        my $DBType        = $ParamObject->GetParam( Param => 'DBType' );
        my $DBInstallType = $ParamObject->GetParam( Param => 'DBInstallType' );

        # generate a random password for OTOBODBUser
        my $GeneratedPassword = $MainObject->GenerateRandomString();

        if ( $DBType eq 'mysql' ) {
            my $PasswordExplanation = $DBInstallType eq 'CreateDB'
                ? $LayoutObject->{LanguageObject}->Translate(
                'If you have set a root password for your database, it must be entered here. If not, leave this field empty.',
                )
                : $LayoutObject->{LanguageObject}->Translate('Enter the password for the database user.');
            my $Output = $LayoutObject->Header(
                Title => "$Title - " . $LayoutObject->{LanguageObject}->Translate( 'Database %s', 'MySQL' )
            );
            $LayoutObject->Block(
                Name => 'DatabaseMySQL',
                Data => {
                    Item                => Translatable('Configure MySQL'),
                    Step                => $StepCounter,
                    InstallType         => $DBInstallType,
                    DefaultDBUser       => $DBInstallType eq 'CreateDB' ? 'root' : 'otobo',
                    PasswordExplanation => $PasswordExplanation,
                },
            );
            if ( $DBInstallType eq 'CreateDB' ) {
                $LayoutObject->Block(
                    Name => 'DatabaseMySQLCreate',
                    Data => {
                        Password => $GeneratedPassword,
                    },
                );
            }
            else {
                $LayoutObject->Block(
                    Name => 'DatabaseMySQLUseExisting',
                );
            }

            $Output .= $LayoutObject->Output(
                TemplateFile => 'Installer',
                Data         => {
                    Item => Translatable('Configure MySQL'),
                    Step => $StepCounter,
                },
            );
            $Output .= $LayoutObject->Footer();

            return $Output;
        }
        elsif ( $DBType eq 'postgresql' ) {
            my $PasswordExplanation = $DBInstallType eq 'CreateDB'
                ? $LayoutObject->{LanguageObject}->Translate('Enter the password for the administrative database user.')
                : $LayoutObject->{LanguageObject}->Translate('Enter the password for the database user.');
            my $Output = $LayoutObject->Header(
                Title => "$Title - " . $LayoutObject->{LanguageObject}->Translate( 'Database %s', 'PostgreSQL' )
            );
            $LayoutObject->Block(
                Name => 'DatabasePostgreSQL',
                Data => {
                    Item          => Translatable('Database'),
                    Step          => $StepCounter,
                    InstallType   => $DBInstallType,
                    DefaultDBUser => $DBInstallType eq 'CreateDB' ? 'postgres' : 'otobo',
                },
            );
            if ( $DBInstallType eq 'CreateDB' ) {
                $LayoutObject->Block(
                    Name => 'DatabasePostgreSQLCreate',
                    Data => {
                        Password => $GeneratedPassword,
                    },
                );
            }
            else {
                $LayoutObject->Block(
                    Name => 'DatabasePostgreSQLUseExisting',
                );
            }

            $Output .= $LayoutObject->Output(
                TemplateFile => 'Installer',
                Data         => {
                    Item => Translatable('Configure PostgreSQL'),
                    Step => $StepCounter,
                },
            );
            $Output .= $LayoutObject->Footer();

            return $Output;
        }
        elsif ( $DBType eq 'oracle' ) {
            my $Output = $LayoutObject->Header(
                Title => "$Title - " . $LayoutObject->{LanguageObject}->Translate( 'Database %s', 'Oracle' )
            );
            $LayoutObject->Block(
                Name => 'DatabaseOracle',
                Data => {
                    Item => Translatable('Database'),
                    Step => $StepCounter,
                },
            );

            $Output .= $LayoutObject->Output(
                TemplateFile => 'Installer',
                Data         => {
                    Item => Translatable('Configure Oracle'),
                    Step => $StepCounter,
                },
            );
            $Output .= $LayoutObject->Footer();

            return $Output;
        }
        else {
            $LayoutObject->FatalError(
                Message => $LayoutObject->{LanguageObject}->Translate( 'Unknown database type "%s".', $DBType ),
                Comment => Translatable('Please go back.'),
            );
        }
    }

    # Do database settings.
    elsif ( $Self->{Subaction} eq 'DBCreate' ) {

        my %DBCredentials;
        for my $Param (
            qw(DBUser DBPassword DBHost DBType DBName DBSID DBPort InstallType OTOBODBUser OTOBODBPassword)
            )
        {
            $DBCredentials{$Param} = $ParamObject->GetParam( Param => $Param ) || '';
        }

        # Overriding DBCredentials is currently not used.
        %DBCredentials = %{ $Self->{Options} } if $Self->{Options}->{DBType};

        # Get and check params and connect to DB.
        my %Result = $Self->ConnectToDB(%DBCredentials);

        my %DB;
        my $DBH;
        if ( ref $Result{DB} ne 'HASH' || !$Result{DBH} ) {
            $LayoutObject->FatalError(
                Message => $Result{Message},
                Comment => $Result{Comment},
            );
        }
        else {
            %DB  = %{ $Result{DB} };
            $DBH = $Result{DBH};
        }

        my $Output = $LayoutObject->Header(
            Title => $Title . '-' . $LayoutObject->{LanguageObject}->Translate('Create Database'),
        );

        $LayoutObject->Block(
            Name => 'DatabaseResult',
            Data => {
                Item => Translatable('Create Database'),
                Step => $StepCounter,
            },
        );

        my @Statements;

        # Create database, add user.
        if ( $DB{DBType} eq 'mysql' ) {

            if ( $DB{InstallType} eq 'CreateDB' ) {

                # Determine current host for MySQL account.
                my $Host;
                if ( $ENV{OTOBO_RUNS_UNDER_DOCKER} ) {

                    # When running under Docker we assume that the database also runs in the subnet provided by Docker.
                    # This is the case when the standard docker-compose.yml is used.
                    # In this network the IP-addresses are not static therefore we can't use the same IP address
                    # as seen when installer.pl runs.
                    # Using 'db' does not work because 'skip-name-resolve' is set.
                    # For now allow the complete network.
                    $Host = '%';
                }
                else {
                    # In the non-Docker case we want the IP-address of the current connection as database host.
                    my ($ConnectionID) = $DBH->selectrow_array('select connection_id()');

                    my $StatementHandleProcessList = $DBH->prepare('show processlist');
                    $StatementHandleProcessList->execute();
                    PROCESSLIST:
                    while ( my ( $ProcessID, undef, $ProcessHost ) = $StatementHandleProcessList->fetchrow_array() ) {
                        if ( $ProcessID eq $ConnectionID ) {
                            $Host = $ProcessHost;

                            last PROCESSLIST;
                        }
                    }

                    # Strip off port, i.e. 'localhost:14962' should become 'localhost'.
                    $Host =~ s{:\d*\z}{}xms;
                }

                # SQL for creating the OTOBO user.
                # An explicit statement for user creation is needed because MySQL 8 no longer
                # supports implicit user creation via the 'GRANT PRIVILEGES' statement.
                # Also note that there are multiple authentication plugins for MySQL/MariaDB.
                # 'mysql_native_password' works without an encrypted DB connection and is used here.
                # The advantage is that no encryption keys have to be set up.
                # The syntax for CREATE USER is not completely the same between MySQL and MariaDB. Therfore
                # a case switch must be used here.
                my $CreateUserSQL;
                {
                    if ( $DBH->{mysql_serverinfo} =~ m/mariadb/i ) {
                        $CreateUserSQL
                            .= "CREATE USER `$DB{OTOBODBUser}`\@`$Host` IDENTIFIED BY '$DB{OTOBODBPassword}'";
                    }
                    else {
                        $CreateUserSQL
                            .= "CREATE USER `$DB{OTOBODBUser}`\@`$Host` IDENTIFIED WITH mysql_native_password BY '$DB{OTOBODBPassword}'";
                    }
                }

                @Statements = (
                    "CREATE DATABASE `$DB{DBName}` charset utf8mb4 DEFAULT CHARACTER SET utf8mb4 DEFAULT COLLATE utf8mb4_unicode_ci",
                    $CreateUserSQL,
                    "GRANT ALL PRIVILEGES ON `$DB{DBName}`.* TO `$DB{OTOBODBUser}`\@`$Host` WITH GRANT OPTION",
                );
            }

            # Set DSN for Config.pm.
            $DB{ConfigDSN} = 'DBI:mysql:database=$Self->{Database};host=$Self->{DatabaseHost}';
            $DB{DSN}       = "DBI:mysql:database=$DB{DBName};host=$DB{DBHost}";
        }
        elsif ( $DB{DBType} eq 'postgresql' ) {

            if ( $DB{InstallType} eq 'CreateDB' ) {
                @Statements = (
                    "CREATE ROLE \"$DB{OTOBODBUser}\" WITH LOGIN PASSWORD '$DB{OTOBODBPassword}'",
                    "CREATE DATABASE \"$DB{DBName}\" OWNER=\"$DB{OTOBODBUser}\" ENCODING 'utf-8'",
                );
            }

            # Set DSN for Config.pm.
            $DB{ConfigDSN} = 'DBI:Pg:dbname=$Self->{Database};host=$Self->{DatabaseHost}';
            $DB{DSN}       = "DBI:Pg:dbname=$DB{DBName};host=$DB{DBHost}";
        }
        elsif ( $DB{DBType} eq 'oracle' ) {

            # Set DSN for Config.pm.
            $DB{ConfigDSN} = 'DBI:Oracle://$Self->{DatabaseHost}:' . $DB{DBPort} . '/$Self->{Database}';
            $DB{DSN}       = "DBI:Oracle://$DB{DBHost}:$DB{DBPort}/$DB{DBSID}";
            $ConfigObject->Set(
                Key   => 'Database::Connect',
                Value => "ALTER SESSION SET NLS_DATE_FORMAT = 'YYYY-MM-DD HH24:MI:SS'",
            );
        }

        # Execute database statements.
        for my $Statement (@Statements) {
            my @Description = split( ' ', $Statement );

            # Prevent uninitialized variables.
            for my $Index ( 0 .. 2 ) {
                $Description[$Index] //= '';
            }

            $LayoutObject->Block(
                Name => 'DatabaseResultItem',
                Data => { Item => "$Description[0] $Description[1] $Description[2]" },
            );
            if ( !$DBH->do($Statement) ) {
                $LayoutObject->Block(
                    Name => 'DatabaseResultItemFalse',
                    Data => {},
                );
                $LayoutObject->Block(
                    Name => 'DatabaseResultItemMessage',
                    Data => {
                        Message => $DBI::errstr,
                    },
                );
                $LayoutObject->Block(
                    Name => 'DatabaseResultBack',
                    Data => {},
                );
                $Output .= $LayoutObject->Output(
                    TemplateFile => 'Installer',
                    Data         => {},
                );
                $Output .= $LayoutObject->Footer();

                return $Output;
            }
            else {
                $LayoutObject->Block(
                    Name => 'DatabaseResultItemDone',
                    Data => {},
                );
            }
        }

        # ReConfigure Config.pm.
        my $ReConfigure;
        if ( $DB{DBType} eq 'oracle' ) {
            $ReConfigure = $Self->ReConfigure(
                DatabaseDSN  => $DB{ConfigDSN},
                DatabaseHost => $DB{DBHost},
                Database     => $DB{DBSID},
                DatabaseUser => $DB{OTOBODBUser},
                DatabasePw   => $DB{OTOBODBPassword},
            );
        }
        else {
            $ReConfigure = $Self->ReConfigure(
                DatabaseDSN  => $DB{ConfigDSN},
                DatabaseHost => $DB{DBHost},
                Database     => $DB{DBName},
                DatabaseUser => $DB{OTOBODBUser},
                DatabasePw   => $DB{OTOBODBPassword},
            );
        }

        if ($ReConfigure) {
            return join '',
                $LayoutObject->Header(
                    Title => Translatable('Install OTOBO - Error')
                ),
                $LayoutObject->Warning(
                    Message => Translatable('Kernel/Config.pm isn\'t writable!'),
                    Comment => Translatable(
                        'If you want to use the installer, set the Kernel/Config.pm writable for the webserver user!'
                    ),
                ),
                $LayoutObject->Footer();
        }

        $Kernel::OM->ObjectsDiscard( Objects => ['Kernel::System::DB'] );

        # We need a database object to be able to parse the XML
        #   connect to database using given credentials.
        $Kernel::OM->ObjectParamAdd(
            'Kernel::System::DB' => {
                DatabaseDSN  => $DB{DSN},
                DatabaseUser => $DB{OTOBODBUser},
                DatabasePw   => $DB{OTOBODBPassword},
                Type         => $DB{DBType},
            },
        );
        my $DBObject = $Kernel::OM->Get('Kernel::System::DB');

        # Create database tables and insert initial values.
        my @SQLPost;
        for my $SchemaFile (qw(otobo-schema otobo-initial_insert)) {

            if ( !-f "$DirOfSQLFiles/$SchemaFile.xml" ) {
                $LayoutObject->FatalError(
                    Message => $LayoutObject->{LanguageObject}->Translate( 'File "%s/%s.xml" not found!', $DirOfSQLFiles, $SchemaFile ),
                    Comment => Translatable('Contact your Admin!'),
                );
            }

            $LayoutObject->Block(
                Name => 'DatabaseResultItem',
                Data => { Item => "Processing $SchemaFile" },
            );

            my $XML = $MainObject->FileRead(
                Directory => $DirOfSQLFiles,
                Filename  => $SchemaFile . '.xml',
            );
            my @XMLArray = $Kernel::OM->Get('Kernel::System::XML')->XMLParse(
                String => $XML,
            );

            my @SQL = $DBObject->SQLProcessor(
                Database => \@XMLArray,
            );

            # If we parsed the schema, catch post instructions.
            @SQLPost = $DBObject->SQLProcessorPost() if $SchemaFile eq 'otobo-schema';

            SQL:
            for my $SQL (@SQL) {
                my $Success = $DBObject->Do( SQL => $SQL );

                next SQL if $Success;

                # an statement was no correct, no idea how this could be handled
                $LayoutObject->FatalError(
                    Message => Translatable('Execution of SQL statement failed: ') . $DBI::errstr,
                    Comment => $SQL,
                );
            }

            $LayoutObject->Block(
                Name => 'DatabaseResultItemDone',
            );
        }

        # Execute post SQL statements (indexes, constraints).

        $LayoutObject->Block(
            Name => 'DatabaseResultItem',
            Data => { Item => "Processing post statements" },
        );

        for my $SQL (@SQLPost) {
            $DBObject->Do( SQL => $SQL );
        }

        $LayoutObject->Block(
            Name => 'DatabaseResultItemDone',
        );

        $LayoutObject->Block(
            Name => 'DatabaseResultSuccess',
        );
        $LayoutObject->Block(
            Name => 'DatabaseResultNext',
        );
        $Output .= $LayoutObject->Output(
            TemplateFile => 'Installer',
        );
        $Output .= $LayoutObject->Footer();

        return $Output;
    }

    # Show system settings page, pre-install packages.
    elsif ( $Self->{Subaction} eq 'System' ) {

        if ( !$Kernel::OM->Get('Kernel::System::DB') ) {
            $LayoutObject->FatalError();
        }

        # Take care that default config is in the database.
        if ( !$Self->_CheckConfig() ) {
            return $LayoutObject->FatalError();
        }

        # Install default files.
        if ( $MainObject->Require('Kernel::System::Package') ) {
            my $PackageObject = Kernel::System::Package->new( %{$Self} );
            if ($PackageObject) {
                $PackageObject->PackageInstallDefaultFiles();
            }
        }

        my @SystemIDs = map { sprintf "%02d", $_ } ( 0 .. 99 );

        $Param{SystemIDString} = $LayoutObject->BuildSelection(
            Data       => \@SystemIDs,
            Name       => 'SystemID',
            Class      => 'Modernize',
            SelectedID => $SystemIDs[ int( rand(100) ) ],    # random system ID
        );

        $Param{SSLSupportString} = $LayoutObject->BuildSelection(
            Data => {
                https => Translatable('https'),
                http  => Translatable('http'),
            },
            Name       => 'HttpType',
            Class      => 'Modernize',
            SelectedID => 'https',
        );

        $Param{LanguageString} = $LayoutObject->BuildSelection(
            Data       => $ConfigObject->Get('DefaultUsedLanguages'),
            Name       => 'DefaultLanguage',
            Class      => 'Modernize',
            HTMLQuote  => 0,
            SelectedID => $LayoutObject->{UserLanguage},
        );

        # Build the selection field for the MX check.
        $Param{SelectCheckMXRecord} = $LayoutObject->BuildSelection(
            Data => {
                1 => Translatable('Yes'),
                0 => Translatable('No'),
            },
            Name       => 'CheckMXRecord',
            Class      => 'Modernize',
            SelectedID => '1',
        );

        # Read FQDN using Net::Domain and pre-populate the field.
        $Param{FQDN} = hostfqdn();

        # try initializing Elasticsearch
        my $WebserviceObject = $Kernel::OM->Get('Kernel::System::GenericInterface::Webservice');
        my $ESObject         = $Kernel::OM->Get('Kernel::System::Elasticsearch');

        my $ESWebservice = $WebserviceObject->WebserviceGet(
            Name => 'Elasticsearch',
        );
        my $Success = 0;

        # activate it
        if ($ESWebservice) {
            $Success = $WebserviceObject->WebserviceUpdate(
                %{$ESWebservice},
                ValidID => 1,
                UserID  => 1,
            );
        }

        # test the connection
        if ( $Success && !$ESObject->TestConnection() ) {
            $Success = 0;
        }

        # active ES in the SysConf
        if ($Success) {

            # SysConfig
            my $SysConfigObject   = $Kernel::OM->Get('Kernel::System::SysConfig');
            my $ExclusiveLockGUID = $SysConfigObject->SettingLock(
                LockAll => 1,
                Force   => 1,
                UserID  => 1,
            );
            $SysConfigObject->SettingUpdate(
                Name              => 'Elasticsearch::Active',
                IsValid           => 1,
                UserID            => 1,
                ExclusiveLockGUID => $ExclusiveLockGUID,
            );
            $SysConfigObject->SettingUnlock(
                UnlockAll => 1,
            );

            # TODO: handle errors
        }

        # initialize standard indices
        if ($Success) {
            my $Errors;

            my $IndexConfig = $Kernel::OM->Get('Kernel::Config')->Get('Elasticsearch::ArticleIndexCreationSettings');
            my %Pipeline    = (
                description => "Extract external attachment information",
                processors  => [
                    {
                        foreach => {
                            field     => "Attachments",
                            processor => {
                                attachment => {
                                    target_field => "_ingest._value.attachment",
                                    field        => "_ingest._value.data"
                                }
                            }
                        }
                    },
                    {
                        foreach => {
                            field     => "Attachments",
                            processor => {
                                remove => {
                                    field => "_ingest._value.data"
                                }
                            }
                        }
                    }
                ]
            );
            $Success = $ESObject->CreatePipeline(
                Request => \%Pipeline,
            );
            $Errors++ if !$Success;

            my %IndexName = (
                index => 'customer',
            );
            my %Request = (
                settings => {
                    index => {
                        number_of_shards   => $IndexConfig->{NS},
                        number_of_replicas => $IndexConfig->{NR},
                    },
                    'index.mapping.total_fields.limit' => 2000,
                },
                mappings => {
                    properties => {
                        CustomerID => {
                            type => 'keyword',
                        },
                    }
                },
            );
            $Success = $ESObject->CreateIndex(
                IndexName => \%IndexName,
                Request   => \%Request,
            );
            $Errors++ if !$Success;

            %IndexName = (
                index => 'customeruser',
            );
            %Request = (
                settings => {
                    index => {
                        number_of_shards   => $IndexConfig->{NS},
                        number_of_replicas => $IndexConfig->{NR},
                    },
                    'index.mapping.total_fields.limit' => 2000,
                },
                mappings => {
                    properties => {
                        UserLogin => {
                            type => 'keyword',
                        },
                    }
                },
            );
            $Success = $ESObject->CreateIndex(
                IndexName => \%IndexName,
                Request   => \%Request,
            );
            $Errors++ if !$Success;

            %IndexName = (
                index => 'ticket',
            );
            %Request = (
                settings => {
                    index => {
                        number_of_shards   => $IndexConfig->{NS},
                        number_of_replicas => $IndexConfig->{NR},
                    },
                    'index.mapping.total_fields.limit' => 2000,
                },
                mappings => {
                    properties => {
                        GroupID => {
                            type => 'integer',
                        },
                        QueueID => {
                            type => 'integer',
                        },
                        CustomerID => {
                            type => 'keyword',
                        },
                        CustomerUserID => {
                            type => 'keyword',
                        },
                    }
                },
            );
            $Success = $ESObject->CreateIndex(
                IndexName => \%IndexName,
                Request   => \%Request,
            );
            $Errors++ if !$Success;

            if ($Errors) {
                $Success = 0;
            }
        }

        if ($Success) {
            my $SysConfigObject   = $Kernel::OM->Get('Kernel::System::SysConfig');
            my $ExclusiveLockGUID = $SysConfigObject->SettingLock(
                LockAll => 1,
                Force   => 1,
                UserID  => 1,
            );
            my %Setting = $SysConfigObject->SettingGet(
                Name => 'Frontend::ToolBarModule###250-Ticket::ElasticsearchFulltext',
            );
            $SysConfigObject->SettingUpdate(
                Name              => 'Frontend::ToolBarModule###250-Ticket::ElasticsearchFulltext',
                IsValid           => 1,
                UserID            => 1,
                ExclusiveLockGUID => $ExclusiveLockGUID,
                EffectiveValue    => $Setting{EffectiveValue},
            );
            $SysConfigObject->SettingUnlock(
                UnlockAll => 1,
            );
        }
        else {
            # disable in case of failure
            $WebserviceObject->WebserviceUpdate(
                %{$ESWebservice},
                ValidID => 2,
                UserID  => 1,
            );

            # SysConfig
            my $SysConfigObject   = $Kernel::OM->Get('Kernel::System::SysConfig');
            my $ExclusiveLockGUID = $SysConfigObject->SettingLock(
                LockAll => 1,
                Force   => 1,
                UserID  => 1,
            );
            $SysConfigObject->SettingUpdate(
                Name              => 'Elasticsearch::Active',
                IsValid           => 0,
                UserID            => 1,
                ExclusiveLockGUID => $ExclusiveLockGUID,
            );
            $SysConfigObject->SettingUnlock(
                UnlockAll => 1,
            );
        }

        # show the status in the GUI
        $Param{ESActive} = $Success;

        my $Output = $LayoutObject->Header(
            Title => "$Title - " . $LayoutObject->{LanguageObject}->Translate('System Settings'),
        );
        $LayoutObject->Block(
            Name => 'System',
            Data => {
                Item => Translatable('System Settings'),
                Step => $StepCounter,
                %Param,
            },
        );

        if ( !$Self->{Options}->{SkipLog} ) {
            $Param{LogModuleString} = $LayoutObject->BuildSelection(
                Data => {
                    'Kernel::System::Log::SysLog' => Translatable('Syslog'),
                    'Kernel::System::Log::File'   => Translatable('File'),
                },
                Name       => 'LogModule',
                Class      => 'Modernize',
                HTMLQuote  => 0,
                SelectedID => $ConfigObject->Get('LogModule'),
            );
            $LayoutObject->Block(
                Name => 'LogModule',
                Data => \%Param,
            );
        }

        $Output .= $LayoutObject->Output(
            TemplateFile => 'Installer',
            Data         => {},
        );
        $Output .= $LayoutObject->Footer();

        return $Output;
    }

    # Do system settings action.
    elsif ( $Self->{Subaction} eq 'ConfigureMail' ) {

        if ( !$Kernel::OM->Get('Kernel::System::DB') ) {
            $LayoutObject->FatalError();
        }

        # Take care that default config is in the database.
        if ( !$Self->_CheckConfig() ) {
            return $LayoutObject->FatalError();
        }

        my $SysConfigObject = $Kernel::OM->Get('Kernel::System::SysConfig');

        my $ExclusiveLockGUID = $SysConfigObject->SettingLock(
            LockAll => 1,
            Force   => 1,
            UserID  => 1,
        );

        for my $SettingName (
            qw(SystemID HttpType FQDN AdminEmail Organization LogModule LogModule::LogFile
            DefaultLanguage CheckMXRecord)
            )
        {
            my $EffectiveValue = $ParamObject->GetParam( Param => $SettingName );

            # Update config item via sys config object.
            $SysConfigObject->SettingUpdate(
                Name              => $SettingName,
                IsValid           => 1,
                EffectiveValue    => $EffectiveValue,
                ExclusiveLockGUID => $ExclusiveLockGUID,
                UserID            => 1,
            );
        }

        my $Success = $SysConfigObject->SettingUnlock(
            UnlockAll => 1,
        );

        # Get mail account object and check available back-ends.
        my $MailAccount  = $Kernel::OM->Get('Kernel::System::MailAccount');
        my %MailBackends = $MailAccount->MailAccountBackendList();

        my $OutboundMailTypeSelection = $LayoutObject->BuildSelection(
            Data => {
                sendmail => 'Sendmail',
                smtp     => 'SMTP',
                smtps    => 'SMTPS',
                smtptls  => 'SMTPTLS',
            },
            Name  => 'OutboundMailType',
            Class => 'Modernize',
        );
        my $OutboundMailDefaultPorts = $LayoutObject->BuildSelection(
            Class => 'Hidden',
            Data  => {
                sendmail => '25',
                smtp     => '25',
                smtps    => '465',
                smtptls  => '587',
            },
            Name => 'OutboundMailDefaultPorts',
        );

        my $InboundMailTypeSelection = $LayoutObject->BuildSelection(
            Data  => \%MailBackends,
            Name  => 'InboundMailType',
            Class => 'Modernize',
        );

        my $Output = $LayoutObject->Header(
            Title => "$Title - " . $LayoutObject->{LanguageObject}->Translate('Configure Mail')
        );
        $LayoutObject->Block(
            Name => 'ConfigureMail',
            Data => {
                Item             => $LayoutObject->{LanguageObject}->Translate('Mail Configuration'),
                Step             => $StepCounter,
                InboundMailType  => $InboundMailTypeSelection,
                OutboundMailType => $OutboundMailTypeSelection,
                OutboundPorts    => $OutboundMailDefaultPorts,
            },
        );
        $Output .= $LayoutObject->Output(
            TemplateFile => 'Installer',
            Data         => {},
        );
        $Output .= $LayoutObject->Footer();

        return $Output;
    }

    elsif ( $Self->{Subaction} eq 'Finish' ) {

        # Take care that default config is in the database.
        if ( !$Self->_CheckConfig() ) {
            return $LayoutObject->FatalError();
        }

        my $SysConfigObject = $Kernel::OM->Get('Kernel::System::SysConfig');

        my $SettingName = 'SecureMode';

        my $ExclusiveLockGUID = $SysConfigObject->SettingLock(
            Name   => $SettingName,
            Force  => 1,
            UserID => 1,
        );

        # Update config item via SysConfig object.
        my $Result = $SysConfigObject->SettingUpdate(
            Name              => $SettingName,
            IsValid           => 1,
            EffectiveValue    => 1,
            ExclusiveLockGUID => $ExclusiveLockGUID,
            UserID            => 1,
        );

        if ( !$Result ) {
            $LayoutObject->FatalError(
                Message => Translatable('Can\'t write Config file!'),
            );
        }

        # There is no need to unlock the setting as it was already unlocked in the update.

        # 'Rebuild' the configuration.
        $SysConfigObject->ConfigurationDeploy(
            Comments    => "Installer deployment",
            AllSettings => 1,
            Force       => 1,
            UserID      => 1,
        );

        # Set a generated password for the 'root@localhost' account.
        my $UserObject = $Kernel::OM->Get('Kernel::System::User');
        my $Password   = $UserObject->GenerateRandomPassword( Size => 16 );
        $UserObject->SetPassword(
            UserLogin => 'root@localhost',
            PW        => $Password,
        );

        # TODO: This seems to be deprecated now.
        # Remove installer file with pre-configured options.
        if ( -f "$Self->{Path}/var/tmp/installer.json" ) {
            unlink "$Self->{Path}/var/tmp/installer.json";
        }

<<<<<<< HEAD
        # for OTOBO_RUNS_UNDER_PSGI
        # webserver restart is never necessary
=======
        # check web server - is a restart needed?
        my $Webserver = '';

        # Only if we have mod_perl we have to restart.
        if ( exists $ENV{MOD_PERL} ) {
            eval 'require mod_perl';               ## no critic
            if ( defined $mod_perl::VERSION ) {    ## no critic
                $Webserver = 'Apache2 + mod_perl';
                if ( -f '/etc/SuSE-release' ) {
                    $Webserver = 'rcapache2 restart';
                }
                elsif ( -f '/etc/redhat-release' ) {
                    $Webserver = 'service httpd restart';
                }
            }
        }
        elsif ( exists $ENV{OTOBO_RUNS_UNDER_PSGI} ) {

            # usually no restart required as 'plackup -R' is recommended
        }

        # Check if Apache::Reload is loaded.
        for my $Module ( sort keys %INC ) {
            $Module =~ s/\//::/g;
            $Module =~ s/\.pm$//g;

            if ( $Module eq 'Apache2::Reload' ) {
                $Webserver = '';
            }
        }
>>>>>>> d2d6be92

        my $OTOBOHandle = $ParamObject->ScriptName();
        $OTOBOHandle =~ s/\/(.*)\/installer\.pl/$1/;

        # Under Docker the scheme is correctly recognised as there are only two relevant cases:
        #   a) HTTP should actually be used
        #   b) HTTPS should be used and it works because nginx sets HTTPS
        my $Scheme;
        {
            my $HTTPS = $ParamObject->HTTPS('HTTPS');
            $Scheme = ( $HTTPS && lc $HTTPS eq 'on' ) ? 'https' : 'http';
        }

        # In the docker case $ENV{HTTP_HOST} is something like 'localhost:8443'.
        # This is not very helpful as port 8443 is not exposed on the Docker host.
        # So let's use the host that is provided by nginx
        # Another, maybe better, approach is to simple provide a relative link to '../index.pl'.
        # Fun fact: the FQDN can specified with a port.
        my $Host =
            $ParamObject->HTTP('HTTP_X_FORWARDED_SERVER')    # for the HTTPS case, the hostname that nginx sees
            || $ParamObject->HTTP('HOST')                    # should work in the HTTP case, in Docker or not in Docker
            || $ConfigObject->Get('FQDN');                   # a fallback

        $LayoutObject->Block(
            Name => 'Finish',
            Data => {
                Item        => Translatable('Finished'),
                Step        => $StepCounter,
                Host        => $Host,
                Scheme      => $Scheme,
                OTOBOHandle => $OTOBOHandle,
                Password    => $Password,
            },
        );

        return join '',
            $LayoutObject->Header(
                Title => "$Title - " . $LayoutObject->{LanguageObject}->Translate('Finished')
            ),
            $LayoutObject->Output(
                TemplateFile => 'Installer',
                Data         => {},
            ).
            $LayoutObject->Footer();
    }

    # Else error!
    return $LayoutObject->FatalError(
        Message => $LayoutObject->{LanguageObject}->Translate( 'Unknown Subaction %s!', $Self->{Subaction} ),
        Comment => Translatable('Please contact the administrator.'),
    );
}

sub ReConfigure {
    my ( $Self, %Param ) = @_;

    # Perl quote and set via ConfigObject.
    for my $Key ( sort keys %Param ) {
        $Kernel::OM->Get('Kernel::Config')->Set(
            Key   => $Key,
            Value => $Param{$Key},
        );
        if ( $Param{$Key} ) {
            $Param{$Key} =~ s/'/\\'/g;
        }
    }

    # Read config file.
    my $ConfigFile = "$Self->{Path}/Kernel/Config.pm";
    ## no critic
    open( my $In, '<', $ConfigFile )
        or return "Can't open $ConfigFile: $!";
    ## use critic
    my $Config = '';
    while (<$In>) {

        # Skip empty lines or comments.
        if ( !$_ || $_ =~ /^\s*#/ || $_ =~ /^\s*$/ ) {
            $Config .= $_;
        }
        else {
            my $NewConfig = $_;

            # Replace config with %Param.
            for my $Key ( sort keys %Param ) {

                # Database passwords can contain characters like '@' or '$' and should be single-quoted
                #   same goes for database hosts which can be like 'myserver\instance name' for MS SQL.
                if ( $Key eq 'DatabasePw' || $Key eq 'DatabaseHost' ) {
                    $NewConfig =~
                        s/(\$Self->\{("|'|)$Key("|'|)} =.+?('|"));/\$Self->{'$Key'} = '$Param{$Key}';/g;
                }
                else {
                    $NewConfig =~
                        s/(\$Self->\{("|'|)$Key("|'|)} =.+?('|"));/\$Self->{'$Key'} = "$Param{$Key}";/g;
                }
            }
            $Config .= $NewConfig;
        }
    }
    close $In;

    # Write new config file.
    ## no critic
    open( my $Out, '>:utf8', $ConfigFile )
        or return "Can't open $ConfigFile: $!";
    print $Out $Config;
    ## use critic
    close $Out;

    return;
}

sub ConnectToDB {
    my ( $Self, %Param ) = @_;

    # Check params.
    my @NeededKeys = qw(DBType DBHost DBUser DBPassword);

    if ( $Param{InstallType} eq 'CreateDB' ) {
        push @NeededKeys, qw(OTOBODBUser OTOBODBPassword);
    }

    # For Oracle we require DBSID and DBPort.
    if ( $Param{DBType} eq 'oracle' ) {
        push @NeededKeys, qw(DBSID DBPort);
    }

    # For existing databases we require the database name.
    if ( $Param{DBType} ne 'oracle' && $Param{InstallType} eq 'UseDB' ) {
        push @NeededKeys, 'DBName';
    }

    for my $Key (@NeededKeys) {
        if ( !$Param{$Key} && $Key !~ /^(DBPassword)$/ ) {
            return (
                Successful => 0,
                Message    => "You need '$Key'!!",
                DB         => undef,
                DBH        => undef,
            );
        }
    }

    # If we do not need to create a database for OTOBO OTOBODBuser equals DBUser.
    if ( $Param{InstallType} ne 'CreateDB' ) {
        $Param{OTOBODBUser}     = $Param{DBUser};
        $Param{OTOBODBPassword} = $Param{DBPassword};
    }

    # Create DSN string for backend.
    if ( $Param{DBType} eq 'mysql' && $Param{InstallType} eq 'CreateDB' ) {
        $Param{DSN} = "DBI:mysql:database=;host=$Param{DBHost};";
    }
    elsif ( $Param{DBType} eq 'mysql' && $Param{InstallType} eq 'UseDB' ) {
        $Param{DSN} = "DBI:mysql:database=;host=$Param{DBHost};database=$Param{DBName}";
    }
    elsif ( $Param{DBType} eq 'postgresql' && $Param{InstallType} eq 'CreateDB' ) {
        $Param{DSN} = "DBI:Pg:host=$Param{DBHost};";
    }
    elsif ( $Param{DBType} eq 'postgresql' && $Param{InstallType} eq 'UseDB' ) {
        $Param{DSN} = "DBI:Pg:host=$Param{DBHost};dbname=$Param{DBName}";
    }
    elsif ( $Param{DBType} eq 'oracle' ) {
        $Param{DSN} = "DBI:Oracle://$Param{DBHost}:$Param{DBPort}/$Param{DBSID}";
    }

    # Extract driver to load for install test.
    my ($Driver) = ( $Param{DSN} =~ /^DBI:(.*?):/ );
    if ( !$Kernel::OM->Get('Kernel::System::Main')->Require( 'DBD::' . $Driver ) ) {
        return (
            Successful => 0,
            Message =>
                $Kernel::OM->Get('Kernel::Output::HTML::Layout')->{LanguageObject}->Translate( "Can't connect to database, Perl module DBD::%s not installed!", $Driver ),
            Comment => "",
            DB      => undef,
            DBH     => undef,
        );
    }

    my $DBH = DBI->connect(
        $Param{DSN}, $Param{DBUser}, $Param{DBPassword},
    );

    if ( !$DBH ) {
        return (
            Successful => 0,
            Message    => $Kernel::OM->Get('Kernel::Output::HTML::Layout')->{LanguageObject}->Translate("Can't connect to database, read comment!"),
            Comment    => "$DBI::errstr",
            DB         => undef,
            DBH        => undef,
        );
    }

    # If we use an existing database, check if it already contains tables.
    if ( $Param{InstallType} ne 'CreateDB' ) {

        my $Data = $DBH->selectall_arrayref('SELECT * FROM valid');
        if ($Data) {
            return (
                Successful => 0,
                Message    => $Kernel::OM->Get('Kernel::Output::HTML::Layout')->{LanguageObject}->Translate("Database already contains data - it should be empty!"),
                Comment    => "",
                DB         => undef,
                DBH        => undef,
            );
        }
    }

    return (
        Successful => 1,
        Message    => '',
        Comment    => '',
        DB         => \%Param,
        DBH        => $DBH,
    );
}

sub CheckDBRequirements {
    my ( $Self, %Param ) = @_;

    my %Result = $Self->ConnectToDB(
        %Param,
    );

    my $LayoutObject = $Kernel::OM->Get('Kernel::Output::HTML::Layout');

    # If mysql, check some more values.
    if ( $Param{DBType} eq 'mysql' && $Result{Successful} == 1 ) {

        # Set max_allowed_packet.
        my $MySQLMaxAllowedPacket            = 0;
        my $MySQLMaxAllowedPacketRecommended = 64;

        my $Data = $Result{DBH}->selectall_arrayref("SHOW variables WHERE Variable_name = 'max_allowed_packet'");
        $MySQLMaxAllowedPacket = $Data->[0]->[1] / 1024 / 1024;

        if ( $MySQLMaxAllowedPacket < $MySQLMaxAllowedPacketRecommended ) {
            $Result{Successful} = 0;
            $Result{Message}    = $LayoutObject->{LanguageObject}->Translate(
                "Error: Please make sure your database accepts packages over %s MB in size (it currently only accepts packages up to %s MB). Please adapt the max_allowed_packet setting of your database in order to avoid errors.",
                $MySQLMaxAllowedPacketRecommended, $MySQLMaxAllowedPacket
            );
        }
    }

    if ( $Param{DBType} eq 'mysql' && $Result{Successful} == 1 ) {

        # Set innodb_log_file_size.
        my $MySQLInnoDBLogFileSize            = 0;
        my $MySQLInnoDBLogFileSizeMinimum     = 256;
        my $MySQLInnoDBLogFileSizeRecommended = 512;

        # Default storage engine variable has changed its name in MySQL 5.5.3, we need to support both of them for now.
        #   <= 5.5.2 storage_engine
        #   >= 5.5.3 default_storage_engine
        my $DataOld              = $Result{DBH}->selectall_arrayref("SHOW variables WHERE Variable_name = 'storage_engine'");
        my $DataNew              = $Result{DBH}->selectall_arrayref("SHOW variables WHERE Variable_name = 'default_storage_engine'");
        my $DefaultStorageEngine = ( $DataOld->[0] && $DataOld->[0]->[1] ? $DataOld->[0]->[1] : undef )
            // ( $DataNew->[0] && $DataNew->[0]->[1] ? $DataNew->[0]->[1] : '' );

        if ( lc $DefaultStorageEngine eq 'innodb' ) {

            my $Data = $Result{DBH}->selectall_arrayref("SHOW variables WHERE Variable_name = 'innodb_log_file_size'");
            $MySQLInnoDBLogFileSize = $Data->[0]->[1] / 1024 / 1024;

            if ( $MySQLInnoDBLogFileSize < $MySQLInnoDBLogFileSizeMinimum ) {
                $Result{Successful} = 0;
                $Result{Message}    = $LayoutObject->{LanguageObject}->Translate(
                    "Error: Please set the value for innodb_log_file_size on your database to at least %s MB (current: %s MB, recommended: %s MB). For more information, please have a look at %s.",
                    $MySQLInnoDBLogFileSizeMinimum,
                    $MySQLInnoDBLogFileSize,
                    $MySQLInnoDBLogFileSizeRecommended,
                    'https://dev.mysql.com/doc/refman/5.6/en/innodb-parameters.html',
                );
            }
        }
    }

    # Delete not necessary key/value pairs.
    delete $Result{DB};
    delete $Result{DBH};

    return %Result;
}

sub CheckMailConfiguration {
    my ( $Self, %Param ) = @_;

    my $ParamObject = $Kernel::OM->Get('Kernel::System::Web::Request');

    # First check outbound mail config.
    my $OutboundMailType =
        $ParamObject->GetParam( Param => 'OutboundMailType' );
    my $SMTPHost = $ParamObject->GetParam( Param => 'SMTPHost' );
    my $SMTPPort = $ParamObject->GetParam( Param => 'SMTPPort' );
    my $SMTPAuthUser =
        $ParamObject->GetParam( Param => 'SMTPAuthUser' );
    my $SMTPAuthPassword =
        $ParamObject->GetParam( Param => 'SMTPAuthPassword' );

    my $ConfigObject = $Kernel::OM->Get('Kernel::Config');

    # If chosen config option is SMTP, set some Config params.
    if ( $OutboundMailType && $OutboundMailType ne 'sendmail' ) {
        $ConfigObject->Set(
            Key   => 'SendmailModule',
            Value => 'Kernel::System::Email::' . uc($OutboundMailType),
        );
        $ConfigObject->Set(
            Key   => 'SendmailModule::Host',
            Value => $SMTPHost,
        );
        $ConfigObject->Set(
            Key   => 'SendmailModule::Port',
            Value => $SMTPPort,
        );
        if ($SMTPAuthUser) {
            $ConfigObject->Set(
                Key   => 'SendmailModule::AuthUser',
                Value => $SMTPAuthUser,
            );
        }
        if ($SMTPAuthPassword) {
            $ConfigObject->Set(
                Key   => 'SendmailModule::AuthPassword',
                Value => $SMTPAuthPassword,
            );
        }
    }

    # If sendmail, set config to sendmail.
    else {
        $ConfigObject->Set(
            Key   => 'SendmailModule',
            Value => 'Kernel::System::Email::Sendmail',
        );
    }

    # If config option SMTP and no SMTP host given, return with error.
    if ( $OutboundMailType ne 'sendmail' && !$SMTPHost ) {
        return (
            Successful => 0,
            Message    => 'No SMTP Host given!'
        );
    }

    # Check outbound mail configuration.
    my $SendObject = $Kernel::OM->Get('Kernel::System::Email');
    my %Result     = $SendObject->Check();

    my $SysConfigObject = $Kernel::OM->Get('Kernel::System::SysConfig');

    my $ExclusiveLockGUID = $SysConfigObject->SettingLock(
        LockAll => 1,
        Force   => 1,
        UserID  => 1,
    );

    # If SMTP check was successful, write data into config.
    my $SendmailModule = $ConfigObject->Get('SendmailModule');
    if (
        $Result{Successful}
        && $SendmailModule ne 'Kernel::System::Email::Sendmail'
        )
    {
        my %NewConfigs = (
            'SendmailModule'       => $SendmailModule,
            'SendmailModule::Host' => $SMTPHost,
            'SendmailModule::Port' => $SMTPPort,
        );

        for my $SettingName ( sort keys %NewConfigs ) {
            $SysConfigObject->SettingUpdate(
                Name              => $SettingName,
                IsValid           => 1,
                EffectiveValue    => $NewConfigs{$SettingName},
                ExclusiveLockGUID => $ExclusiveLockGUID,
                UserID            => 1,
            );
        }

        if ( $SMTPAuthUser && $SMTPAuthPassword ) {
            %NewConfigs = (
                'SendmailModule::AuthUser'     => $SMTPAuthUser,
                'SendmailModule::AuthPassword' => $SMTPAuthPassword,
            );

            for my $SettingName ( sort keys %NewConfigs ) {
                $SysConfigObject->SettingUpdate(
                    Name              => $SettingName,
                    IsValid           => 1,
                    EffectiveValue    => $NewConfigs{$SettingName},
                    ExclusiveLockGUID => $ExclusiveLockGUID,
                    UserID            => 1,
                );
            }
        }
    }

    # If sendmail check was successful, write data into config.
    elsif (
        $Result{Successful}
        && $SendmailModule eq 'Kernel::System::Email::Sendmail'
        )
    {
        $SysConfigObject->SettingUpdate(
            Name              => 'SendmailModule',
            IsValid           => 1,
            EffectiveValue    => $ConfigObject->Get('SendmailModule'),
            ExclusiveLockGUID => $ExclusiveLockGUID,
            UserID            => 1,
        );
    }

    # Now check inbound mail config. return if the outbound config threw an error.
    if ( !$Result{Successful} ) {
        return %Result;
    }

    # Check inbound mail config.
    my $MailAccount = $Kernel::OM->Get('Kernel::System::MailAccount');

    for (qw(InboundUser InboundPassword InboundHost)) {
        if ( !$ParamObject->GetParam( Param => $_ ) ) {
            return (
                Successful => 0,
                Message    => "Missing parameter: $_!"
            );
        }
    }

    my $InboundUser = $ParamObject->GetParam( Param => 'InboundUser' );
    my $InboundPassword =
        $ParamObject->GetParam( Param => 'InboundPassword' );
    my $InboundHost = $ParamObject->GetParam( Param => 'InboundHost' );
    my $InboundMailType =
        $ParamObject->GetParam( Param => 'InboundMailType' );

    %Result = $MailAccount->MailAccountCheck(
        Login    => $InboundUser,
        Password => $InboundPassword,
        Host     => $InboundHost,
        Type     => $InboundMailType,
        Timeout  => '60',
        Debug    => '0',
    );

    # If successful, add mail account to DB.
    if ( $Result{Successful} ) {
        my $ID = $MailAccount->MailAccountAdd(
            Login         => $InboundUser,
            Password      => $InboundPassword,
            Host          => $InboundHost,
            Type          => $InboundMailType,
            ValidID       => 1,
            Trusted       => 0,
            DispatchingBy => 'From',
            QueueID       => 1,
            UserID        => 1,
        );

        if ( !$ID ) {
            return (
                Successful => 0,
                Message    => 'Error while adding mail account!'
            );
        }
    }

    return %Result;
}

sub _CheckConfig {
    my ( $Self, %Param ) = @_;

    my $SysConfigObject = $Kernel::OM->Get('Kernel::System::SysConfig');

    my @Result = $SysConfigObject->ConfigurationSearch(
        Search => 'ProductName',
    );

    return 1 if @Result;

    # read files in Kernel/Config/Files/XML
    return $SysConfigObject->ConfigurationXML2DB(
        UserID  => 1,
        Force   => 1,
        CleanUp => 1,
    );
}

1;<|MERGE_RESOLUTION|>--- conflicted
+++ resolved
@@ -167,14 +167,6 @@
     # Print intro form.
     my $Title = $LayoutObject->{LanguageObject}->Translate('Install OTOBO');
     if ( $Self->{Subaction} eq 'Intro' ) {
-<<<<<<< HEAD
-=======
-        my $Output =
-            $LayoutObject->Header(
-            Title => "$Title - "
-                . $LayoutObject->{LanguageObject}->Translate('Intro')
-            );
->>>>>>> d2d6be92
 
         # activate the Intro block
         $LayoutObject->Block(
@@ -1215,41 +1207,8 @@
             unlink "$Self->{Path}/var/tmp/installer.json";
         }
 
-<<<<<<< HEAD
         # for OTOBO_RUNS_UNDER_PSGI
         # webserver restart is never necessary
-=======
-        # check web server - is a restart needed?
-        my $Webserver = '';
-
-        # Only if we have mod_perl we have to restart.
-        if ( exists $ENV{MOD_PERL} ) {
-            eval 'require mod_perl';               ## no critic
-            if ( defined $mod_perl::VERSION ) {    ## no critic
-                $Webserver = 'Apache2 + mod_perl';
-                if ( -f '/etc/SuSE-release' ) {
-                    $Webserver = 'rcapache2 restart';
-                }
-                elsif ( -f '/etc/redhat-release' ) {
-                    $Webserver = 'service httpd restart';
-                }
-            }
-        }
-        elsif ( exists $ENV{OTOBO_RUNS_UNDER_PSGI} ) {
-
-            # usually no restart required as 'plackup -R' is recommended
-        }
-
-        # Check if Apache::Reload is loaded.
-        for my $Module ( sort keys %INC ) {
-            $Module =~ s/\//::/g;
-            $Module =~ s/\.pm$//g;
-
-            if ( $Module eq 'Apache2::Reload' ) {
-                $Webserver = '';
-            }
-        }
->>>>>>> d2d6be92
 
         my $OTOBOHandle = $ParamObject->ScriptName();
         $OTOBOHandle =~ s/\/(.*)\/installer\.pl/$1/;
