# --
# OTOBO is a web-based ticketing system for service organisations.
# --
<<<<<<< HEAD
# Copyright (C) 2001-2023 OTRS AG, https://otrs.com/
# Copyright (C) 2019-2023 Rother OSS GmbH, https://otobo.de/
=======
# Copyright (C) 2001-2020 OTRS AG, https://otrs.com/
# Copyright (C) 2019-2024 Rother OSS GmbH, https://otobo.de/
>>>>>>> 2c935607
# --
# This program is free software: you can redistribute it and/or modify it under
# the terms of the GNU General Public License as published by the Free Software
# Foundation, either version 3 of the License, or (at your option) any later version.
# This program is distributed in the hope that it will be useful, but WITHOUT
# ANY WARRANTY; without even the implied warranty of MERCHANTABILITY or FITNESS
# FOR A PARTICULAR PURPOSE. See the GNU General Public License for more details.
# You should have received a copy of the GNU General Public License
# along with this program. If not, see <https://www.gnu.org/licenses/>.
# --

package Kernel::Modules::AdminDynamicFieldText;

use v5.24;
use strict;
use warnings;
use namespace::autoclean;
use utf8;

# core modules

# CPAN modules

# OTOBO modules
use Kernel::System::VariableCheck qw(:all);
use Kernel::Language qw(Translatable);

our $ObjectManagerDisabled = 1;

sub new {
    my ( $Type, %Param ) = @_;

    my $Self = bless {%Param}, $Type;

    # Some setup
    $Self->{TemplateFile} = 'AdminDynamicFieldText';

    # set up the field type specific settings
    # This dynamic field support multiple values.
    my %MultiValueSelectionData = (
        0 => Translatable('No'),
        1 => Translatable('Yes'),
    );

    # declare the field type specific settings
    $Self->{FieldTypeSettings} = {
        Text => [
            {
                ConfigParamName => 'MultiValue',
                Label           => Translatable('Multiple Values'),
                Explanation     => Translatable('Activate this option to allow multiple values for this field.'),
                InputType       => 'Selection',
                SelectionData   => \%MultiValueSelectionData,
            },
        ],
        TextArea => [
            {
                ConfigParamName => 'MultiValue',
                Label           => Translatable('Multiple Values'),
                Explanation     => Translatable('Activate this option to allow multiple values for this field.'),
                InputType       => 'Selection',
                SelectionData   => \%MultiValueSelectionData,
            },
        ],
    };

    return $Self;
}

sub Run {
    my ( $Self, %Param ) = @_;

    # Store last entity screen.
    $Kernel::OM->Get('Kernel::System::AuthSession')->UpdateSessionID(
        SessionID => $Self->{SessionID},
        Key       => 'LastScreenEntity',
        Value     => $Self->{RequestedURL},
    );

    my $LayoutObject = $Kernel::OM->Get('Kernel::Output::HTML::Layout');

    if ( $Self->{Subaction} eq 'Add' ) {
        return $Self->_Add(
            %Param,
        );
    }

    if ( $Self->{Subaction} eq 'AddAction' ) {

        # challenge token check for write action
        $LayoutObject->ChallengeTokenCheck();

        return $Self->_AddAction(
            %Param,
        );
    }

    if ( $Self->{Subaction} eq 'Change' ) {
        return $Self->_Change(
            %Param,
        );
    }

    if ( $Self->{Subaction} eq 'ChangeAction' ) {

        # challenge token check for write action
        $LayoutObject->ChallengeTokenCheck();

        return $Self->_ChangeAction(
            %Param,
        );
    }

    return $LayoutObject->ErrorScreen(
        Message => Translatable('Undefined subaction.'),
    );
}

sub _Add {
    my ( $Self, %Param ) = @_;

    my $LayoutObject = $Kernel::OM->Get('Kernel::Output::HTML::Layout');
    my $ParamObject  = $Kernel::OM->Get('Kernel::System::Web::Request');

    my %GetParam;
    for my $Needed (qw(ObjectType FieldType FieldOrder)) {
        $GetParam{$Needed} = $ParamObject->GetParam( Param => $Needed );
        if ( !$GetParam{$Needed} ) {
            return $LayoutObject->ErrorScreen(
                Message => $LayoutObject->{LanguageObject}->Translate( 'Need %s', $Needed ),
            );
        }
    }

    for my $FilterParam (qw(ObjectType Namespace)) {
        $GetParam{ $FilterParam . 'Filter' } = $ParamObject->GetParam( Param => $FilterParam . 'Filter' );
    }

    # get the object type and field type display name
    my $ConfigObject   = $Kernel::OM->Get('Kernel::Config');
    my $ObjectTypeName = $ConfigObject->Get('DynamicFields::ObjectType')->{ $GetParam{ObjectType} }->{DisplayName} || '';
    my $FieldTypeName  = $ConfigObject->Get('DynamicFields::Driver')->{ $GetParam{FieldType} }->{DisplayName}      || '';

    # check namespace validity
    my $Namespaces = $ConfigObject->Get('DynamicField::Namespaces');
    my $Namespace  = '';
    if ( IsArrayRefWithData($Namespaces) && $GetParam{NamespaceFilter} ) {
        $Namespace = ( grep { $_ eq $GetParam{NamespaceFilter} } $Namespaces->@* ) ? $GetParam{NamespaceFilter} : '';
    }

    return $Self->_ShowScreen(
        %Param,
        %GetParam,
        Mode           => 'Add',
        BreadcrumbText => $LayoutObject->{LanguageObject}->Translate( 'Add %s field', $LayoutObject->{LanguageObject}->Translate($FieldTypeName) ),
        ObjectTypeName => $ObjectTypeName,
        FieldTypeName  => $FieldTypeName,
        Namespace      => $Namespace,
    );
}

sub _AddAction {
    my ( $Self, %Param ) = @_;

    my $ParamObject = $Kernel::OM->Get('Kernel::System::Web::Request');

    my %Errors;
    my %GetParam;
    for my $Needed (qw(Name Label FieldOrder)) {
        $GetParam{$Needed} = $ParamObject->GetParam( Param => $Needed );
        if ( !$GetParam{$Needed} ) {
            $Errors{ $Needed . 'ServerError' }        = 'ServerError';
            $Errors{ $Needed . 'ServerErrorMessage' } = Translatable('This field is required.');
        }
    }

    my $DynamicFieldObject = $Kernel::OM->Get('Kernel::System::DynamicField');

    if ( $GetParam{FieldOrder} ) {

        # check if field order is numeric and positive
        if ( $GetParam{FieldOrder} !~ m{\A (?: \d )+ \z}xms ) {

            # add server error error class
            $Errors{FieldOrderServerError}        = 'ServerError';
            $Errors{FieldOrderServerErrorMessage} = Translatable('The field must be numeric.');
        }
    }

    for my $ConfigParam (
        qw(ObjectType ObjectTypeName FieldType FieldTypeName ValidID Tooltip Namespace
        DefaultValue Rows Cols Link LinkPreview )
        )
    {
        $GetParam{$ConfigParam} = $ParamObject->GetParam( Param => $ConfigParam );
    }

    for my $FilterParam (qw(ObjectType Namespace)) {
        $GetParam{ $FilterParam . 'Filter' } = $ParamObject->GetParam( Param => $FilterParam . 'Filter' );
    }

    # extract field type specific parameters, e.g. MultiValue
    my $FieldType = $GetParam{FieldType};
    if ( $Self->{FieldTypeSettings}->{$FieldType} ) {
        for my $Setting ( $Self->{FieldTypeSettings}->{$FieldType}->@* ) {
            my $Name = $Setting->{ConfigParamName};
            $GetParam{$Name} = $ParamObject->GetParam( Param => $Name );
        }
    }

    if ( $GetParam{Name} ) {

        # check if name is alphanumeric
        if ( $GetParam{Name} !~ m{\A (?: [a-zA-Z] | \d )+ \z}xms ) {

            # add server error error class
            $Errors{NameServerError} = 'ServerError';
            $Errors{NameServerErrorMessage} =
                Translatable('The field does not contain only ASCII letters and numbers.');
        }

        $GetParam{Name} = $GetParam{Namespace} ? $GetParam{Namespace} . '-' . $GetParam{Name} : $GetParam{Name};

        # check if name is duplicated
        my %DynamicFieldsList = %{
            $DynamicFieldObject->DynamicFieldList(
                Valid      => 0,
                ResultType => 'HASH',
            )
        };

        %DynamicFieldsList = reverse %DynamicFieldsList;

        if ( $DynamicFieldsList{ $GetParam{Name} } ) {

            # add server error error class
            $Errors{NameServerError}        = 'ServerError';
            $Errors{NameServerErrorMessage} = Translatable('There is another field with the same name.');
        }
    }

    my $LayoutObject = $Kernel::OM->Get('Kernel::Output::HTML::Layout');

    # uncorrectable errors
    if ( !$GetParam{ValidID} ) {
        return $LayoutObject->ErrorScreen(
            Message => Translatable('Need ValidID'),
        );
    }

    # return to add screen if errors
    if (%Errors) {
        return $Self->_ShowScreen(
            %Param,
            %Errors,
            %GetParam,
            Mode => 'Add',
        );
    }

    # set specific config
    my %FieldConfig = (
        Tooltip => $GetParam{Tooltip},
    );

    # extract field type specific parameters, e.g. MultiValue
    if ( $Self->{FieldTypeSettings}->{$FieldType} ) {
        for my $Setting ( $Self->{FieldTypeSettings}->{$FieldType}->@* ) {
            my $Name = $Setting->{ConfigParamName};
            $FieldConfig{$Name} = $GetParam{$Name};
        }
    }

    $GetParam{RegExCounter} = $ParamObject->GetParam( Param => 'RegExCounter' ) || 0;

    my @RegExList = $Self->GetParamRegexList(
        GetParam => \%GetParam,
        Errors   => \%Errors,
    );

    $FieldConfig{DefaultValue} = $GetParam{DefaultValue};
    $FieldConfig{RegExList}    = \@RegExList;

    if ( $GetParam{FieldType} eq 'Text' ) {
        $FieldConfig{Link}        = $GetParam{Link};
        $FieldConfig{LinkPreview} = $GetParam{LinkPreview};
    }

    if ( $GetParam{FieldType} eq 'TextArea' ) {
        $FieldConfig{Rows} = $GetParam{Rows};
        $FieldConfig{Cols} = $GetParam{Cols};
    }

    # create a new field
    my $FieldID = $DynamicFieldObject->DynamicFieldAdd(
        Name       => $GetParam{Name},
        Label      => $GetParam{Label},
        FieldOrder => $GetParam{FieldOrder},
        FieldType  => $GetParam{FieldType},
        ObjectType => $GetParam{ObjectType},
        Config     => \%FieldConfig,
        ValidID    => $GetParam{ValidID},
        UserID     => $Self->{UserID},
    );

    if ( !$FieldID ) {
        return $LayoutObject->ErrorScreen(
            Message => Translatable('Could not create the new field'),
        );
    }

    my $RedirectString = "Action=AdminDynamicField";

    if ( IsStringWithData( $GetParam{ObjectTypeFilter} ) ) {
        $RedirectString .= ";ObjectTypeFilter=" . $LayoutObject->Output(
            Template => '[% Data.Filter | uri %]',
            Data     => {
                Filter => $GetParam{ObjectTypeFilter},
            },
        );
    }
    if ( IsStringWithData( $GetParam{NamespaceFilter} ) ) {
        $RedirectString .= ";NamespaceFilter=" . $LayoutObject->Output(
            Template => '[% Data.Filter | uri %]',
            Data     => {
                Filter => $GetParam{NamespaceFilter},
            },
        );
    }

    return $LayoutObject->Redirect( OP => $RedirectString );
}

sub _Change {
    my ( $Self, %Param ) = @_;

    my $ParamObject  = $Kernel::OM->Get('Kernel::System::Web::Request');
    my $LayoutObject = $Kernel::OM->Get('Kernel::Output::HTML::Layout');

    my %GetParam;
    for my $Needed (qw(ObjectType FieldType)) {
        $GetParam{$Needed} = $ParamObject->GetParam( Param => $Needed );
        if ( !$GetParam{$Needed} ) {
            return $LayoutObject->ErrorScreen(
                Message => $LayoutObject->{LanguageObject}->Translate( 'Need %s', $Needed ),
            );
        }
    }

    for my $FilterParam (qw(ObjectType Namespace)) {
        $GetParam{ $FilterParam . 'Filter' } = $ParamObject->GetParam( Param => $FilterParam . 'Filter' );
    }

    # get the object type and field type display name
    my $ConfigObject   = $Kernel::OM->Get('Kernel::Config');
    my $ObjectTypeName = $ConfigObject->Get('DynamicFields::ObjectType')->{ $GetParam{ObjectType} }->{DisplayName} || '';
    my $FieldTypeName  = $ConfigObject->Get('DynamicFields::Driver')->{ $GetParam{FieldType} }->{DisplayName}      || '';

    my $FieldID = $ParamObject->GetParam( Param => 'ID' );
    if ( !$FieldID ) {
        return $LayoutObject->ErrorScreen(
            Message => Translatable('Need ID'),
        );
    }

    # get dynamic field data
    my $DynamicFieldData = $Kernel::OM->Get('Kernel::System::DynamicField')->DynamicFieldGet(
        ID => $FieldID,
    );

    # check for valid dynamic field configuration
    if ( !IsHashRefWithData($DynamicFieldData) ) {
        return $LayoutObject->ErrorScreen(
            Message =>
                $LayoutObject->{LanguageObject}->Translate( 'Could not get data for dynamic field %s', $FieldID ),
        );
    }

    my %Config;

    # extract configuration
    if ( IsHashRefWithData( $DynamicFieldData->{Config} ) ) {
        %Config = $DynamicFieldData->{Config}->%*;
    }

    return $Self->_ShowScreen(
        %Param,
        %GetParam,
        $DynamicFieldData->%*,
        %Config,
        ID             => $FieldID,
        Mode           => 'Change',
        BreadcrumbText => $LayoutObject->{LanguageObject}->Translate( 'Change %s field', $LayoutObject->{LanguageObject}->Translate($FieldTypeName) ),
        ObjectTypeName => $ObjectTypeName,
        FieldTypeName  => $FieldTypeName,
    );
}

sub _ChangeAction {
    my ( $Self, %Param ) = @_;

    my $ParamObject  = $Kernel::OM->Get('Kernel::System::Web::Request');
    my $LayoutObject = $Kernel::OM->Get('Kernel::Output::HTML::Layout');

    my %Errors;
    my %GetParam;
    for my $Needed (qw(Name Label FieldOrder)) {
        $GetParam{$Needed} = $ParamObject->GetParam( Param => $Needed );
        if ( !$GetParam{$Needed} ) {
            $Errors{ $Needed . 'ServerError' }        = 'ServerError';
            $Errors{ $Needed . 'ServerErrorMessage' } = Translatable('This field is required.');
        }
    }

    my $FieldID = $ParamObject->GetParam( Param => 'ID' );
    if ( !$FieldID ) {
        return $LayoutObject->ErrorScreen(
            Message => Translatable('Need ID'),
        );
    }

    my $DynamicFieldObject = $Kernel::OM->Get('Kernel::System::DynamicField');

    # get dynamic field data
    my $DynamicFieldData = $DynamicFieldObject->DynamicFieldGet(
        ID => $FieldID,
    );

    # check for valid dynamic field configuration
    if ( !IsHashRefWithData($DynamicFieldData) ) {
        return $LayoutObject->ErrorScreen(
            Message =>
                $LayoutObject->{LanguageObject}->Translate( 'Could not get data for dynamic field %s', $FieldID ),
        );
    }

    if ( $GetParam{FieldOrder} ) {

        # check if field order is numeric and positive
        if ( $GetParam{FieldOrder} !~ m{\A (?: \d )+ \z}xms ) {

            # add server error error class
            $Errors{FieldOrderServerError}        = 'ServerError';
            $Errors{FieldOrderServerErrorMessage} = Translatable('The field must be numeric.');
        }
    }

    for my $ConfigParam (
        qw(ObjectType ObjectTypeName FieldType FieldTypeName ValidID Tooltip Namespace
        DefaultValue Rows Cols Link LinkPreview )
        )
    {
        $GetParam{$ConfigParam} = $ParamObject->GetParam( Param => $ConfigParam );
    }

    for my $FilterParam (qw(ObjectType Namespace)) {
        $GetParam{ $FilterParam . 'Filter' } = $ParamObject->GetParam( Param => $FilterParam . 'Filter' );
    }

    # extract field type specific parameters, e.g. MultiValue
    my $FieldType = $GetParam{FieldType};
    if ( $Self->{FieldTypeSettings}->{$FieldType} ) {
        for my $Setting ( $Self->{FieldTypeSettings}->{$FieldType}->@* ) {
            my $Name = $Setting->{ConfigParamName};
            $GetParam{$Name} = $ParamObject->GetParam( Param => $Name );
        }
    }

    if ( $GetParam{Name} ) {

        # check if name is lowercase
        if ( $GetParam{Name} !~ m{\A (?: [a-zA-Z] | \d )+ \z}xms ) {

            # add server error error class
            $Errors{NameServerError} = 'ServerError';
            $Errors{NameServerErrorMessage} =
                Translatable('The field does not contain only ASCII letters and numbers.');
        }

        $GetParam{Name} = $GetParam{Namespace} ? $GetParam{Namespace} . '-' . $GetParam{Name} : $GetParam{Name};

        # check if name is duplicated
        my %DynamicFieldsList = %{
            $DynamicFieldObject->DynamicFieldList(
                Valid      => 0,
                ResultType => 'HASH',
            )
        };

        %DynamicFieldsList = reverse %DynamicFieldsList;

        if (
            $DynamicFieldsList{ $GetParam{Name} } &&
            $DynamicFieldsList{ $GetParam{Name} } ne $FieldID
            )
        {

            # add server error class
            $Errors{NameServerError}        = 'ServerError';
            $Errors{NameServerErrorMessage} = Translatable('There is another field with the same name.');
        }

        # if it's an internal field, it's name should not change
        if (
            $DynamicFieldData->{InternalField} &&
            $DynamicFieldsList{ $GetParam{Name} } ne $FieldID
            )
        {

            # add server error class
            $Errors{NameServerError}        = 'ServerError';
            $Errors{NameServerErrorMessage} = Translatable('The name for this field should not change.');
            $Param{InternalField}           = $DynamicFieldData->{InternalField};
        }
    }

    # uncorrectable errors
    if ( !$GetParam{ValidID} ) {
        return $LayoutObject->ErrorScreen(
            Message => Translatable('Need ValidID'),
        );
    }

    $GetParam{RegExCounter} = $ParamObject->GetParam( Param => 'RegExCounter' ) || 0;

    my @RegExList = $Self->GetParamRegexList(
        GetParam => \%GetParam,
        Errors   => \%Errors,
    );

    # only for textarea
    if ( $GetParam{FieldType} eq 'TextArea' ) {
        if ( $GetParam{Rows} ) {

            # check if field order is numeric and positive
            if ( $GetParam{Rows} !~ m{\A (?: \d )+ \z}xms ) {

                # add server error error class
                $Errors{RowsServerError}        = 'ServerError';
                $Errors{RowsServerErrorMessage} = Translatable('The field must be numeric.');
            }
        }
        if ( $GetParam{Cols} ) {

            # check if field order is numeric and positive
            if ( $GetParam{Cols} !~ m{\A (?: \d )+ \z}xms ) {

                # add server error error class
                $Errors{ColsServerError}        = 'ServerError';
                $Errors{ColsServerErrorMessage} = Translatable('The field must be numeric.');
            }
        }
    }

    # Check if dynamic field is present in SysConfig setting
    my $UpdateEntity              = $ParamObject->GetParam( Param => 'UpdateEntity' ) || '';
    my $SysConfigObject           = $Kernel::OM->Get('Kernel::System::SysConfig');
    my %DynamicFieldOldData       = %{$DynamicFieldData};
    my @IsDynamicFieldInSysConfig = $SysConfigObject->ConfigurationEntityCheck(
        EntityType => 'DynamicField',
        EntityName => $DynamicFieldData->{Name},
    );
    if (@IsDynamicFieldInSysConfig) {

        # An entity present in SysConfig couldn't be invalidated.
        if (
            $Kernel::OM->Get('Kernel::System::Valid')->ValidLookup( ValidID => $GetParam{ValidID} )
            ne 'valid'
            )
        {
            $Errors{ValidIDInvalid}         = 'ServerError';
            $Errors{ValidOptionServerError} = 'InSetting';
        }

        # In case changing name an authorization (UpdateEntity) should be sent
        elsif ( $DynamicFieldData->{Name} ne $GetParam{Name} && !$UpdateEntity ) {
            $Errors{NameInvalid}              = 'ServerError';
            $Errors{InSettingNameServerError} = 1;
        }
    }

    # return to change screen if errors
    if (%Errors) {
        return $Self->_ShowScreen(
            %Param,
            %Errors,
            %GetParam,
            ID   => $FieldID,
            Mode => 'Change',
        );
    }

    # set specific config
    my %FieldConfig = (
        Tooltip => $GetParam{Tooltip},
    );

    # extract field type specific parameters, e.g. MultiValue
    if ( $Self->{FieldTypeSettings}->{$FieldType} ) {
        for my $Setting ( $Self->{FieldTypeSettings}->{$FieldType}->@* ) {
            my $Name = $Setting->{ConfigParamName};
            $FieldConfig{$Name} = $ParamObject->GetParam( Param => $Name );
        }
    }

    $FieldConfig{DefaultValue} = $GetParam{DefaultValue};
    $FieldConfig{RegExList}    = \@RegExList;

    if ( $GetParam{FieldType} eq 'Text' ) {
        $FieldConfig{Link}        = $GetParam{Link};
        $FieldConfig{LinkPreview} = $GetParam{LinkPreview};
    }

    if ( $GetParam{FieldType} eq 'TextArea' ) {
        $FieldConfig{Rows} = $GetParam{Rows};
        $FieldConfig{Cols} = $GetParam{Cols};
    }

    # update dynamic field (FieldType and ObjectType cannot be changed; use old values)
    my $UpdateSuccess = $DynamicFieldObject->DynamicFieldUpdate(
        ID         => $FieldID,
        Name       => $GetParam{Name},
        Label      => $GetParam{Label},
        FieldOrder => $GetParam{FieldOrder},
        FieldType  => $DynamicFieldData->{FieldType},
        ObjectType => $DynamicFieldData->{ObjectType},
        Config     => \%FieldConfig,
        ValidID    => $GetParam{ValidID},
        UserID     => $Self->{UserID},
    );

    if ( !$UpdateSuccess ) {
        return $LayoutObject->ErrorScreen(
            Message => $LayoutObject->{LanguageObject}->Translate( 'Could not update the field %s', $GetParam{Name} ),
        );
    }

    if (
        @IsDynamicFieldInSysConfig
        && $DynamicFieldOldData{Name} ne $GetParam{Name}
        && $UpdateEntity
        )
    {
        SETTING:
        for my $SettingName (@IsDynamicFieldInSysConfig) {

            my %Setting = $SysConfigObject->SettingGet(
                Name => $SettingName,
            );

            next SETTING if !IsHashRefWithData( \%Setting );

            $Setting{EffectiveValue} =~ s/$DynamicFieldOldData{Name}/$GetParam{Name}/g;

            my $ExclusiveLockGUID = $SysConfigObject->SettingLock(
                Name   => $Setting{Name},
                Force  => 1,
                UserID => $Self->{UserID}
            );
            $Setting{ExclusiveLockGUID} = $ExclusiveLockGUID;

            $SysConfigObject->SettingUpdate(
                %Setting,
                UserID => $Self->{UserID},
            );
        }

        $SysConfigObject->ConfigurationDeploy(
            Comments      => "DynamicField name change",
            DirtySettings => \@IsDynamicFieldInSysConfig,
            UserID        => $Self->{UserID},
            Force         => 1,
        );
    }

    my $FilterString = '';

    if ( IsStringWithData( $GetParam{ObjectTypeFilter} ) ) {
        $FilterString .= ";ObjectTypeFilter=" . $LayoutObject->Output(
            Template => '[% Data.Filter | uri %]',
            Data     => {
                Filter => $GetParam{ObjectTypeFilter},
            },
        );
    }
    if ( IsStringWithData( $GetParam{NamespaceFilter} ) ) {
        $FilterString .= ";NamespaceFilter=" . $LayoutObject->Output(
            Template => '[% Data.Filter | uri %]',
            Data     => {
                Filter => $GetParam{NamespaceFilter},
            },
        );
    }

    # if the user would like to continue editing the dynamic field, just redirect to the change screen
    if (
        defined $ParamObject->GetParam( Param => 'ContinueAfterSave' )
        && ( $ParamObject->GetParam( Param => 'ContinueAfterSave' ) eq '1' )
        )
    {
        return $LayoutObject->Redirect(
            OP =>
                "Action=$Self->{Action};Subaction=Change;ObjectType=$DynamicFieldData->{ObjectType};FieldType=$DynamicFieldData->{FieldType};ID=$FieldID$FilterString"
        );
    }
    else {

        # otherwise return to overview
        return $LayoutObject->Redirect( OP => "Action=AdminDynamicField$FilterString" );
    }
}

sub _ShowScreen {
    my ( $Self, %Param ) = @_;

    $Param{DisplayFieldName} = 'New';

    my $Namespace = $Param{Namespace};
    if ( $Param{Mode} eq 'Change' || $Param{Name} ) {
        $Param{ShowWarning}      = 'ShowWarning';
        $Param{DisplayFieldName} = $Param{Name};

        # check for namespace
        if ( $Param{Name} =~ /(.*)-(.*)/ ) {
            $Namespace = $1;
            $Param{PlainFieldName} = $2;
        }
        else {
            $Param{PlainFieldName} = $Param{Name};
        }
    }

    my $LayoutObject = $Kernel::OM->Get('Kernel::Output::HTML::Layout');

    # header
    my $Output = join '',
        $LayoutObject->Header,
        $LayoutObject->NavigationBar;

    my $DynamicFieldObject = $Kernel::OM->Get('Kernel::System::DynamicField');

    # get all fields
    my $DynamicFieldList = $DynamicFieldObject->DynamicFieldListGet(
        Valid => 0,
    );

    # get the list of order numbers (is already sorted).
    my @DynamicfieldOrderList;
    my %DynamicfieldNamesList;
    for my $Dynamicfield ( @{$DynamicFieldList} ) {
        push @DynamicfieldOrderList, $Dynamicfield->{FieldOrder};
        $DynamicfieldNamesList{ $Dynamicfield->{FieldOrder} } = $Dynamicfield->{Label};
    }

    # when adding we need to create an extra order number for the new field
    if ( $Param{Mode} eq 'Add' ) {

        # get the last element from the order list and add 1
        my $LastOrderNumber = $DynamicfieldOrderList[-1];
        $LastOrderNumber++;

        # add this new order number to the end of the list
        push @DynamicfieldOrderList, $LastOrderNumber;
    }

    # show the names of the other fields to ease ordering
    my %OrderNamesList;
    my $CurrentlyText = $LayoutObject->{LanguageObject}->Translate('Currently') . ': ';
    for my $OrderNumber ( sort @DynamicfieldOrderList ) {
        $OrderNamesList{$OrderNumber} = $OrderNumber;
        if ( $DynamicfieldNamesList{$OrderNumber} && $OrderNumber ne $Param{FieldOrder} ) {
            $OrderNamesList{$OrderNumber} = $OrderNumber . ' - '
                . $CurrentlyText
                . $DynamicfieldNamesList{$OrderNumber};
        }
    }

    my $DynamicFieldOrderStrg = $LayoutObject->BuildSelection(
        Data          => \%OrderNamesList,
        Name          => 'FieldOrder',
        SelectedValue => $Param{FieldOrder} || 1,
        PossibleNone  => 0,
        Translation   => 0,
        Sort          => 'NumericKey',
        Class         => 'Modernize W75pc Validate_Number',
    );

    # Selections may be set up in a declaritive way
    my $FieldType = $Param{FieldType};
    if ( $Self->{FieldTypeSettings}->{$FieldType} ) {
        for my $Setting ( $Self->{FieldTypeSettings}->{$FieldType}->@* ) {
            if ( $Setting->{InputType} eq 'Selection' ) {
                my $Name      = $Setting->{ConfigParamName};
                my $FieldStrg = $LayoutObject->BuildSelection(
                    Name       => $Name,
                    Data       => $Setting->{SelectionData},
                    SelectedID => $Param{$Name} || '0',
                    Class      => 'Modernize W50pc',
                );
                $LayoutObject->Block(
                    Name => 'ConfigParamRow',
                    Data => {
                        ConfigParamName => $Name,
                        Label           => $Setting->{Label},
                        FieldStrg       => $FieldStrg,
                        Explanation     => $Setting->{Explanation},
                    },
                );
            }
        }
    }

    my $NamespaceList = $Kernel::OM->Get('Kernel::Config')->Get('DynamicField::Namespaces');
    if ( IsArrayRefWithData($NamespaceList) ) {
        my $NamespaceStrg = $LayoutObject->BuildSelection(
            Data          => $NamespaceList,
            Name          => 'Namespace',
            SelectedValue => $Namespace || '',
            PossibleNone  => 1,
            Translation   => 0,
            Sort          => 'AlphanumericValue',
            Class         => 'Modernize W75pc',
        );

        $LayoutObject->Block(
            Name => 'DynamicFieldNamespace',
            Data => {
                NamespaceStrg => $NamespaceStrg,
            },
        );
    }

    my %ValidList = $Kernel::OM->Get('Kernel::System::Valid')->ValidList();

    # create the Validity select
    my $ValidityStrg = $LayoutObject->BuildSelection(
        Data         => \%ValidList,
        Name         => 'ValidID',
        SelectedID   => $Param{ValidID} || 1,
        PossibleNone => 0,
        Translation  => 1,
        Class        => 'Modernize W50pc',
    );

    # define config field specific settings
    my $DefaultValue = ( defined $Param{DefaultValue} ? $Param{DefaultValue} : '' );

    # create the default value element
    $LayoutObject->Block(
        Name => 'DefaultValue' . $Param{FieldType},
        Data => {
            %Param,
            DefaultValue => $DefaultValue,
        },
    );

    # define config field specific settings
    my $Link        = $Param{Link}        || '';
    my $LinkPreview = $Param{LinkPreview} || '';

    if ( $Param{FieldType} eq 'Text' ) {

        # create the default link element
        $LayoutObject->Block(
            Name => 'Link',
            Data => {
                %Param,
                Link        => $Link,
                LinkPreview => $LinkPreview,
            },
        );
    }

    if ( $Param{FieldType} eq 'TextArea' ) {

        # create the default value element
        $LayoutObject->Block(
            Name => 'ColsRowsValues',
            Data => {
                %Param,
                Rows => $Param{Rows},
                Cols => $Param{Cols},
            },
        );
    }

    # define tooltip
    my $Tooltip = $Param{Tooltip} // '';

    # create the default value element
    $LayoutObject->Block(
        Name => 'Tooltip',
        Data => {
            %Param,
            Tooltip => $Tooltip,
        },
    );

    # Internal fields can not be deleted and name should not change.
    my $ReadonlyInternalField = '';
    if ( $Param{InternalField} ) {
        $LayoutObject->Block(
            Name => 'InternalField',
            Data => {%Param},
        );
        $ReadonlyInternalField = 'readonly';
    }

    # get the field id
    my $FieldID = $Kernel::OM->Get('Kernel::System::Web::Request')->GetParam( Param => 'ID' );

    # only if the dymamic field exists and should be edited,
    # not if the field is added for the first time
    if ($FieldID) {

        my $DynamicField = $DynamicFieldObject->DynamicFieldGet(
            ID => $FieldID,
        );

        my $FieldConfig = $DynamicField->{Config};

        if ( !$Param{RegExCounter} ) {

            my $RegExCounter = 0;
            for my $RegEx ( @{ $FieldConfig->{RegExList} } ) {

                $RegExCounter++;
                $Param{ 'RegEx_' . $RegExCounter }                     = $RegEx->{Value};
                $Param{ 'CustomerRegExErrorMessage_' . $RegExCounter } = $RegEx->{ErrorMessage};
            }

            $Param{RegExCounter} = $RegExCounter;
        }

        # NOTE check is necessary because previous block potentially alters $Param{RegExCounter}
        if ( $Param{RegExCounter} ) {

            REGEXENTRY:
            for my $CurrentRegExEntryID ( 1 .. $Param{RegExCounter} ) {

                # check existing regex
                next REGEXENTRY if !$Param{ 'RegEx_' . $CurrentRegExEntryID };

                $LayoutObject->Block(
                    Name => 'RegExRow',
                    Data => {
                        EntryCounter     => $CurrentRegExEntryID,
                        RegEx            => $Param{ 'RegEx_' . $CurrentRegExEntryID },
                        RegExServerError =>
                            $Param{ 'RegEx_' . $CurrentRegExEntryID . 'ServerError' }
                            || '',
                        RegExServerErrorMessage =>
                            $Param{ 'RegEx_' . $CurrentRegExEntryID . 'ServerErrorMessage' } || '',
                        CustomerRegExErrorMessage =>
                            $Param{ 'CustomerRegExErrorMessage_' . $CurrentRegExEntryID },
                        CustomerRegExErrorMessageServerError =>
                            $Param{
                                'CustomerRegExErrorMessage_'
                                . $CurrentRegExEntryID
                                . 'ServerError'
                            }
                            || '',
                        CustomerRegExErrorMessageServerErrorMessage =>
                            $Param{
                                'CustomerRegExErrorMessage_'
                                . $CurrentRegExEntryID
                                . 'ServerErrorMessage'
                            }
                            || '',
                    }
                );
            }
        }

        my $DynamicFieldName = $DynamicField->{Name};

        # Add warning in case the DynamicField belongs a SysConfig setting.
        my $SysConfigObject = $Kernel::OM->Get('Kernel::System::SysConfig');

        # In case dirty setting disable form
        my $IsDirtyConfig = 0;
        my @IsDirtyResult = $SysConfigObject->ConfigurationDirtySettingsList();
        my %IsDirtyList   = map { $_ => 1 } @IsDirtyResult;

        my @IsDynamicFieldInSysConfig = $SysConfigObject->ConfigurationEntityCheck(
            EntityType => 'DynamicField',
            EntityName => $DynamicFieldName // '',
        );

        if (@IsDynamicFieldInSysConfig) {
            $LayoutObject->Block(
                Name => 'DynamicFieldInSysConfig',
                Data => {
                    OldName => $DynamicFieldName,
                },
            );
            for my $SettingName (@IsDynamicFieldInSysConfig) {
                $LayoutObject->Block(
                    Name => 'DynamicFieldInSysConfigRow',
                    Data => {
                        SettingName => $SettingName,
                    },
                );

                # Verify if dirty setting
                if ( $IsDirtyList{$SettingName} ) {
                    $IsDirtyConfig = 1;
                }

            }
        }

        if ($IsDirtyConfig) {
            $LayoutObject->Block(
                Name => 'DynamicFieldInSysConfigDirty',
                ,
            );
        }

    }

    my $FilterStrg = '';
    if ( IsStringWithData( $Param{ObjectTypeFilter} ) ) {
        $FilterStrg .= ";ObjectTypeFilter=" . $LayoutObject->Output(
            Template => '[% Data.Filter | uri %]',
            Data     => {
                Filter => $Param{ObjectTypeFilter},
            },
        );
    }

    if ( IsArrayRefWithData($NamespaceList) ) {
        if ( IsStringWithData( $Param{NamespaceFilter} ) ) {
            $FilterStrg .= ";NamespaceFilter=" . $LayoutObject->Output(
                Template => '[% Data.Filter | uri %]',
                Data     => {
                    Filter => $Param{NamespaceFilter},
                },
            );
        }
    }

    # set rich text params
    if ( $LayoutObject->{BrowserRichText} && $Param{FieldType} eq 'RichText' ) {

        # use height/width defined for this screen
        $Param{RichTextHeight} = 320;
        $Param{RichTextWidth}  = 600;

        # set up rich text editor
        $LayoutObject->SetRichTextParameters(
            Data => \%Param,
        );
    }

    # generate output
    return join '',
        $Output,
        $LayoutObject->Output(
            TemplateFile => $Self->{TemplateFile},
            Data         => {
                %Param,
                FilterStrg            => $FilterStrg,
                ValidityStrg          => $ValidityStrg,
                DynamicFieldOrderStrg => $DynamicFieldOrderStrg,
                ReadonlyInternalField => $ReadonlyInternalField,
                Tooltip               => $Tooltip,
                RegExCounter          => $Param{RegExCounter},
                DefaultValue          => $DefaultValue,
                Link                  => $Link,
                LinkPreview           => $LinkPreview,
            },
        ),
        $LayoutObject->Footer;
}

sub GetParamRegexList {
    my ( $Self, %Param ) = @_;

    my $GetParam = $Param{GetParam};
    my $Errors   = $Param{Errors};
    my @RegExList;

    # Check regex list
    if ( $GetParam->{RegExCounter} && $GetParam->{RegExCounter} =~ m{\A\d+\z}xms ) {

        my $ParamObject = $Kernel::OM->Get('Kernel::System::Web::Request');

        REGEXENTRY:
        for my $CurrentRegExEntryID ( 1 .. $GetParam->{RegExCounter} ) {

            # check existing regex
            $GetParam->{ 'RegEx_' . $CurrentRegExEntryID } = $ParamObject->GetParam( Param => 'RegEx_' . $CurrentRegExEntryID );

            next REGEXENTRY if !$GetParam->{ 'RegEx_' . $CurrentRegExEntryID };

            $GetParam->{ 'CustomerRegExErrorMessage_' . $CurrentRegExEntryID } = $ParamObject->GetParam( Param => 'CustomerRegExErrorMessage_' . $CurrentRegExEntryID );

            my $RegEx                     = $GetParam->{ 'RegEx_' . $CurrentRegExEntryID };
            my $CustomerRegExErrorMessage = $GetParam->{ 'CustomerRegExErrorMessage_' . $CurrentRegExEntryID };

            # is the regex valid?
            my $RegExCheck = eval {
                qr{$RegEx}xms;
            };

            my $CurrentEntryErrors = 0;
            if ($@) {
                $Errors->{ 'RegEx_' . $CurrentRegExEntryID . 'ServerError' } = 'ServerError';

                # cut last part of regex error
                # 'Invalid regular expression (Unmatched [ in regex; marked by
                # <-- HERE in m/aaa[ <-- HERE / at
                # /opt/otobo/bin/cgi-bin/../../Kernel/Modules/AdminDynamicFieldText.pm line 452..
                my $ServerErrorMessage = $@;
                $ServerErrorMessage =~ s{ (in \s regex); .*$ }{ $1 }xms;
                $Errors->{ 'RegEx_' . $CurrentRegExEntryID . 'ServerErrorMessage' } = $ServerErrorMessage;

                $CurrentEntryErrors = 1;
            }

            # check required error message for regex
            if ( !$CustomerRegExErrorMessage ) {
                $Errors->{ 'CustomerRegExErrorMessage_' . $CurrentRegExEntryID . 'ServerError' } = 'ServerError';
                $Errors->{
                    'CustomerRegExErrorMessage_'
                        . $CurrentRegExEntryID
                        . 'ServerErrorMessage'
                } = Translatable('This field is required.');

                $CurrentEntryErrors = 1;
            }

            next REGEXENTRY if $CurrentEntryErrors;

            push @RegExList, {
                'Value'        => $RegEx,
                'ErrorMessage' => $CustomerRegExErrorMessage,
            };
        }
    }

    return @RegExList;
}

1;<|MERGE_RESOLUTION|>--- conflicted
+++ resolved
@@ -1,13 +1,8 @@
 # --
 # OTOBO is a web-based ticketing system for service organisations.
 # --
-<<<<<<< HEAD
 # Copyright (C) 2001-2023 OTRS AG, https://otrs.com/
-# Copyright (C) 2019-2023 Rother OSS GmbH, https://otobo.de/
-=======
-# Copyright (C) 2001-2020 OTRS AG, https://otrs.com/
 # Copyright (C) 2019-2024 Rother OSS GmbH, https://otobo.de/
->>>>>>> 2c935607
 # --
 # This program is free software: you can redistribute it and/or modify it under
 # the terms of the GNU General Public License as published by the Free Software
