# --
# Copyright (C) 2001-2020 OTRS AG, https://otrs.com/
# --
# This software comes with ABSOLUTELY NO WARRANTY. For details, see
# the enclosed file COPYING for license information (GPL). If you
# did not receive this file, see https://www.gnu.org/licenses/gpl-3.0.txt.
# --

package Kernel::Language::en_CA;

use strict;
use warnings;
use utf8;

sub Data {
    my $Self = shift;

    # Hit should be "%y-%m-%d". This is the standard date format in Canada (as specified by
    # the Canadian Standards Association in CSA Z234.5:1989, which adopts the ISO 8601 standard)
    #
    # http://en.wikipedia.org/wiki/Date_and_time_notation_by_country#Canada
    # year(2009)-month(06)-day(09),

    # $$START$$
    # possible charsets
    $Self->{Charset} = ['utf-8', ];
    # date formats (%A=WeekDay;%B=LongMonth;%T=Time;%D=Day;%M=Month;%Y=Year;)
    $Self->{DateFormat}          = '%Y-%M-%D %T';
    $Self->{DateFormatLong}      = '%T - %Y-%M-%D';
    $Self->{DateFormatShort}     = '%Y-%M-%D';
    $Self->{DateInputFormat}     = '%Y-%M-%D';
    $Self->{DateInputFormatLong} = '%Y-%M-%D - %T';
<<<<<<< HEAD
    $Self->{Completeness}        = 0.00254928619986404;
=======
    $Self->{Completeness}        = 0.00252016129032258;
>>>>>>> 919f7d4f

    # csv separator
    $Self->{Separator}         = ',';

    $Self->{DecimalSeparator}  = '.';
    $Self->{ThousandSeparator} = ' ';
    $Self->{Translation} = {

        # Template: AdminACL
        'ACL Management' => '',
        'Actions' => '',
        'Create New ACL' => '',
        'Deploy ACLs' => '',
        'Export ACLs' => '',
        'Filter for ACLs' => '',
        'Just start typing to filter...' => '',
        'Configuration Import' => '',
        'Here you can upload a configuration file to import ACLs to your system. The file needs to be in .yml format as exported by the ACL editor module.' =>
            '',
        'This field is required.' => '',
        'Overwrite existing ACLs?' => '',
        'Upload ACL configuration' => '',
        'Import ACL configuration(s)' => '',
        'Description' => '',
        'To create a new ACL you can either import ACLs which were exported from another system or create a complete new one.' =>
            '',
        'Changes to the ACLs here only affect the behavior of the system, if you deploy the ACL data afterwards. By deploying the ACL data, the newly made changes will be written to the configuration.' =>
            '',
        'ACLs' => '',
        'Please note: This table represents the execution order of the ACLs. If you need to change the order in which ACLs are executed, please change the names of the affected ACLs.' =>
            '',
        'ACL name' => '',
        'Comment' => '',
        'Validity' => '',
        'Export' => '',
        'Copy' => '',
        'No data found.' => '',
        'No matches found.' => '',

        # Template: AdminACLEdit
        'Edit ACL %s' => '',
        'Edit ACL' => '',
        'Go to overview' => '',
        'Delete ACL' => '',
        'Delete Invalid ACL' => '',
        'Match settings' => '',
        'Set up matching criteria for this ACL. Use \'Properties\' to match the current screen or \'PropertiesDatabase\' to match attributes of the current ticket that are in the database.' =>
            '',
        'Change settings' => '',
        'Set up what you want to change if the criteria match. Keep in mind that \'Possible\' is a white list, \'PossibleNot\' a black list.' =>
            '',
        'Check the official %sdocumentation%s.' => '',
        'Show or hide the content' => '',
        'Edit ACL Information' => '',
        'Name' => '',
        'Stop after match' => '',
        'Edit ACL Structure' => '',
        'Save ACL' => '',
        'Save' => '',
        'or' => '',
        'Save and finish' => '',
        'Cancel' => '',
        'Do you really want to delete this ACL?' => '',

        # Template: AdminACLNew
        'Create a new ACL by submitting the form data. After creating the ACL, you will be able to add configuration items in edit mode.' =>
            '',

        # Template: AdminAppointmentCalendarManage
        'Calendar Management' => '',
        'Add Calendar' => '',
        'Edit Calendar' => '',
        'Calendar Overview' => '',
        'Add new Calendar' => '',
        'Import Appointments' => '',
        'Calendar Import' => '',
        'Here you can upload a configuration file to import a calendar to your system. The file needs to be in .yml format as exported by calendar management module.' =>
            '',
        'Overwrite existing entities' => '',
        'Upload calendar configuration' => '',
        'Import Calendar' => '',
        'Filter for Calendars' => '',
        'Filter for calendars' => '',
        'Depending on the group field, the system will allow users the access to the calendar according to their permission level.' =>
            '',
        'Read only: users can see and export all appointments in the calendar.' =>
            '',
        'Move into: users can modify appointments in the calendar, but without changing the calendar selection.' =>
            '',
        'Create: users can create and delete appointments in the calendar.' =>
            '',
        'Read/write: users can manage the calendar itself.' => '',
        'Group' => '',
        'Changed' => '',
        'Created' => '',
        'Download' => '',
        'URL' => '',
        'Export calendar' => '',
        'Download calendar' => '',
        'Copy public calendar URL' => '',
        'Calendar' => '',
        'Calendar name' => '',
        'Calendar with same name already exists.' => '',
        'Color' => '',
        'Permission group' => '',
        'Ticket Appointments' => '',
        'Rule' => '',
        'Remove this entry' => '',
        'Remove' => '',
        'Start date' => '',
        'End date' => '',
        'Use options below to narrow down for which tickets appointments will be automatically created.' =>
            '',
        'Queues' => '',
        'Please select a valid queue.' => '',
        'Search attributes' => '',
        'Add entry' => '',
        'Add' => '',
        'Define rules for creating automatic appointments in this calendar based on ticket data.' =>
            '',
        'Add Rule' => '',
        'Submit' => '',

        # Template: AdminAppointmentImport
        'Appointment Import' => '',
        'Go back' => '',
        'Uploaded file must be in valid iCal format (.ics).' => '',
        'If desired Calendar is not listed here, please make sure that you have at least \'create\' permissions.' =>
            '',
        'Upload' => '',
        'Update existing appointments?' => '',
        'All existing appointments in the calendar with same UniqueID will be overwritten.' =>
            '',
        'Upload calendar' => '',
        'Import appointments' => '',

        # Template: AdminAppointmentNotificationEvent
        'Appointment Notification Management' => '',
        'Add Notification' => '',
        'Edit Notification' => '',
        'Export Notifications' => '',
        'Filter for Notifications' => '',
        'Filter for notifications' => '',
        'Here you can upload a configuration file to import appointment notifications to your system. The file needs to be in .yml format as exported by the appointment notification module.' =>
            '',
        'Overwrite existing notifications?' => '',
        'Upload Notification configuration' => '',
        'Import Notification configuration' => '',
        'List' => '',
        'Delete' => '',
        'Delete this notification' => '',
        'Show in agent preferences' => '',
        'Agent preferences tooltip' => '',
        'This message will be shown on the agent preferences screen as a tooltip for this notification.' =>
            '',
        'Toggle this widget' => '',
        'Events' => '',
        'Event' => '',
        'Here you can choose which events will trigger this notification. An additional appointment filter can be applied below to only send for appointments with certain criteria.' =>
            '',
        'Appointment Filter' => '',
        'Type' => '',
        'Title' => '',
        'Location' => '',
        'Team' => '',
        'Resource' => '',
        'Recipients' => '',
        'Send to' => '',
        'Send to these agents' => '',
        'Send to all group members (agents only)' => '',
        'Send to all role members' => '',
        'Send on out of office' => '',
        'Also send if the user is currently out of office.' => '',
        'Once per day' => '',
        'Notify user just once per day about a single appointment using a selected transport.' =>
            '',
        'Notification Methods' => '',
        'These are the possible methods that can be used to send this notification to each of the recipients. Please select at least one method below.' =>
            '',
        'Enable this notification method' => '',
        'Transport' => '',
        'At least one method is needed per notification.' => '',
        'Active by default in agent preferences' => '',
        'This is the default value for assigned recipient agents who didn\'t make a choice for this notification in their preferences yet. If the box is enabled, the notification will be sent to such agents.' =>
            '',
        'This feature is currently not available.' => '',
        'Upgrade to %s' => '',
        'Please activate this transport in order to use it.' => '',
        'No data found' => '',
        'No notification method found.' => '',
        'Notification Text' => '',
        'This language is not present or enabled on the system. This notification text could be deleted if it is not needed anymore.' =>
            '',
        'Remove Notification Language' => '',
        'Subject' => '',
        'Text' => '',
        'Message body' => '',
        'Add new notification language' => '',
        'Save Changes' => '',
        'Tag Reference' => '',
        'Notifications are sent to an agent.' => '',
        'You can use the following tags' => '',
        'To get the first 20 character of the appointment title.' => '',
        'To get the appointment attribute' => '',
        ' e. g.' => '',
        'To get the calendar attribute' => '',
        'Attributes of the recipient user for the notification' => '',
        'Config options' => '',
        'Example notification' => '',

        # Template: AdminAppointmentNotificationEventTransportEmailSettings
        'Additional recipient email addresses' => '',
        'This field must have less then 200 characters.' => '',
        'Article visible for customer' => '',
        'An article will be created if the notification is sent to the customer or an additional email address.' =>
            '',
        'Email template' => '',
        'Use this template to generate the complete email (only for HTML emails).' =>
            '',
        'Enable email security' => '',
        'Email security level' => '',
        'If signing key/certificate is missing' => '',
        'If encryption key/certificate is missing' => '',

        # Template: AdminAttachment
        'Attachment Management' => '',
        'Add Attachment' => '',
        'Edit Attachment' => '',
        'Filter for Attachments' => '',
        'Filter for attachments' => '',
        'Filename' => '',
        'Download file' => '',
        'Delete this attachment' => '',
        'Do you really want to delete this attachment?' => '',
        'Attachment' => '',

        # Template: AdminAutoResponse
        'Auto Response Management' => '',
        'Add Auto Response' => '',
        'Edit Auto Response' => '',
        'Filter for Auto Responses' => '',
        'Filter for auto responses' => '',
        'Response' => '',
        'Auto response from' => '',
        'Reference' => '',
        'To get the first 20 character of the subject.' => '',
        'To get the first 5 lines of the email.' => '',
        'To get the name of the ticket\'s customer user (if given).' => '',
        'To get the article attribute' => '',
        'Options of the current customer user data' => '',
        'Ticket owner options' => '',
        'Ticket responsible options' => '',
        'Options of the current user who requested this action' => '',
        'Options of the ticket data' => '',
        'Options of ticket dynamic fields internal key values' => '',
        'Options of ticket dynamic fields display values, useful for Dropdown and Multiselect fields' =>
            '',
        'Example response' => '',

        # Template: AdminCloudServiceSupportDataCollector
        'Cloud Service Management' => '',
        'Support Data Collector' => '',
        'Support data collector' => '',
        'Hint' => '',
        'Currently support data is only shown in this system.' => '',
        'It is sometimes recommended to send this data to the OTOBO team in order to get better support.' =>
            '',
        'Configuration' => '',
        'Send support data' => '',
        'This will allow the system to send additional support data information to the OTOBO team.' =>
            '',
        'Update' => '',
        'System Registration' => '',
        'To enable data sending, please register your system with the OTOBO team or update your system registration information (make sure to activate the \'send support data\' option.)' =>
            '',
        'Register this System' => '',
        'System Registration is disabled for your system. Please check your configuration.' =>
            '',

        # Template: AdminCloudServices
        'System registration is a service of OTOBO team, which provides a lot of advantages!' =>
            '',
        'Please note that the use of OTOBO cloud services requires the system to be registered.' =>
            '',
        'Register this system' => '',
        'Here you can configure available cloud services that communicate securely with %s.' =>
            '',
        'Available Cloud Services' => '',

        # Template: AdminCommunicationLog
        'Communication Log' => '',
        'Time Range' => '',
        'Show only communication logs created in specific time range.' =>
            '',
        'Filter for Communications' => '',
        'Filter for communications' => '',
        'In this screen you can see an overview about incoming and outgoing communications.' =>
            '',
        'You can change the sort and order of the columns by clicking on the column header.' =>
            '',
        'If you click on the different entries, you will get redirected to a detailed screen about the message.' =>
            '',
        'Status for: %s' => '',
        'Failing accounts' => '',
        'Some account problems' => '',
        'No account problems' => '',
        'No account activity' => '',
        'Number of accounts with problems: %s' => '',
        'Number of accounts with warnings: %s' => '',
        'Failing communications' => '',
        'No communication problems' => '',
        'No communication logs' => '',
        'Number of reported problems: %s' => '',
        'Open communications' => '',
        'No active communications' => '',
        'Number of open communications: %s' => '',
        'Average processing time' => '',
        'List of communications (%s)' => '',
        'Settings' => '',
        'Entries per page' => '',
        'No communications found.' => '',
        '%s s' => '',

        # Template: AdminCommunicationLogAccounts
        'Account Status' => '',
        'Back to overview' => '',
        'Filter for Accounts' => '',
        'Filter for accounts' => '',
        'You can change the sort and order of those columns by clicking on the column header.' =>
            '',
        'Account status for: %s' => '',
        'Status' => '',
        'Account' => '',
        'Edit' => '',
        'No accounts found.' => '',
        'Communication Log Details (%s)' => '',
        'Direction' => '',
        'Start Time' => '',
        'End Time' => '',
        'No communication log entries found.' => '',

        # Template: AdminCommunicationLogCommunications
        'Duration' => '',

        # Template: AdminCommunicationLogObjectLog
        '#' => '',
        'Priority' => '',
        'Module' => '',
        'Information' => '',
        'No log entries found.' => '',

        # Template: AdminCommunicationLogZoom
        'Detail view for %s communication started at %s' => '',
        'Filter for Log Entries' => '',
        'Filter for log entries' => '',
        'Show only entries with specific priority and higher:' => '',
        'Communication Log Overview (%s)' => '',
        'No communication objects found.' => '',
        'Communication Log Details' => '',
        'Please select an entry from the list.' => '',

        # Template: AdminContactWD
        'Contact with data management' => '',
        'Contact with data' => '',
        'Add contact with data' => '',
        'Edit contact with data' => '',
        'Back to search results' => '',
        'Select' => '',
        'Search' => '',
        'Wildcards like \'*\' are allowed.' => '',
        'Please enter a search term to look for contacts with data.' => '',
        'Valid' => '',

        # Template: AdminCustomerCompany
        'Customer Management' => '',
        'Add Customer' => '',
        'Edit Customer' => '',
        'List (only %s shown - more available)' => '',
        'total' => '',
        'Please enter a search term to look for customers.' => '',
        'Customer ID' => '',
        'Please note' => '',
        'This customer backend is read only!' => '',

        # Template: AdminCustomerGroup
        'Manage Customer-Group Relations' => '',
        'Notice' => '',
        'This feature is disabled!' => '',
        'Just use this feature if you want to define group permissions for customers.' =>
            '',
        'Enable it here!' => '',
        'Edit Customer Default Groups' => '',
        'These groups are automatically assigned to all customers.' => '',
        'You can manage these groups via the configuration setting "CustomerGroupCompanyAlwaysGroups".' =>
            '',
        'Filter for Groups' => '',
        'Select the customer:group permissions.' => '',
        'If nothing is selected, then there are no permissions in this group (tickets will not be available for the customer).' =>
            '',
        'Search Results' => '',
        'Customers' => '',
        'Groups' => '',
        'Change Group Relations for Customer' => '',
        'Change Customer Relations for Group' => '',
        'Toggle %s Permission for all' => '',
        'Toggle %s permission for %s' => '',
        'Customer Default Groups:' => '',
        'No changes can be made to these groups.' => '',
        'ro' => '',
        'Read only access to the ticket in this group/queue.' => '',
        'rw' => '',
        'Full read and write access to the tickets in this group/queue.' =>
            '',

        # Template: AdminCustomerUser
        'Customer User Management' => '',
        'Add Customer User' => '',
        'Edit Customer User' => '',
        'Customer user are needed to have a customer history and to login via customer panel.' =>
            '',
        'List (%s total)' => '',
        'Username' => '',
        'Email' => '',
        'Last Login' => '',
        'Login as' => '',
        'Switch to customer' => '',
        'This customer backend is read only, but the customer user preferences can be changed!' =>
            '',
        'This field is required and needs to be a valid email address.' =>
            '',
        'This email address is not allowed due to the system configuration.' =>
            '',
        'This email address failed MX check.' => '',
        'DNS problem, please check your configuration and the error log.' =>
            '',
        'The syntax of this email address is incorrect.' => '',
        'This CustomerID is invalid.' => '',
        'Effective Permissions for Customer User' => '',
        'Group Permissions' => '',
        'This customer user has no group permissions.' => '',
        'Table above shows effective group permissions for the customer user. The matrix takes into account all inherited permissions (e.g. via customer groups). Note: The table does not consider changes made to this form without submitting it.' =>
            '',
        'Customer Access' => '',
        'Customer' => '',
        'This customer user has no customer access.' => '',
        'Table above shows granted customer access for the customer user by permission context. The matrix takes into account all inherited access (e.g. via customer groups). Note: The table does not consider changes made to this form without submitting it.' =>
            '',

        # Template: AdminCustomerUserCustomer
        'Manage Customer User-Customer Relations' => '',
        'Select the customer user:customer relations.' => '',
        'Customer Users' => '',
        'Change Customer Relations for Customer User' => '',
        'Change Customer User Relations for Customer' => '',
        'Toggle active state for all' => '',
        'Active' => '',
        'Toggle active state for %s' => '',

        # Template: AdminCustomerUserGroup
        'Manage Customer User-Group Relations' => '',
        'Just use this feature if you want to define group permissions for customer users.' =>
            '',
        'Edit Customer User Default Groups' => '',
        'These groups are automatically assigned to all customer users.' =>
            '',
        'You can manage these groups via the configuration setting "CustomerGroupAlwaysGroups".' =>
            '',
        'Filter for groups' => '',
        'Select the customer user - group permissions.' => '',
        'If nothing is selected, then there are no permissions in this group (tickets will not be available for the customer user).' =>
            '',
        'Customer User Default Groups:' => '',

        # Template: AdminCustomerUserService
        'Manage Customer User-Service Relations' => '',
        'Edit default services' => '',
        'Filter for Services' => '',
        'Filter for services' => '',
        'Services' => '',

        # Template: AdminDynamicField
        'Dynamic Fields Management' => '',
        'Add new field for object' => '',
        'Filter for Dynamic Fields' => '',
        'Filter for dynamic fields' => '',
        'New OTOBO Community  Fields' => '',
        'Would you like to benefit from additional dynamic field types? You have full access to the following field types:' =>
            '',
        'Database' => '',
        'Use external databases as configurable data sources for this dynamic field.' =>
            '',
        'Web service' => '',
        'External web services can be configured as data sources for this dynamic field.' =>
            '',
        'This feature allows to add (multiple) contacts with data to tickets.' =>
            '',
        'To add a new field, select the field type from one of the object\'s list, the object defines the boundary of the field and it can\'t be changed after the field creation.' =>
            '',
        'Dynamic Fields List' => '',
        'Dynamic fields per page' => '',
        'Label' => '',
        'Order' => '',
        'Object' => '',
        'Delete this field' => '',

        # Template: AdminDynamicFieldCheckbox
        'Dynamic Fields' => '',
        'Go back to overview' => '',
        'General' => '',
        'This field is required, and the value should be alphabetic and numeric characters only.' =>
            '',
        'Must be unique and only accept alphabetic and numeric characters.' =>
            '',
        'Changing this value will require manual changes in the system.' =>
            '',
        'This is the name to be shown on the screens where the field is active.' =>
            '',
        'Field order' => '',
        'This field is required and must be numeric.' => '',
        'This is the order in which this field will be shown on the screens where is active.' =>
            '',
        'Is not possible to invalidate this entry, all config settings have to be changed beforehand.' =>
            '',
        'Field type' => '',
        'Object type' => '',
        'Internal field' => '',
        'This field is protected and can\'t be deleted.' => '',
        'This dynamic field is used in the following config settings:' =>
            '',
        'Field Settings' => '',
        'Default value' => '',
        'This is the default value for this field.' => '',

        # Template: AdminDynamicFieldContactWD
        'Add or edit contacts' => '',
        'To add contacts to this field please fill out all the needed information and save it.' =>
            '',
        'Click on the field name from the overview to edit it and find the corresponding action in the sidebar or from the \'Tickets\' menu.' =>
            '',
        'Name Field' => '',
        'ValidID Field' => '',
        'Other Fields' => '',
        'Key' => '',
        'Value' => '',
        'Remove value' => '',
        'Add Field' => '',
        'Add value' => '',
        'These are the possible data attributes for contacts.' => '',
        'Mandatory fields' => '',
        'Comma separated list of mandatory keys (optional). Keys \'Name\' and \'ValidID\' are always mandatory and doesn\'t have to be listed here.' =>
            '',
        'Sorted fields' => '',
        'Comma separated list of keys in sort order (optional). Keys listed here come first, all remaining fields afterwards and sorted alphabetically.' =>
            '',
        'Searchable fields' => '',
        'Comma separated list of searchable keys (optional). Key \'Name\' is always searchable and doesn\'t have to be listed here.' =>
            '',
        'Translatable values' => '',
        'If you activate this option the values will be translated to the user defined language.' =>
            '',
        'Note' => '',
        'You need to add the translations manually into the language translation files.' =>
            '',

        # Template: AdminDynamicFieldDB
        'Possible values' => '',
        'Datatype' => '',
        'Filter' => '',
        'Searchfield' => '',
        'Listfield' => '',
        'Show link' => '',
        'Here you can specify an optional HTTP link for the field value in Overviews and Zoom screens.' =>
            '',
        'Example' => '',
        'Link for preview' => '',
        'If filled in, this URL will be used for a preview which is shown when this link is hovered in ticket zoom. Please note that for this to work, the regular URL field above needs to be filled in, too.' =>
            '',
        'SID' => '',
        'Driver' => '',
        'Server' => '',
        'Port' => '',
        'Table / View' => '',
        'User' => '',
        'Password' => '',
        'Identifier' => '',
        'Must be unique column from the table entered in Table/View.' => '',
        'Multiselect' => '',
        'CacheTTL' => '',
        'Searchprefix' => '',
        'Searchsuffix' => '',
        'Result Limit' => '',
        'Case Sensitive' => '',

        # Template: AdminDynamicFieldDateTime
        'Default date difference' => '',
        'This field must be numeric.' => '',
        'The difference from NOW (in seconds) to calculate the field default value (e.g. 3600 or -60).' =>
            '',
        'Define years period' => '',
        'Activate this feature to define a fixed range of years (in the future and in the past) to be displayed on the year part of the field.' =>
            '',
        'Years in the past' => '',
        'Years in the past to display (default: 5 years).' => '',
        'Years in the future' => '',
        'Years in the future to display (default: 5 years).' => '',
        'If special characters (&, @, :, /, etc.) should not be encoded, use \'url\' instead of \'uri\' filter.' =>
            '',
        'Restrict entering of dates' => '',
        'Here you can restrict the entering of dates of tickets.' => '',

        # Template: AdminDynamicFieldDropdown
        'Add Value' => '',
        'Add empty value' => '',
        'Activate this option to create an empty selectable value.' => '',
        'Tree View' => '',
        'Activate this option to display values as a tree.' => '',

        # Template: AdminDynamicFieldText
        'Number of rows' => '',
        'Specify the height (in lines) for this field in the edit mode.' =>
            '',
        'Number of cols' => '',
        'Specify the width (in characters) for this field in the edit mode.' =>
            '',
        'Check RegEx' => '',
        'Here you can specify a regular expression to check the value. The regex will be executed with the modifiers xms.' =>
            '',
        'RegEx' => '',
        'Invalid RegEx' => '',
        'Error Message' => '',
        'Add RegEx' => '',

        # Template: AdminDynamicFieldTitle
        'Template' => '',
        'Style' => '',
        'bold' => '',
        'italic' => '',
        'underline' => '',
        'Font style of the label.' => '',
        'Size' => '',
        'Font size of the label.' => '',
        'Color in hex.' => '',

        # Template: AdminDynamicFieldWebService
        'This field is required' => '',
        'The web service to be executed for possible values.' => '',
        'Invoker' => '',
        'The invoker to be used to perform requests (invoker needs to be of type \'Generic::PassThrough\').' =>
            '',
        'Activate this option to allow multiselect on results.' => '',
        'Cache TTL' => '',
        'Cache time to live (in minutes), to save the retrieved possible values.' =>
            '',
        'Here you can specify an optional HTTP link for the field value in Overviews and Zoom screens. Optional HTTP link works only for single-select fields.' =>
            '',

        # Template: AdminEmail
        'Admin Message' => '',
        'With this module, administrators can send messages to agents, group or role members.' =>
            '',
        'Create Administrative Message' => '',
        'Your message was sent to' => '',
        'From' => '',
        'Send message to users' => '',
        'Send message to group members' => '',
        'Group members need to have permission' => '',
        'Send message to role members' => '',
        'Also send to customers in groups' => '',
        'Body' => '',
        'Send' => '',

        # Template: AdminGenericAgent
        'Generic Agent Job Management' => '',
        'Edit Job' => '',
        'Add Job' => '',
        'Run Job' => '',
        'Filter for Jobs' => '',
        'Filter for jobs' => '',
        'Last run' => '',
        'Run Now!' => '',
        'Delete this task' => '',
        'Run this task' => '',
        'Job Settings' => '',
        'Job name' => '',
        'The name you entered already exists.' => '',
        'Automatic Execution (Multiple Tickets)' => '',
        'Execution Schedule' => '',
        'Schedule minutes' => '',
        'Schedule hours' => '',
        'Schedule days' => '',
        'Automatic execution values are in the system timezone.' => '',
        'Currently this generic agent job will not run automatically.' =>
            '',
        'To enable automatic execution select at least one value from minutes, hours and days!' =>
            '',
        'Event Based Execution (Single Ticket)' => '',
        'Event Triggers' => '',
        'List of all configured events' => '',
        'Delete this event' => '',
        'Additionally or alternatively to a periodic execution, you can define ticket events that will trigger this job.' =>
            '',
        'If a ticket event is fired, the ticket filter will be applied to check if the ticket matches. Only then the job is run on that ticket.' =>
            '',
        'Do you really want to delete this event trigger?' => '',
        'Add Event Trigger' => '',
        'To add a new event select the event object and event name' => '',
        'Select Tickets' => '',
        '(e. g. 10*5155 or 105658*)' => '',
        '(e. g. 234321)' => '',
        'Customer user ID' => '',
        '(e. g. U5150)' => '',
        'Fulltext-search in article (e. g. "Mar*in" or "Baue*").' => '',
        'To' => '',
        'Cc' => '',
        'Service' => '',
        'Service Level Agreement' => '',
        'Queue' => '',
        'State' => '',
        'Agent' => '',
        'Owner' => '',
        'Responsible' => '',
        'Ticket lock' => '',
        'Dynamic fields' => '',
        'Add dynamic field' => '',
        'Create times' => '',
        'No create time settings.' => '',
        'Ticket created' => '',
        'Ticket created between' => '',
        'and' => '',
        'Last changed times' => '',
        'No last changed time settings.' => '',
        'Ticket last changed' => '',
        'Ticket last changed between' => '',
        'Change times' => '',
        'No change time settings.' => '',
        'Ticket changed' => '',
        'Ticket changed between' => '',
        'Close times' => '',
        'No close time settings.' => '',
        'Ticket closed' => '',
        'Ticket closed between' => '',
        'Pending times' => '',
        'No pending time settings.' => '',
        'Ticket pending time reached' => '',
        'Ticket pending time reached between' => '',
        'Escalation times' => '',
        'No escalation time settings.' => '',
        'Ticket escalation time reached' => '',
        'Ticket escalation time reached between' => '',
        'Escalation - first response time' => '',
        'Ticket first response time reached' => '',
        'Ticket first response time reached between' => '',
        'Escalation - update time' => '',
        'Ticket update time reached' => '',
        'Ticket update time reached between' => '',
        'Escalation - solution time' => '',
        'Ticket solution time reached' => '',
        'Ticket solution time reached between' => '',
        'Archive search option' => '',
        'Update/Add Ticket Attributes' => '',
        'Set new service' => '',
        'Set new Service Level Agreement' => '',
        'Set new priority' => '',
        'Set new queue' => '',
        'Set new state' => '',
        'Pending date' => '',
        'Set new agent' => '',
        'new owner' => '',
        'new responsible' => '',
        'Set new ticket lock' => '',
        'New customer user ID' => '',
        'New customer ID' => '',
        'New title' => '',
        'New type' => '',
        'Archive selected tickets' => '',
        'Add Note' => '',
        'Visible for customer' => '',
        'Time units' => '',
        'Execute Ticket Commands' => '',
        'Send agent/customer notifications on changes' => '',
        'CMD' => '',
        'This command will be executed. ARG[0] will be the ticket number. ARG[1] the ticket id.' =>
            '',
        'Delete tickets' => '',
        'Warning: All affected tickets will be removed from the database and cannot be restored!' =>
            '',
        'Execute Custom Module' => '',
        'Param %s key' => '',
        'Param %s value' => '',
        'Results' => '',
        '%s Tickets affected! What do you want to do?' => '',
        'Warning: You used the DELETE option. All deleted tickets will be lost!' =>
            '',
        'Warning: There are %s tickets affected but only %s may be modified during one job execution!' =>
            '',
        'Affected Tickets' => '',
        'Age' => '',

        # Template: AdminGenericInterfaceDebugger
        'GenericInterface Web Service Management' => '',
        'Web Service Management' => '',
        'Debugger' => '',
        'Go back to web service' => '',
        'Clear' => '',
        'Do you really want to clear the debug log of this web service?' =>
            '',
        'Request List' => '',
        'Time' => '',
        'Communication ID' => '',
        'Remote IP' => '',
        'Loading' => '',
        'Select a single request to see its details.' => '',
        'Filter by type' => '',
        'Filter from' => '',
        'Filter to' => '',
        'Filter by remote IP' => '',
        'Limit' => '',
        'Refresh' => '',

        # Template: AdminGenericInterfaceErrorHandlingDefault
        'Add ErrorHandling' => '',
        'Edit ErrorHandling' => '',
        'Do you really want to delete this error handling module?' => '',
        'All configuration data will be lost.' => '',
        'General options' => '',
        'The name can be used to distinguish different error handling configurations.' =>
            '',
        'Please provide a unique name for this web service.' => '',
        'Error handling module backend' => '',
        'This OTOBO error handling backend module will be called internally to process the error handling mechanism.' =>
            '',
        'Processing options' => '',
        'Configure filters to control error handling module execution.' =>
            '',
        'Only requests matching all configured filters (if any) will trigger module execution.' =>
            '',
        'Operation filter' => '',
        'Only execute error handling module for selected operations.' => '',
        'Note: Operation is undetermined for errors occuring while receiving incoming request data. Filters involving this error stage should not use operation filter.' =>
            '',
        'Invoker filter' => '',
        'Only execute error handling module for selected invokers.' => '',
        'Error message content filter' => '',
        'Enter a regular expression to restrict which error messages should cause error handling module execution.' =>
            '',
        'Error message subject and data (as seen in the debugger error entry) will considered for a match.' =>
            '',
        'Example: Enter \'^.*401 Unauthorized.*\$\' to handle only authentication related errors.' =>
            '',
        'Error stage filter' => '',
        'Only execute error handling module on errors that occur during specific processing stages.' =>
            '',
        'Example: Handle only errors where mapping for outgoing data could not be applied.' =>
            '',
        'Error code' => '',
        'An error identifier for this error handling module.' => '',
        'This identifier will be available in XSLT-Mapping and shown in debugger output.' =>
            '',
        'Error message' => '',
        'An error explanation for this error handling module.' => '',
        'This message will be available in XSLT-Mapping and shown in debugger output.' =>
            '',
        'Define if processing should be stopped after module was executed, skipping all remaining modules or only those of the same backend.' =>
            '',
        'Default behavior is to resume, processing the next module.' => '',

        # Template: AdminGenericInterfaceErrorHandlingRequestRetry
        'This module allows to configure scheduled retries for failed requests.' =>
            '',
        'Default behavior of GenericInterface web services is to send each request exactly once and not to reschedule after errors.' =>
            '',
        'If more than one module capable of scheduling a retry is executed for an individual request, the module executed last is authoritative and determines if a retry is scheduled.' =>
            '',
        'Request retry options' => '',
        'Retry options are applied when requests cause error handling module execution (based on processing options).' =>
            '',
        'Schedule retry' => '',
        'Should requests causing an error be triggered again at a later time?' =>
            '',
        'Initial retry interval' => '',
        'Interval after which to trigger the first retry.' => '',
        'Note: This and all further retry intervals are based on the error handling module execution time for the initial request.' =>
            '',
        'Factor for further retries' => '',
        'If a request returns an error even after a first retry, define if subsequent retries are triggered using the same interval or in increasing intervals.' =>
            '',
        'Example: If a request is initially triggered at 10:00 with initial interval at \'1 minute\' and retry factor at \'2\', retries would be triggered at 10:01 (1 minute), 10:03 (2*1=2 minutes), 10:07 (2*2=4 minutes), 10:15 (2*4=8 minutes), ...' =>
            '',
        'Maximum retry interval' => '',
        'If a retry interval factor of \'1.5\' or \'2\' is selected, undesirably long intervals can be prevented by defining the largest interval allowed.' =>
            '',
        'Intervals calculated to exceed the maximum retry interval will then automatically be shortened accordingly.' =>
            '',
        'Example: If a request is initially triggered at 10:00 with initial interval at \'1 minute\', retry factor at \'2\' and maximum interval at \'5 minutes\', retries would be triggered at 10:01 (1 minute), 10:03 (2 minutes), 10:07 (4 minutes), 10:12 (8=>5 minutes), 10:17, ...' =>
            '',
        'Maximum retry count' => '',
        'Maximum number of retries before a failing request is discarded, not counting the initial request.' =>
            '',
        'Example: If a request is initially triggered at 10:00 with initial interval at \'1 minute\', retry factor at \'2\' and maximum retry count at \'2\', retries would be triggered at 10:01 and 10:02 only.' =>
            '',
        'Note: Maximum retry count might not be reached if a maximum retry period is configured as well and reached earlier.' =>
            '',
        'This field must be empty or contain a positive number.' => '',
        'Maximum retry period' => '',
        'Maximum period of time for retries of failing requests before they are discarded (based on the error handling module execution time for the initial request).' =>
            '',
        'Retries that would normally be triggered after maximum period is elapsed (according to retry interval calculation) will automatically be triggered at maximum period exactly.' =>
            '',
        'Example: If a request is initially triggered at 10:00 with initial interval at \'1 minute\', retry factor at \'2\' and maximum retry period at \'30 minutes\', retries would be triggered at 10:01, 10:03, 10:07, 10:15 and finally at 10:31=>10:30.' =>
            '',
        'Note: Maximum retry period might not be reached if a maximum retry count is configured as well and reached earlier.' =>
            '',

        # Template: AdminGenericInterfaceInvokerDefault
        'Add Invoker' => '',
        'Edit Invoker' => '',
        'Do you really want to delete this invoker?' => '',
        'Invoker Details' => '',
        'The name is typically used to call up an operation of a remote web service.' =>
            '',
        'Invoker backend' => '',
        'This OTOBO invoker backend module will be called to prepare the data to be sent to the remote system, and to process its response data.' =>
            '',
        'Mapping for outgoing request data' => '',
        'Configure' => '',
        'The data from the invoker of OTOBO will be processed by this mapping, to transform it to the kind of data the remote system expects.' =>
            '',
        'Mapping for incoming response data' => '',
        'The response data will be processed by this mapping, to transform it to the kind of data the invoker of OTOBO expects.' =>
            '',
        'Asynchronous' => '',
        'Condition' => '',
        'Edit this event' => '',
        'This invoker will be triggered by the configured events.' => '',
        'Add Event' => '',
        'To add a new event select the event object and event name and click on the "+" button' =>
            '',
        'Asynchronous event triggers are handled by the OTOBO Scheduler Daemon in background (recommended).' =>
            '',
        'Synchronous event triggers would be processed directly during the web request.' =>
            '',

        # Template: AdminGenericInterfaceInvokerEvent
        'GenericInterface Invoker Event Settings for Web Service %s' => '',
        'Go back to' => '',
        'Delete all conditions' => '',
        'Do you really want to delete all the conditions for this event?' =>
            '',
        'General Settings' => '',
        'Event type' => '',
        'Conditions' => '',
        'Conditions can only operate on non-empty fields.' => '',
        'Type of Linking between Conditions' => '',
        'Remove this Condition' => '',
        'Type of Linking' => '',
        'Fields' => '',
        'Add a new Field' => '',
        'Remove this Field' => '',
        'And can\'t be repeated on the same condition.' => '',
        'Add New Condition' => '',

        # Template: AdminGenericInterfaceMappingSimple
        'Mapping Simple' => '',
        'Default rule for unmapped keys' => '',
        'This rule will apply for all keys with no mapping rule.' => '',
        'Default rule for unmapped values' => '',
        'This rule will apply for all values with no mapping rule.' => '',
        'New key map' => '',
        'Add key mapping' => '',
        'Mapping for Key ' => '',
        'Remove key mapping' => '',
        'Key mapping' => '',
        'Map key' => '',
        'matching the' => '',
        'to new key' => '',
        'Value mapping' => '',
        'Map value' => '',
        'to new value' => '',
        'Remove value mapping' => '',
        'New value map' => '',
        'Add value mapping' => '',
        'Do you really want to delete this key mapping?' => '',

        # Template: AdminGenericInterfaceMappingXSLT
        'General Shortcuts' => '',
        'MacOS Shortcuts' => '',
        'Comment code' => '',
        'Uncomment code' => '',
        'Auto format code' => '',
        'Expand/Collapse code block' => '',
        'Find' => '',
        'Find next' => '',
        'Find previous' => '',
        'Find and replace' => '',
        'Find and replace all' => '',
        'XSLT Mapping' => '',
        'XSLT stylesheet' => '',
        'The entered data is not a valid XSLT style sheet.' => '',
        'Here you can add or modify your XSLT mapping code.' => '',
        'The editing field allows you to use different functions like automatic formatting, window resize as well as tag- and bracket-completion.' =>
            '',
        'Data includes' => '',
        'Select one or more sets of data that were created at earlier request/response stages to be included in mappable data.' =>
            '',
        'These sets will appear in the data structure at \'/DataInclude/<DataSetName>\' (see debugger output of actual requests for details).' =>
            '',
        'Data key regex filters (before mapping)' => '',
        'Data key regex filters (after mapping)' => '',
        'Regular expressions' => '',
        'Replace' => '',
        'Remove regex' => '',
        'Add regex' => '',
        'These filters can be used to transform keys using regular expressions.' =>
            '',
        'The data structure will be traversed recursively and all configured regexes will be applied to all keys.' =>
            '',
        'Use cases are e.g. removing key prefixes that are undesired or correcting keys that are invalid as XML element names.' =>
            '',
        'Example 1: Search = \'^jira:\' / Replace = \'\' turns \'jira:element\' into \'element\'.' =>
            '',
        'Example 2: Search = \'^\' / Replace = \'_\' turns \'16x16\' into \'_16x16\'.' =>
            '',
        'Example 3: Search = \'^(?<number>\d+) (?<text>.+?)\$\' / Replace = \'_\$+{text}_\$+{number}\' turns \'16 elementname\' into \'_elementname_16\'.' =>
            '',
        'For information about regular expressions in Perl please see here:' =>
            '',
        'Perl regular expressions tutorial' => '',
        'If modifiers are desired they have to be specified within the regexes themselves.' =>
            '',
        'Regular expressions defined here will be applied before the XSLT mapping.' =>
            '',
        'Regular expressions defined here will be applied after the XSLT mapping.' =>
            '',

        # Template: AdminGenericInterfaceOperationDefault
        'Add Operation' => '',
        'Edit Operation' => '',
        'Do you really want to delete this operation?' => '',
        'Operation Details' => '',
        'The name is typically used to call up this web service operation from a remote system.' =>
            '',
        'Operation backend' => '',
        'This OTOBO operation backend module will be called internally to process the request, generating data for the response.' =>
            '',
        'Mapping for incoming request data' => '',
        'The request data will be processed by this mapping, to transform it to the kind of data OTOBO expects.' =>
            '',
        'Mapping for outgoing response data' => '',
        'The response data will be processed by this mapping, to transform it to the kind of data the remote system expects.' =>
            '',
        'Include Ticket Data' => '',
        'Include ticket data in response.' => '',

        # Template: AdminGenericInterfaceTransportHTTPREST
        'Network Transport' => '',
        'Properties' => '',
        'Route mapping for Operation' => '',
        'Define the route that should get mapped to this operation. Variables marked by a \':\' will get mapped to the entered name and passed along with the others to the mapping. (e.g. /Ticket/:TicketID).' =>
            '',
        'Valid request methods for Operation' => '',
        'Limit this Operation to specific request methods. If no method is selected all requests will be accepted.' =>
            '',
        'Maximum message length' => '',
        'This field should be an integer number.' => '',
        'Here you can specify the maximum size (in bytes) of REST messages that OTOBO will process.' =>
            '',
        'Send Keep-Alive' => '',
        'This configuration defines if incoming connections should get closed or kept alive.' =>
            '',
        'Additional response headers' => '',
        'Add response header' => '',
        'Endpoint' => '',
        'URI to indicate specific location for accessing a web service.' =>
            '',
        'e.g https://www.otobo.ch:10745/api/v1.0 (without trailing backslash)' =>
            '',
        'Timeout' => '',
        'Timeout value for requests.' => '',
        'Authentication' => '',
        'An optional authentication mechanism to access the remote system.' =>
            '',
        'BasicAuth User' => '',
        'The user name to be used to access the remote system.' => '',
        'BasicAuth Password' => '',
        'The password for the privileged user.' => '',
        'Use Proxy Options' => '',
        'Show or hide Proxy options to connect to the remote system.' => '',
        'Proxy Server' => '',
        'URI of a proxy server to be used (if needed).' => '',
        'e.g. http://proxy_hostname:8080' => '',
        'Proxy User' => '',
        'The user name to be used to access the proxy server.' => '',
        'Proxy Password' => '',
        'The password for the proxy user.' => '',
        'Skip Proxy' => '',
        'Skip proxy servers that might be configured globally?' => '',
        'Use SSL Options' => '',
        'Show or hide SSL options to connect to the remote system.' => '',
        'Client Certificate' => '',
        'The full path and name of the SSL client certificate file (must be in PEM, DER or PKCS#12 format).' =>
            '',
        'e.g. /opt/otobo/var/certificates/SOAP/certificate.pem' => '',
        'Client Certificate Key' => '',
        'The full path and name of the SSL client certificate key file (if not already included in certificate file).' =>
            '',
        'e.g. /opt/otobo/var/certificates/SOAP/key.pem' => '',
        'Client Certificate Key Password' => '',
        'The password to open the SSL certificate if the key is encrypted.' =>
            '',
        'Certification Authority (CA) Certificate' => '',
        'The full path and name of the certification authority certificate file that validates SSL certificate.' =>
            '',
        'e.g. /opt/otobo/var/certificates/SOAP/CA/ca.pem' => '',
        'Certification Authority (CA) Directory' => '',
        'The full path of the certification authority directory where the CA certificates are stored in the file system.' =>
            '',
        'e.g. /opt/otobo/var/certificates/SOAP/CA' => '',
        'SSL hostname verification.' => '',
        'Abort the request if the hostname cannot be verified. Disable with caution! Skipping verification is a security risk! Mainly for testing purposes in case of self-signed SSL certificates, or if you know what you are doing.' =>
            '',
        'Controller mapping for Invoker' => '',
        'The controller that the invoker should send requests to. Variables marked by a \':\' will get replaced by the data value and passed along with the request. (e.g. /Ticket/:TicketID?UserLogin=:UserLogin&Password=:Password).' =>
            '',
        'Valid request command for Invoker' => '',
        'A specific HTTP command to use for the requests with this Invoker (optional).' =>
            '',
        'Default command' => '',
        'The default HTTP command to use for the requests.' => '',

        # Template: AdminGenericInterfaceTransportHTTPSOAP
        'e.g. https://local.otrs.com:8000/Webservice/Example' => '',
        'Set SOAPAction' => '',
        'Set to "Yes" in order to send a filled SOAPAction header.' => '',
        'Set to "No" in order to send an empty SOAPAction header.' => '',
        'Set to "Yes" in order to check the received SOAPAction header (if not empty).' =>
            '',
        'Set to "No" in order to ignore the received SOAPAction header.' =>
            '',
        'SOAPAction scheme' => '',
        'Select how SOAPAction should be constructed.' => '',
        'Some web services require a specific construction.' => '',
        'Some web services send a specific construction.' => '',
        'SOAPAction separator' => '',
        'Character to use as separator between name space and SOAP operation.' =>
            '',
        'Usually .Net web services use "/" as separator.' => '',
        'SOAPAction free text' => '',
        'Text to be used to as SOAPAction.' => '',
        'Namespace' => '',
        'URI to give SOAP methods a context, reducing ambiguities.' => '',
        'e.g urn:otobo-com:soap:functions or http://www.otrs.com/GenericInterface/actions' =>
            '',
        'Request name scheme' => '',
        'Select how SOAP request function wrapper should be constructed.' =>
            '',
        '\'FunctionName\' is used as example for actual invoker/operation name.' =>
            '',
        '\'FreeText\' is used as example for actual configured value.' =>
            '',
        'Request name free text' => '',
        'Text to be used to as function wrapper name suffix or replacement.' =>
            '',
        'Please consider XML element naming restrictions (e.g. don\'t use \'<\' and \'&\').' =>
            '',
        'Response name scheme' => '',
        'Select how SOAP response function wrapper should be constructed.' =>
            '',
        'Response name free text' => '',
        'Here you can specify the maximum size (in bytes) of SOAP messages that OTOBO will process.' =>
            '',
        'Encoding' => '',
        'The character encoding for the SOAP message contents.' => '',
        'e.g utf-8, latin1, iso-8859-1, cp1250, Etc.' => '',
        'Sort options' => '',
        'Add new first level element' => '',
        'Element' => '',
        'Outbound sort order for xml fields (structure starting below function name wrapper) - see documentation for SOAP transport.' =>
            '',

        # Template: AdminGenericInterfaceWebservice
        'Add Web Service' => '',
        'Edit Web Service' => '',
        'Clone Web Service' => '',
        'The name must be unique.' => '',
        'Clone' => '',
        'Export Web Service' => '',
        'Import web service' => '',
        'Configuration File' => '',
        'The file must be a valid web service configuration YAML file.' =>
            '',
        'Here you can specify a name for the webservice. If this field is empty, the name of the configuration file is used as name.' =>
            '',
        'Import' => '',
        'Configuration History' => '',
        'Delete web service' => '',
        'Do you really want to delete this web service?' => '',
        'Ready2Adopt Web Services' => '',
        'Here you can activate Ready2Adopt web services showcasing our best practices that are a part of %s.' =>
            '',
        'Please note that these web services may depend on other modules only available with certain %s contract levels (there will be a notification with further details when importing).' =>
            '',
        'Import Ready2Adopt web service' => '',
        'Would you like to benefit from web services created by experts? Upgrade to %s to import some sophisticated Ready2Adopt web services.' =>
            '',
        'After you save the configuration you will be redirected again to the edit screen.' =>
            '',
        'If you want to return to overview please click the "Go to overview" button.' =>
            '',
        'Remote system' => '',
        'Provider transport' => '',
        'Requester transport' => '',
        'Debug threshold' => '',
        'In provider mode, OTOBO offers web services which are used by remote systems.' =>
            '',
        'In requester mode, OTOBO uses web services of remote systems.' =>
            '',
        'Network transport' => '',
        'Error Handling Modules' => '',
        'Error handling modules are used to react in case of errors during the communication. Those modules are executed in a specific order, which can be changed by drag and drop.' =>
            '',
        'Backend' => '',
        'Add error handling module' => '',
        'Operations are individual system functions which remote systems can request.' =>
            '',
        'Invokers prepare data for a request to a remote web service, and process its response data.' =>
            '',
        'Controller' => '',
        'Inbound mapping' => '',
        'Outbound mapping' => '',
        'Delete this action' => '',
        'At least one %s has a controller that is either not active or not present, please check the controller registration or delete the %s' =>
            '',

        # Template: AdminGenericInterfaceWebserviceHistory
        'History' => '',
        'Go back to Web Service' => '',
        'Here you can view older versions of the current web service\'s configuration, export or even restore them.' =>
            '',
        'Configuration History List' => '',
        'Version' => '',
        'Create time' => '',
        'Select a single configuration version to see its details.' => '',
        'Export web service configuration' => '',
        'Restore web service configuration' => '',
        'Do you really want to restore this version of the web service configuration?' =>
            '',
        'Your current web service configuration will be overwritten.' => '',

        # Template: AdminGroup
        'Group Management' => '',
        'Add Group' => '',
        'Edit Group' => '',
        'The admin group is to get in the admin area and the stats group to get stats area.' =>
            '',
        'Create new groups to handle access permissions for different groups of agent (e. g. purchasing department, support department, sales department, ...). ' =>
            '',
        'It\'s useful for ASP solutions. ' => '',

        # Template: AdminLog
        'System Log' => '',
        'Here you will find log information about your system.' => '',
        'Hide this message' => '',
        'Recent Log Entries' => '',
        'Facility' => '',
        'Message' => '',

        # Template: AdminMailAccount
        'Mail Account Management' => '',
        'Add Mail Account' => '',
        'Edit Mail Account for host' => '',
        'and user account' => '',
        'Filter for Mail Accounts' => '',
        'Filter for mail accounts' => '',
        'All incoming emails with one account will be dispatched in the selected queue.' =>
            '',
        'If your account is marked as trusted, the X-OTOBO headers already existing at arrival time (for priority etc.) will be kept and used, for example in PostMaster filters.' =>
            '',
        'Outgoing email can be configured via the Sendmail* settings in %s.' =>
            '',
        'System Configuration' => '',
        'Host' => '',
        'Delete account' => '',
        'Fetch mail' => '',
        'Do you really want to delete this mail account?' => '',
        'Example: mail.example.com' => '',
        'IMAP Folder' => '',
        'Only modify this if you need to fetch mail from a different folder than INBOX.' =>
            '',
        'Trusted' => '',
        'Dispatching' => '',
        'Edit Mail Account' => '',

        # Template: AdminNavigationBar
        'Administration Overview' => '',
        'Filter for Items' => '',
        'Favorites' => '',
        'You can add favorites by moving your cursor over items on the right side and clicking the star icon.' =>
            '',
        'Links' => '',
        'View the admin manual on Github' => '',
        'No Matches' => '',
        'Sorry, your search didn\'t match any items.' => '',
        'Set as favorite' => '',

        # Template: AdminNotificationEvent
        'Ticket Notification Management' => '',
        'Here you can upload a configuration file to import Ticket Notifications to your system. The file needs to be in .yml format as exported by the Ticket Notification module.' =>
            '',
        'Here you can choose which events will trigger this notification. An additional ticket filter can be applied below to only send for ticket with certain criteria.' =>
            '',
        'Ticket Filter' => '',
        'Lock' => '',
        'SLA' => '',
        'Customer User ID' => '',
        'Article Filter' => '',
        'Only for ArticleCreate and ArticleSend event' => '',
        'Article sender type' => '',
        'If ArticleCreate or ArticleSend is used as a trigger event, you need to specify an article filter as well. Please select at least one of the article filter fields.' =>
            '',
        'Customer visibility' => '',
        'Communication channel' => '',
        'Include attachments to notification' => '',
        'Notify user just once per day about a single ticket using a selected transport.' =>
            '',
        'This field is required and must have less than 4000 characters.' =>
            '',
        'Notifications are sent to an agent or a customer.' => '',
        'To get the first 20 character of the subject (of the latest agent article).' =>
            '',
        'To get the first 5 lines of the body (of the latest agent article).' =>
            '',
        'To get the first 20 character of the subject (of the latest customer article).' =>
            '',
        'To get the first 5 lines of the body (of the latest customer article).' =>
            '',
        'Attributes of the current customer user data' => '',
        'Attributes of the current ticket owner user data' => '',
        'Attributes of the current ticket responsible user data' => '',
        'Attributes of the current agent user who requested this action' =>
            '',
        'Attributes of the ticket data' => '',
        'Ticket dynamic fields internal key values' => '',
        'Ticket dynamic fields display values, useful for Dropdown and Multiselect fields' =>
            '',

        # Template: AdminNotificationEventTransportEmailSettings
        'Use comma or semicolon to separate email addresses.' => '',
        'You can use OTOBO-tags like <OTOBO_TICKET_DynamicField_...> to insert values from the current ticket.' =>
            '',

        # Template: AdminPGP
        'PGP Management' => '',
        'Add PGP Key' => '',
        'PGP support is disabled' => '',
        'To be able to use PGP in OTOBO, you have to enable it first.' =>
            '',
        'Enable PGP support' => '',
        'Faulty PGP configuration' => '',
        'PGP support is enabled, but the relevant configuration contains errors. Please check the configuration using the button below.' =>
            '',
        'Configure it here!' => '',
        'Check PGP configuration' => '',
        'In this way you can directly edit the keyring configured in SysConfig.' =>
            '',
        'Introduction to PGP' => '',
        'Bit' => '',
        'Fingerprint' => '',
        'Expires' => '',
        'Delete this key' => '',
        'PGP key' => '',

        # Template: AdminPackageManager
        'Package Manager' => '',
        'Uninstall Package' => '',
        'Uninstall package' => '',
        'Do you really want to uninstall this package?' => '',
        'Reinstall package' => '',
        'Do you really want to reinstall this package? Any manual changes will be lost.' =>
            '',
        'Go to updating instructions' => '',
        'Go to the OTOBO customer portal' => '',
        'package information' => '',
        'Package installation requires a patch level update of OTOBO.' =>
            '',
        'Package update requires a patch level update of OTOBO.' => '',
        'Please note that your installed OTOBO version is %s.' => '',
        'To install this package, you need to update OTOBO to version %s or newer.' =>
            '',
        'This package can only be installed on OTOBO version %s or older.' =>
            '',
        'This package can only be installed on OTOBO version %s or newer.' =>
            '',
        'Why should I keep OTOBO up to date?' => '',
        'You will receive updates about relevant security issues.' => '',
        'You will receive updates for all other relevant OTOBO issues.' =>
            '',
        'How can I do a patch level update if I don’t have a contract?' =>
            '',
        'Please find all relevant information within the updating instructions at %s.' =>
            '',
        'In case you would have further questions we would be glad to answer them.' =>
            '',
        'Please visit our customer portal and file a request.' => '',
        'Install Package' => '',
        'Update Package' => '',
        'Continue' => '',
        'Please make sure your database accepts packages over %s MB in size (it currently only accepts packages up to %s MB). Please adapt the max_allowed_packet setting of your database in order to avoid errors.' =>
            '',
        'Install' => '',
        'Update repository information' => '',
        'Cloud services are currently disabled.' => '',
        'OTOBO Verify can not continue!' => '',
        'Enable cloud services' => '',
        'Update all installed packages' => '',
        'Online Repository' => '',
        'Vendor' => '',
        'Action' => '',
        'Module documentation' => '',
        'Local Repository' => '',
        'This package is verified by OTOBOverify (tm)' => '',
        'Uninstall' => '',
        'Package not correctly deployed! Please reinstall the package.' =>
            '',
        'Reinstall' => '',
        'Features for %s customers only' => '',
        'With %s, you can benefit from the following optional features. Please make contact with %s if you need more information.' =>
            '',
        'Package Information' => '',
        'Download package' => '',
        'Rebuild package' => '',
        'Metadata' => '',
        'Change Log' => '',
        'Date' => '',
        'List of Files' => '',
        'Permission' => '',
        'Download file from package!' => '',
        'Required' => '',
        'Primary Key' => '',
        'Auto Increment' => '',
        'SQL' => '',
        'File Differences for File %s' => '',
        'File differences for file %s' => '',

        # Template: AdminPerformanceLog
        'Performance Log' => '',
        'Range' => '',
        'last' => '',
        'This feature is enabled!' => '',
        'Just use this feature if you want to log each request.' => '',
        'Activating this feature might affect your system performance!' =>
            '',
        'Disable it here!' => '',
        'Logfile too large!' => '',
        'The logfile is too large, you need to reset it' => '',
        'Reset' => '',
        'Overview' => '',
        'Interface' => '',
        'Requests' => '',
        'Min Response' => '',
        'Max Response' => '',
        'Average Response' => '',
        'Period' => '',
        'minutes' => '',
        'Min' => '',
        'Max' => '',
        'Average' => '',

        # Template: AdminPostMasterFilter
        'PostMaster Filter Management' => '',
        'Add PostMaster Filter' => '',
        'Edit PostMaster Filter' => '',
        'Filter for PostMaster Filters' => '',
        'Filter for PostMaster filters' => '',
        'To dispatch or filter incoming emails based on email headers. Matching using Regular Expressions is also possible.' =>
            '',
        'If you want to match only the email address, use EMAILADDRESS:info@example.com in From, To or Cc.' =>
            '',
        'If you use Regular Expressions, you also can use the matched value in () as [***] in the \'Set\' action.' =>
            '',
        'You can also use named captures %s and use the names in the \'Set\' action %s (e.g. Regexp: %s, Set action: %s). A matched EMAILADDRESS has the name \'%s\'.' =>
            '',
        'Delete this filter' => '',
        'Do you really want to delete this postmaster filter?' => '',
        'A postmaster filter with this name already exists!' => '',
        'Filter Condition' => '',
        'AND Condition' => '',
        'Search header field' => '',
        'for value' => '',
        'The field needs to be a valid regular expression or a literal word.' =>
            '',
        'Negate' => '',
        'Set Email Headers' => '',
        'Set email header' => '',
        'with value' => '',
        'The field needs to be a literal word.' => '',
        'Header' => '',

        # Template: AdminPriority
        'Priority Management' => '',
        'Add Priority' => '',
        'Edit Priority' => '',
        'Filter for Priorities' => '',
        'Filter for priorities' => '',
        'This priority is present in a SysConfig setting, confirmation for updating settings to point to the new priority is needed!' =>
            '',
        'This priority is used in the following config settings:' => '',

        # Template: AdminProcessManagement
        'Process Management' => '',
        'Filter for Processes' => '',
        'Filter for processes' => '',
        'Create New Process' => '',
        'Deploy All Processes' => '',
        'Here you can upload a configuration file to import a process to your system. The file needs to be in .yml format as exported by process management module.' =>
            '',
        'Upload process configuration' => '',
        'Import process configuration' => '',
        'Ready2Adopt Processes' => '',
        'Here you can activate Ready2Adopt processes showcasing our best practices. Please note that some additional configuration may be required.' =>
            '',
        'Import Ready2Adopt process' => '',
        'To create a new Process you can either import a Process that was exported from another system or create a complete new one.' =>
            '',
        'Changes to the Processes here only affect the behavior of the system, if you synchronize the Process data. By synchronizing the Processes, the newly made changes will be written to the Configuration.' =>
            '',
        'Processes' => '',
        'Process name' => '',
        'Print' => '',
        'Export Process Configuration' => '',
        'Copy Process' => '',

        # Template: AdminProcessManagementActivity
        'Cancel & close' => '',
        'Go Back' => '',
        'Please note, that changing this activity will affect the following processes' =>
            '',
        'Activity' => '',
        'Activity Name' => '',
        'Activity Dialogs' => '',
        'You can assign Activity Dialogs to this Activity by dragging the elements with the mouse from the left list to the right list.' =>
            '',
        'Ordering the elements within the list is also possible by drag \'n\' drop.' =>
            '',
        'Filter available Activity Dialogs' => '',
        'Available Activity Dialogs' => '',
        'Name: %s, EntityID: %s' => '',
        'Create New Activity Dialog' => '',
        'Assigned Activity Dialogs' => '',

        # Template: AdminProcessManagementActivityDialog
        'Please note that changing this activity dialog will affect the following activities' =>
            '',
        'Please note that customer users will not be able to see or use the following fields: Owner, Responsible, Lock, PendingTime and CustomerID.' =>
            '',
        'The Queue field can only be used by customers when creating a new ticket.' =>
            '',
        'Activity Dialog' => '',
        'Activity dialog Name' => '',
        'Available in' => '',
        'Description (short)' => '',
        'Description (long)' => '',
        'The selected permission does not exist.' => '',
        'Required Lock' => '',
        'The selected required lock does not exist.' => '',
        'Submit Advice Text' => '',
        'Submit Button Text' => '',
        'You can assign Fields to this Activity Dialog by dragging the elements with the mouse from the left list to the right list.' =>
            '',
        'Filter available fields' => '',
        'Available Fields' => '',
        'Assigned Fields' => '',
        'Communication Channel' => '',
        'Is visible for customer' => '',
        'Display' => '',

        # Template: AdminProcessManagementPath
        'Path' => '',
        'Edit this transition' => '',
        'Transition Actions' => '',
        'You can assign Transition Actions to this Transition by dragging the elements with the mouse from the left list to the right list.' =>
            '',
        'Filter available Transition Actions' => '',
        'Available Transition Actions' => '',
        'Create New Transition Action' => '',
        'Assigned Transition Actions' => '',

        # Template: AdminProcessManagementProcessAccordion
        'Activities' => '',
        'Filter Activities...' => '',
        'Create New Activity' => '',
        'Filter Activity Dialogs...' => '',
        'Transitions' => '',
        'Filter Transitions...' => '',
        'Create New Transition' => '',
        'Filter Transition Actions...' => '',

        # Template: AdminProcessManagementProcessEdit
        'Edit Process' => '',
        'Print process information' => '',
        'Delete Process' => '',
        'Delete Inactive Process' => '',
        'Available Process Elements' => '',
        'The Elements listed above in this sidebar can be moved to the canvas area on the right by using drag\'n\'drop.' =>
            '',
        'You can place Activities on the canvas area to assign this Activity to the Process.' =>
            '',
        'To assign an Activity Dialog to an Activity drop the Activity Dialog element from this sidebar over the Activity placed in the canvas area.' =>
            '',
        'You can start a connection between two Activities by dropping the Transition element over the Start Activity of the connection. After that you can move the loose end of the arrow to the End Activity.' =>
            '',
        'Actions can be assigned to a Transition by dropping the Action Element onto the label of a Transition.' =>
            '',
        'Edit Process Information' => '',
        'Process Name' => '',
        'The selected state does not exist.' => '',
        'Add and Edit Activities, Activity Dialogs and Transitions' => '',
        'Show EntityIDs' => '',
        'Extend the width of the Canvas' => '',
        'Extend the height of the Canvas' => '',
        'Remove the Activity from this Process' => '',
        'Edit this Activity' => '',
        'Save Activities, Activity Dialogs and Transitions' => '',
        'Do you really want to delete this Process?' => '',
        'Do you really want to delete this Activity?' => '',
        'Do you really want to delete this Activity Dialog?' => '',
        'Do you really want to delete this Transition?' => '',
        'Do you really want to delete this Transition Action?' => '',
        'Do you really want to remove this activity from the canvas? This can only be undone by leaving this screen without saving.' =>
            '',
        'Do you really want to remove this transition from the canvas? This can only be undone by leaving this screen without saving.' =>
            '',

        # Template: AdminProcessManagementProcessNew
        'In this screen, you can create a new process. In order to make the new process available to users, please make sure to set its state to \'Active\' and synchronize after completing your work.' =>
            '',

        # Template: AdminProcessManagementProcessPrint
        'cancel & close' => '',
        'Start Activity' => '',
        'Contains %s dialog(s)' => '',
        'Assigned dialogs' => '',
        'Activities are not being used in this process.' => '',
        'Assigned fields' => '',
        'Activity dialogs are not being used in this process.' => '',
        'Condition linking' => '',
        'Transitions are not being used in this process.' => '',
        'Module name' => '',
        'Transition actions are not being used in this process.' => '',

        # Template: AdminProcessManagementTransition
        'Please note that changing this transition will affect the following processes' =>
            '',
        'Transition' => '',
        'Transition Name' => '',

        # Template: AdminProcessManagementTransitionAction
        'Please note that changing this transition action will affect the following processes' =>
            '',
        'Transition Action' => '',
        'Transition Action Name' => '',
        'Transition Action Module' => '',
        'Config Parameters' => '',
        'Add a new Parameter' => '',
        'Remove this Parameter' => '',

        # Template: AdminQueue
        'Queue Management' => '',
        'Add Queue' => '',
        'Edit Queue' => '',
        'Filter for Queues' => '',
        'Filter for queues' => '',
        'A queue with this name already exists!' => '',
        'This queue is present in a SysConfig setting, confirmation for updating settings to point to the new queue is needed!' =>
            '',
        'Sub-queue of' => '',
        'Unlock timeout' => '',
        '0 = no unlock' => '',
        'hours' => '',
        'Only business hours are counted.' => '',
        'If an agent locks a ticket and does not close it before the unlock timeout has passed, the ticket will unlock and will become available for other agents.' =>
            '',
        'Notify by' => '',
        '0 = no escalation' => '',
        'If there is not added a customer contact, either email-external or phone, to a new ticket before the time defined here expires, the ticket is escalated.' =>
            '',
        'If there is an article added, such as a follow-up via email or the customer portal, the escalation update time is reset. If there is no customer contact, either email-external or phone, added to a ticket before the time defined here expires, the ticket is escalated.' =>
            '',
        'If the ticket is not set to closed before the time defined here expires, the ticket is escalated.' =>
            '',
        'Follow up Option' => '',
        'Specifies if follow up to closed tickets would re-open the ticket, be rejected or lead to a new ticket.' =>
            '',
        'Ticket lock after a follow up' => '',
        'If a ticket is closed and the customer sends a follow up the ticket will be locked to the old owner.' =>
            '',
        'System address' => '',
        'Will be the sender address of this queue for email answers.' => '',
        'Default sign key' => '',
        'To use a sign key, PGP keys or S/MIME certificates need to be added with identifiers for selected queue system address.' =>
            '',
        'Salutation' => '',
        'The salutation for email answers.' => '',
        'Signature' => '',
        'The signature for email answers.' => '',
        'This queue is used in the following config settings:' => '',

        # Template: AdminQueueAutoResponse
        'Manage Queue-Auto Response Relations' => '',
        'Change Auto Response Relations for Queue' => '',
        'This filter allow you to show queues without auto responses' => '',
        'Queues without Auto Responses' => '',
        'This filter allow you to show all queues' => '',
        'Show All Queues' => '',
        'Auto Responses' => '',

        # Template: AdminQueueTemplates
        'Manage Template-Queue Relations' => '',
        'Filter for Templates' => '',
        'Filter for templates' => '',
        'Templates' => '',

        # Template: AdminRegistration
        'System Registration Management' => '',
        'Edit System Registration' => '',
        'System Registration Overview' => '',
        'Register System' => '',
        'Validate OTOBO-ID' => '',
        'Deregister System' => '',
        'Edit details' => '',
        'Show transmitted data' => '',
        'Deregister system' => '',
        'Overview of registered systems' => '',
        'This system is registered with OTOBO Team.' => '',
        'System type' => '',
        'Unique ID' => '',
        'Last communication with registration server' => '',
        'System Registration not Possible' => '',
        'Please note that you can\'t register your system if OTOBO Daemon is not running correctly!' =>
            '',
        'Instructions' => '',
        'System Deregistration not Possible' => '',
        'OTOBO-ID Login' => '',
        'System registration is a service of OTOBO Team, which provides a lot of advantages!' =>
            '',
        'Read more' => '',
        'You need to log in with your OTOBO-ID to register your system.' =>
            '',
        'Your OTOBO-ID is the email address you used to sign up on the OTOBO.com webpage.' =>
            '',
        'Data Protection' => '',
        'What are the advantages of system registration?' => '',
        'You will receive updates about relevant security releases.' => '',
        'With your system registration we can improve our services for you, because we have all relevant information available.' =>
            '',
        'This is only the beginning!' => '',
        'We will inform you about our new services and offerings soon.' =>
            '',
        'Can I use OTOBO without being registered?' => '',
        'System registration is optional.' => '',
        'You can download and use OTOBO without being registered.' => '',
        'Is it possible to deregister?' => '',
        'You can deregister at any time.' => '',
        'Which data is transfered when registering?' => '',
        'A registered system sends the following data to OTOBO Team:' => '',
        'Fully Qualified Domain Name (FQDN), OTOBO version, Database, Operating System and Perl version.' =>
            '',
        'Why do I have to provide a description for my system?' => '',
        'The description of the system is optional.' => '',
        'The description and system type you specify help you to identify and manage the details of your registered systems.' =>
            '',
        'How often does my OTOBO system send updates?' => '',
        'Your system will send updates to the registration server at regular intervals.' =>
            '',
        'Typically this would be around once every three days.' => '',
        'If you deregister your system, you will lose these benefits:' =>
            '',
        'You need to log in with your OTOBO-ID to deregister your system.' =>
            '',
        'OTOBO-ID' => '',
        'You don\'t have an OTOBO-ID yet?' => '',
        'Sign up now' => '',
        'Forgot your password?' => '',
        'Retrieve a new one' => '',
        'Next' => '',
        'This data will be frequently transferred to OTOBO Team when you register this system.' =>
            '',
        'Attribute' => '',
        'FQDN' => '',
        'OTOBO Version' => '',
        'Operating System' => '',
        'Perl Version' => '',
        'Optional description of this system.' => '',
        'This will allow the system to send additional support data information to OTOBO Team.' =>
            '',
        'Register' => '',
        'Continuing with this step will deregister the system from OTOBO Team.' =>
            '',
        'Deregister' => '',
        'You can modify registration settings here.' => '',
        'Overview of Transmitted Data' => '',
        'There is no data regularly sent from your system to %s.' => '',
        'The following data is sent at minimum every 3 days from your system to %s.' =>
            '',
        'The data will be transferred in JSON format via a secure https connection.' =>
            '',
        'System Registration Data' => '',
        'Support Data' => '',

        # Template: AdminRole
        'Role Management' => '',
        'Add Role' => '',
        'Edit Role' => '',
        'Filter for Roles' => '',
        'Filter for roles' => '',
        'Create a role and put groups in it. Then add the role to the users.' =>
            '',
        'There are no roles defined. Please use the \'Add\' button to create a new role.' =>
            '',

        # Template: AdminRoleGroup
        'Manage Role-Group Relations' => '',
        'Roles' => '',
        'Select the role:group permissions.' => '',
        'If nothing is selected, then there are no permissions in this group (tickets will not be available for the role).' =>
            '',
        'Toggle %s permission for all' => '',
        'move_into' => '',
        'Permissions to move tickets into this group/queue.' => '',
        'create' => '',
        'Permissions to create tickets in this group/queue.' => '',
        'note' => '',
        'Permissions to add notes to tickets in this group/queue.' => '',
        'owner' => '',
        'Permissions to change the owner of tickets in this group/queue.' =>
            '',
        'priority' => '',
        'Permissions to change the ticket priority in this group/queue.' =>
            '',

        # Template: AdminRoleUser
        'Manage Agent-Role Relations' => '',
        'Add Agent' => '',
        'Filter for Agents' => '',
        'Filter for agents' => '',
        'Agents' => '',
        'Manage Role-Agent Relations' => '',

        # Template: AdminSLA
        'SLA Management' => '',
        'Edit SLA' => '',
        'Add SLA' => '',
        'Filter for SLAs' => '',
        'Please write only numbers!' => '',

        # Template: AdminSMIME
        'S/MIME Management' => '',
        'Add Certificate' => '',
        'Add Private Key' => '',
        'SMIME support is disabled' => '',
        'To be able to use SMIME in OTOBO, you have to enable it first.' =>
            '',
        'Enable SMIME support' => '',
        'Faulty SMIME configuration' => '',
        'SMIME support is enabled, but the relevant configuration contains errors. Please check the configuration using the button below.' =>
            '',
        'Check SMIME configuration' => '',
        'Filter for Certificates' => '',
        'Filter for certificates' => '',
        'To show certificate details click on a certificate icon.' => '',
        'To manage private certificate relations click on a private key icon.' =>
            '',
        'Here you can add relations to your private certificate, these will be embedded to the S/MIME signature every time you use this certificate to sign an email.' =>
            '',
        'See also' => '',
        'In this way you can directly edit the certification and private keys in file system.' =>
            '',
        'Hash' => '',
        'Create' => '',
        'Handle related certificates' => '',
        'Read certificate' => '',
        'Delete this certificate' => '',
        'File' => '',
        'Secret' => '',
        'Related Certificates for' => '',
        'Delete this relation' => '',
        'Available Certificates' => '',
        'Filter for S/MIME certs' => '',
        'Relate this certificate' => '',

        # Template: AdminSMIMECertRead
        'S/MIME Certificate' => '',
        'Certificate Details' => '',
        'Close this dialog' => '',

        # Template: AdminSalutation
        'Salutation Management' => '',
        'Add Salutation' => '',
        'Edit Salutation' => '',
        'Filter for Salutations' => '',
        'Filter for salutations' => '',
        'e. g.' => '',
        'Example salutation' => '',

        # Template: AdminSecureMode
        'Secure Mode Needs to be Enabled!' => '',
        'Secure mode will (normally) be set after the initial installation is completed.' =>
            '',
        'If secure mode is not activated, activate it via SysConfig because your application is already running.' =>
            '',

        # Template: AdminSelectBox
        'SQL Box' => '',
        'Filter for Results' => '',
        'Filter for results' => '',
        'Here you can enter SQL to send it directly to the application database. It is not possible to change the content of the tables, only select queries are allowed.' =>
            '',
        'Here you can enter SQL to send it directly to the application database.' =>
            '',
        'Options' => '',
        'Only select queries are allowed.' => '',
        'The syntax of your SQL query has a mistake. Please check it.' =>
            '',
        'There is at least one parameter missing for the binding. Please check it.' =>
            '',
        'Result format' => '',
        'Run Query' => '',
        '%s Results' => '',
        'Query is executed.' => '',

        # Template: AdminService
        'Service Management' => '',
        'Add Service' => '',
        'Edit Service' => '',
        'Service name maximum length is 200 characters (with Sub-service).' =>
            '',
        'Sub-service of' => '',

        # Template: AdminSession
        'Session Management' => '',
        'Detail Session View for %s (%s)' => '',
        'All sessions' => '',
        'Agent sessions' => '',
        'Customer sessions' => '',
        'Unique agents' => '',
        'Unique customers' => '',
        'Kill all sessions' => '',
        'Kill this session' => '',
        'Filter for Sessions' => '',
        'Filter for sessions' => '',
        'Session' => '',
        'Kill' => '',
        'Detail View for SessionID: %s - %s' => '',

        # Template: AdminSignature
        'Signature Management' => '',
        'Add Signature' => '',
        'Edit Signature' => '',
        'Filter for Signatures' => '',
        'Filter for signatures' => '',
        'Example signature' => '',

        # Template: AdminState
        'State Management' => '',
        'Add State' => '',
        'Edit State' => '',
        'Filter for States' => '',
        'Filter for states' => '',
        'Attention' => '',
        'Please also update the states in SysConfig where needed.' => '',
        'This state is present in a SysConfig setting, confirmation for updating settings to point to the new type is needed!' =>
            '',
        'State type' => '',
        'It\'s not possible to invalidate this entry because there is no other merge states in system!' =>
            '',
        'This state is used in the following config settings:' => '',

        # Template: AdminSupportDataCollector
        'Sending support data to OTOBO Team is not possible!' => '',
        'Enable Cloud Services' => '',
        'This data is sent to OTOBO Team on a regular basis. To stop sending this data please update your system registration.' =>
            '',
        'You can manually trigger the Support Data sending by pressing this button:' =>
            '',
        'Send Update' => '',
        'Currently this data is only shown in this system.' => '',
        'It is highly recommended to send this data to OTOBO Team in order to get better support.' =>
            '',
        'To enable data sending, please register your system with OTOBO Team or update your system registration information (make sure to activate the \'send support data\' option.)' =>
            '',
        'A support bundle (including: system registration information, support data, a list of installed packages and all locally modified source code files) can be generated by pressing this button:' =>
            '',
        'Generate Support Bundle' => '',
        'The Support Bundle has been Generated' => '',
        'Please choose one of the following options.' => '',
        'Send by Email' => '',
        'The support bundle is too large to send it by email, this option has been disabled.' =>
            '',
        'The email address for this user is invalid, this option has been disabled.' =>
            '',
        'Sending' => '',
        'The support bundle will be sent to OTOBO Team via email automatically.' =>
            '',
        'Download File' => '',
        'A file containing the support bundle will be downloaded to the local system. Please save the file and send it to the OTOBO Team, using an alternate method.' =>
            '',
        'Error: Support data could not be collected (%s).' => '',
        'Details' => '',

        # Template: AdminSystemAddress
        'System Email Addresses Management' => '',
        'Add System Email Address' => '',
        'Edit System Email Address' => '',
        'Add System Address' => '',
        'Filter for System Addresses' => '',
        'Filter for system addresses' => '',
        'All incoming email with this address in To or Cc will be dispatched to the selected queue.' =>
            '',
        'Email address' => '',
        'Display name' => '',
        'This email address is already used as system email address.' => '',
        'The display name and email address will be shown on mail you send.' =>
            '',
        'This system address cannot be set to invalid.' => '',
        'This system address cannot be set to invalid, because it is used in one or more queue(s) or auto response(s).' =>
            '',

        # Template: AdminSystemConfiguration
        'online administrator documentation' => '',
        'System configuration' => '',
        'Navigate through the available settings by using the tree in the navigation box on the left side.' =>
            '',
        'Find certain settings by using the search field below or from search icon from the top navigation.' =>
            '',
        'Find out how to use the system configuration by reading the %s.' =>
            '',
        'Search in all settings...' => '',
        'There are currently no settings available. Please make sure to run \'otobo.Console.pl Maint::Config::Rebuild\' before using the software.' =>
            '',

        # Template: AdminSystemConfigurationDeployment
        'Changes Deployment' => '',
        'Help' => '',
        'This is an overview of all settings which will be part of the deployment if you start it now. You can compare each setting to its former state by clicking the icon on the top right.' =>
            '',
        'To exclude certain settings from a deployment, click the checkbox on the header bar of a setting.' =>
            '',
        'By default, you will only deploy settings which you changed on your own. If you\'d like to deploy settings changed by other users, too, please click the link on top of the screen to enter the advanced deployment mode.' =>
            '',
        'A deployment has just been restored, which means that all affected setting have been reverted to the state from the selected deployment.' =>
            '',
        'Please review the changed settings and deploy afterwards.' => '',
        'An empty list of changes means that there are no differences between the restored and the current state of the affected settings.' =>
            '',
        'Changes Overview' => '',
        'There are %s changed settings which will be deployed in this run.' =>
            '',
        'Switch to basic mode to deploy settings only changed by you.' =>
            '',
        'You have %s changed settings which will be deployed in this run.' =>
            '',
        'Switch to advanced mode to deploy settings changed by other users, too.' =>
            '',
        'There are no settings to be deployed.' => '',
        'Switch to advanced mode to see deployable settings changed by other users.' =>
            '',
        'Deploy selected changes' => '',

        # Template: AdminSystemConfigurationDeploymentHistory
        'Deployment History' => '',
        'Filter for Deployments' => '',
        'Recent Deployments' => '',
        'Restore' => '',
        'View Details' => '',
        'Restore this deployment.' => '',
        'Export this deployment.' => '',

        # Template: AdminSystemConfigurationDeploymentHistoryDetails
        'Deployment Details' => '',
        'by' => '',
        'No settings have been deployed in this run.' => '',

        # Template: AdminSystemConfigurationGroup
        'This group doesn\'t contain any settings. Please try navigating to one of its sub groups.' =>
            '',

        # Template: AdminSystemConfigurationImportExport
        'Import & Export' => '',
        'Upload a file to be imported to your system (.yml format as exported from the System Configuration module).' =>
            '',
        'Upload system configuration' => '',
        'Import system configuration' => '',
        'Download current configuration settings of your system in a .yml file.' =>
            '',
        'Include user settings' => '',
        'Export current configuration' => '',

        # Template: AdminSystemConfigurationSearch
        'Search for' => '',
        'Search for category' => '',
        'Settings I\'m currently editing' => '',
        'Your search for "%s" in category "%s" did not return any results.' =>
            '',
        'Your search for "%s" in category "%s" returned one result.' => '',
        'Your search for "%s" in category "%s" returned %s results.' => '',
        'You\'re currently not editing any settings.' => '',
        'You\'re currently editing %s setting(s).' => '',

        # Template: AdminSystemConfigurationSearchDialog
        'Category' => '',
        'Run search' => '',

        # Template: AdminSystemConfigurationSettingHistoryDetails
        'Change History' => '',
        'Change History of %s' => '',
        'No modified values for this setting, the default value is used.' =>
            '',

        # Template: AdminSystemConfigurationUserModifiedDetails
        'Review users setting value' => '',
        'Users Value' => '',
        'For' => '',
        'Delete all user values.' => '',
        'No user value for this setting.' => '',

        # Template: AdminSystemConfigurationView
        'View a custom List of Settings' => '',
        'View single Setting: %s' => '',
        'Go back to Deployment Details' => '',

        # Template: AdminSystemMaintenance
        'System Maintenance Management' => '',
        'Schedule New System Maintenance' => '',
        'Filter for System Maintenances' => '',
        'Filter for system maintenances' => '',
        'Schedule a system maintenance period for announcing the Agents and Customers the system is down for a time period.' =>
            '',
        'Some time before this system maintenance starts the users will receive a notification on each screen announcing about this fact.' =>
            '',
        'Stop date' => '',
        'Delete System Maintenance' => '',

        # Template: AdminSystemMaintenanceEdit
        'Edit System Maintenance' => '',
        'Edit System Maintenance Information' => '',
        'Date invalid!' => '',
        'Login message' => '',
        'This field must have less then 250 characters.' => '',
        'Show login message' => '',
        'Notify message' => '',
        'Manage Sessions' => '',
        'All Sessions' => '',
        'Agent Sessions' => '',
        'Customer Sessions' => '',
        'Kill all Sessions, except for your own' => '',

        # Template: AdminTemplate
        'Template Management' => '',
        'Add Template' => '',
        'Edit Template' => '',
        'A template is a default text which helps your agents to write faster tickets, answers or forwards.' =>
            '',
        'Don\'t forget to add new templates to queues.' => '',
        'Attachments' => '',
        'Delete this entry' => '',
        'Do you really want to delete this template?' => '',
        'A standard template with this name already exists!' => '',
        'Create type templates only supports this smart tags' => '',
        'Example template' => '',
        'The current ticket state is' => '',
        'Your email address is' => '',

        # Template: AdminTemplateAttachment
        'Manage Template-Attachment Relations' => '',
        'Toggle active for all' => '',
        'Link %s to selected %s' => '',

        # Template: AdminType
        'Type Management' => '',
        'Add Type' => '',
        'Edit Type' => '',
        'Filter for Types' => '',
        'Filter for types' => '',
        'A type with this name already exists!' => '',
        'This type is present in a SysConfig setting, confirmation for updating settings to point to the new type is needed!' =>
            '',
        'This type is used in the following config settings:' => '',

        # Template: AdminUser
        'Agent Management' => '',
        'Edit Agent' => '',
        'Edit personal preferences for this agent' => '',
        'Agents will be needed to handle tickets.' => '',
        'Don\'t forget to add a new agent to groups and/or roles!' => '',
        'Please enter a search term to look for agents.' => '',
        'Last login' => '',
        'Switch to agent' => '',
        'Title or salutation' => '',
        'Firstname' => '',
        'Lastname' => '',
        'A user with this username already exists!' => '',
        'Will be auto-generated if left empty.' => '',
        'Mobile' => 'Cell',
        'Effective Permissions for Agent' => '',
        'This agent has no group permissions.' => '',
        'Table above shows effective group permissions for the agent. The matrix takes into account all inherited permissions (e.g. via roles).' =>
            '',

        # Template: AdminUserGroup
        'Manage Agent-Group Relations' => '',

        # Template: AgentAppointmentAgendaOverview
        'Agenda Overview' => '',
        'Manage Calendars' => '',
        'Add Appointment' => '',
        'Today' => '',
        'All-day' => '',
        'Repeat' => '',
        'Notification' => '',
        'Yes' => '',
        'No' => '',
        'No calendars found. Please add a calendar first by using Manage Calendars page.' =>
            '',

        # Template: AgentAppointmentCalendarOverview
        'Add new Appointment' => '',
        'Calendars' => '',

        # Template: AgentAppointmentEdit
        'Basic information' => '',
        'Date/Time' => '',
        'Invalid date!' => '',
        'Please set this to value before End date.' => '',
        'Please set this to value after Start date.' => '',
        'This an occurrence of a repeating appointment.' => '',
        'Click here to see the parent appointment.' => '',
        'Click here to edit the parent appointment.' => '',
        'Frequency' => '',
        'Every' => '',
        'day(s)' => '',
        'week(s)' => '',
        'month(s)' => '',
        'year(s)' => '',
        'On' => '',
        'Monday' => '',
        'Mon' => '',
        'Tuesday' => '',
        'Tue' => '',
        'Wednesday' => '',
        'Wed' => '',
        'Thursday' => '',
        'Thu' => '',
        'Friday' => '',
        'Fri' => '',
        'Saturday' => '',
        'Sat' => '',
        'Sunday' => '',
        'Sun' => '',
        'January' => '',
        'Jan' => '',
        'February' => '',
        'Feb' => '',
        'March' => '',
        'Mar' => '',
        'April' => '',
        'Apr' => '',
        'May_long' => 'May',
        'May' => '',
        'June' => '',
        'Jun' => '',
        'July' => '',
        'Jul' => '',
        'August' => '',
        'Aug' => '',
        'September' => '',
        'Sep' => '',
        'October' => '',
        'Oct' => '',
        'November' => '',
        'Nov' => '',
        'December' => '',
        'Dec' => '',
        'Relative point of time' => '',
        'Link' => '',
        'Remove entry' => '',

        # Template: AgentCustomerInformationCenter
        'Customer Information Center' => '',

        # Template: AgentCustomerInformationCenterSearch
        'Customer User' => '',

        # Template: AgentCustomerTableView
        'Note: Customer is invalid!' => '',
        'Start chat' => '',
        'Video call' => '',
        'Audio call' => '',

        # Template: AgentCustomerUserAddressBook
        'Customer User Address Book' => '',
        'Search for recipients and add the results as \'%s\'.' => '',
        'Search template' => '',
        'Create Template' => '',
        'Create New' => '',
        'Save changes in template' => '',
        'Filters in use' => '',
        'Additional filters' => '',
        'Add another attribute' => '',
        'The attributes with the identifier \'(Customer)\' are from the customer company.' =>
            '',
        '(e. g. Term* or *Term*)' => '',

        # Template: AgentCustomerUserAddressBookOverview
        'Select all' => '',
        'The customer user is already selected in the ticket mask.' => '',
        'Select this customer user' => '',
        'Add selected customer user to' => '',

        # Template: AgentCustomerUserAddressBookOverviewNavBar
        'Change search options' => '',

        # Template: AgentCustomerUserInformationCenter
        'Customer User Information Center' => '',

        # Template: AgentDaemonInfo
        'The OTOBO Daemon is a daemon process that performs asynchronous tasks, e.g. ticket escalation triggering, email sending, etc.' =>
            '',
        'A running OTOBO Daemon is mandatory for correct system operation.' =>
            '',
        'Starting the OTOBO Daemon' => '',
        'Make sure that the file \'%s\' exists (without .dist extension). This cron job will check every 5 minutes if the OTOBO Daemon is running and start it if needed.' =>
            '',
        'Execute \'%s start\' to make sure the cron jobs of the \'otobo\' user are active.' =>
            '',
        'After 5 minutes, check that the OTOBO Daemon is running in the system (\'bin/otobo.Daemon.pl status\').' =>
            '',

        # Template: AgentDashboard
        'Dashboard' => '',

        # Template: AgentDashboardAppointmentCalendar
        'New Appointment' => '',
        'Tomorrow' => '',
        'Soon' => '',
        '5 days' => '',
        'Start' => '',
        'none' => '',

        # Template: AgentDashboardCalendarOverview
        'in' => '',

        # Template: AgentDashboardCommon
        'Save settings' => '',
        'Close this widget' => '',
        'more' => '',
        'Available Columns' => '',
        'Visible Columns (order by drag & drop)' => '',

        # Template: AgentDashboardCustomerIDList
        'Change Customer Relations' => '',
        'Open' => '',
        'Closed' => '',
        '%s open ticket(s) of %s' => '',
        '%s closed ticket(s) of %s' => '',
        'Edit customer ID' => '',

        # Template: AgentDashboardCustomerIDStatus
        'Escalated tickets' => '',
        'Open tickets' => '',
        'Closed tickets' => '',
        'All tickets' => '',
        'Archived tickets' => '',

        # Template: AgentDashboardCustomerUserInformation
        'Note: Customer User is invalid!' => '',

        # Template: AgentDashboardCustomerUserList
        'Customer user information' => '',
        'Phone ticket' => '',
        'Email ticket' => '',
        'New phone ticket from %s' => '',
        'New email ticket to %s' => '',

        # Template: AgentDashboardProductNotify
        '%s %s is available!' => '',
        'Please update now.' => '',
        'Release Note' => '',
        'Level' => '',

        # Template: AgentDashboardRSSOverview
        'Posted %s ago.' => '',

        # Template: AgentDashboardStats
        'The configuration for this statistic widget contains errors, please review your settings.' =>
            '',
        'Download as SVG file' => '',
        'Download as PNG file' => '',
        'Download as CSV file' => '',
        'Download as Excel file' => '',
        'Download as PDF file' => '',
        'Please select a valid graph output format in the configuration of this widget.' =>
            '',
        'The content of this statistic is being prepared for you, please be patient.' =>
            '',
        'This statistic can currently not be used because its configuration needs to be corrected by the statistics administrator.' =>
            '',

        # Template: AgentDashboardTicketGeneric
        'Assigned to customer user' => '',
        'Accessible for customer user' => '',
        'My locked tickets' => '',
        'My watched tickets' => '',
        'My responsibilities' => '',
        'Tickets in My Queues' => '',
        'Tickets in My Services' => '',
        'Service Time' => '',

        # Template: AgentDashboardTicketQueueOverview
        'Total' => '',

        # Template: AgentDashboardUserOnline
        'out of office' => '',

        # Template: AgentDashboardUserOutOfOffice
        'until' => '',

        # Template: AgentDynamicFieldDBDetailedSearch
        'Back' => '',
        'Detailed search' => '',
        'Add an additional attribute' => '',

        # Template: AgentDynamicFieldDBDetails
        'Details view' => '',

        # Template: AgentInfo
        'To accept some news, a license or some changes.' => '',
        'Yes, accepted.' => '',

        # Template: AgentLinkObject
        'Manage links for %s' => '',
        'Create new links' => '',
        'Manage existing links' => '',
        'Link with' => '',
        'Start search' => '',
        'There are currently no links. Please click \'Create new Links\' on the top to link this item to other objects.' =>
            '',

        # Template: AgentPassword
        'Password Policy' => '',
        'Your current password is older than %s days. You need to set a new one.' =>
            '',
        'Change password' => '',
        'Current password' => '',
        'New password' => '',
        'Repeat new password' => '',
        'Password needs to be renewed every %s days.' => '',
        'Password history is active, you can\'t use a password which was used the last %s times.' =>
            '',
        'Password length must be at least %s characters.' => '',
        'Password requires at least two lower- and two uppercase characters.' =>
            '',
        'Password requires at least two characters.' => '',
        'Password requires at least one digit.' => '',
        'Change config options' => '',
        'Admin permissions are required!' => '',

        # Template: AgentPreferences
        'Edit your preferences' => '',
        'Personal Preferences' => '',
        'Preferences' => '',
        'Please note: you\'re currently editing the preferences of %s.' =>
            '',
        'Go back to editing this agent' => '',
        'Set up your personal preferences. Save each setting by clicking the checkmark on the right.' =>
            '',
        'You can use the navigation tree below to only show settings from certain groups.' =>
            '',
        'Dynamic Actions' => '',
        'Filter settings...' => '',
        'Filter for settings' => '',
        'Save all settings' => '',
        'Avatars have been disabled by the system administrator. You\'ll see your initials instead.' =>
            '',
        'You can change your avatar image by registering with your email address %s at %s. Please note that it can take some time until your new avatar becomes available because of caching.' =>
            '',
        'Off' => '',
        'End' => '',
        'This setting can currently not be saved.' => '',
        'This setting can currently not be saved' => '',
        'Save this setting' => '',
        'Did you know? You can help translating OTOBO at %s.' => '',

        # Template: SettingsList
        'Reset to default' => '',

        # Template: AgentPreferencesOverview
        'Choose from the groups on the right to find the settings you\'d wish to change.' =>
            '',
        'Did you know?' => '',
        'You can change your avatar by registering with your email address %s on %s' =>
            '',

        # Template: AgentSplitSelection
        'Target' => '',
        'Process' => '',
        'Split' => '',

        # Template: AgentStatisticsAdd
        'Statistics Management' => '',
        'Add Statistics' => '',
        'Read more about statistics in OTOBO' => '',
        'Dynamic Matrix' => '',
        'Each cell contains a singular data point.' => '',
        'Dynamic List' => '',
        'Each row contains data of one entity.' => '',
        'Static' => '',
        'Non-configurable complex statistics.' => '',
        'General Specification' => '',
        'Create Statistic' => '',

        # Template: AgentStatisticsEdit
        'Edit Statistics' => '',
        'Run now' => '',
        'Statistics Preview' => '',
        'Save Statistic' => '',

        # Template: AgentStatisticsImport
        'Import Statistics' => '',
        'Import Statistics Configuration' => '',

        # Template: AgentStatisticsOverview
        'Statistics' => '',
        'Run' => '',
        'Edit statistic "%s".' => '',
        'Export statistic "%s"' => '',
        'Export statistic %s' => '',
        'Delete statistic "%s"' => '',
        'Delete statistic %s' => '',

        # Template: AgentStatisticsView
        'Statistics Overview' => '',
        'View Statistics' => '',
        'Statistics Information' => '',
        'Created by' => '',
        'Changed by' => '',
        'Sum rows' => '',
        'Sum columns' => '',
        'Show as dashboard widget' => '',
        'Cache' => '',
        'This statistic contains configuration errors and can currently not be used.' =>
            '',

        # Template: AgentTicketActionCommon
        'Change Free Text of %s%s%s' => '',
        'Change Owner of %s%s%s' => '',
        'Close %s%s%s' => '',
        'Add Note to %s%s%s' => '',
        'Set Pending Time for %s%s%s' => '',
        'Change Priority of %s%s%s' => '',
        'Change Responsible of %s%s%s' => '',
        'The ticket has been locked' => '',
        'Undo & close' => '',
        'Ticket Settings' => '',
        'Queue invalid.' => '',
        'Service invalid.' => '',
        'SLA invalid.' => '',
        'New Owner' => '',
        'Please set a new owner!' => '',
        'Owner invalid.' => '',
        'New Responsible' => '',
        'Please set a new responsible!' => '',
        'Responsible invalid.' => '',
        'Next state' => '',
        'State invalid.' => '',
        'For all pending* states.' => '',
        'Add Article' => '',
        'Create an Article' => '',
        'Inform agents' => '',
        'Inform involved agents' => '',
        'Here you can select additional agents which should receive a notification regarding the new article.' =>
            '',
        'Text will also be received by' => '',
        'Text Template' => '',
        'Setting a template will overwrite any text or attachment.' => '',
        'Invalid time!' => '',

        # Template: AgentTicketBounce
        'Bounce %s%s%s' => '',
        'Bounce to' => '',
        'You need a email address.' => '',
        'Need a valid email address or don\'t use a local email address.' =>
            '',
        'Next ticket state' => '',
        'Inform sender' => '',
        'Send mail' => '',

        # Template: AgentTicketBulk
        'Ticket Bulk Action' => '',
        'Send Email' => '',
        'Merge' => '',
        'Merge to' => '',
        'Invalid ticket identifier!' => '',
        'Merge to oldest' => '',
        'Link together' => '',
        'Link to parent' => '',
        'Unlock tickets' => '',
        'Execute Bulk Action' => '',

        # Template: AgentTicketCompose
        'Compose Answer for %s%s%s' => '',
        'This address is registered as system address and cannot be used: %s' =>
            '',
        'Please include at least one recipient' => '',
        'Select one or more recipients from the customer user address book.' =>
            '',
        'Customer user address book' => '',
        'Remove Ticket Customer' => '',
        'Please remove this entry and enter a new one with the correct value.' =>
            '',
        'This address already exists on the address list.' => '',
        'Remove Cc' => '',
        'Bcc' => '',
        'Remove Bcc' => '',
        'Date Invalid!' => '',

        # Template: AgentTicketCustomer
        'Change Customer of %s%s%s' => '',
        'Customer Information' => '',
        'Customer user' => '',

        # Template: AgentTicketEmail
        'Create New Email Ticket' => '',
        'Example Template' => '',
        'From queue' => '',
        'To customer user' => '',
        'Please include at least one customer user for the ticket.' => '',
        'Select this customer as the main customer.' => '',
        'Remove Ticket Customer User' => '',
        'Get all' => '',

        # Template: AgentTicketEmailOutbound
        'Outbound Email for %s%s%s' => '',

        # Template: AgentTicketEmailResend
        'Resend Email for %s%s%s' => '',

        # Template: AgentTicketEscalation
        'Ticket %s: first response time is over (%s/%s)!' => '',
        'Ticket %s: first response time will be over in %s/%s!' => '',
        'Ticket %s: update time is over (%s/%s)!' => '',
        'Ticket %s: update time will be over in %s/%s!' => '',
        'Ticket %s: solution time is over (%s/%s)!' => '',
        'Ticket %s: solution time will be over in %s/%s!' => '',

        # Template: AgentTicketForward
        'Forward %s%s%s' => '',

        # Template: AgentTicketHistory
        'History of %s%s%s' => '',
        'Filter for history items' => '',
        'Expand/collapse all' => '',
        'CreateTime' => 'Created',
        'Article' => '',

        # Template: AgentTicketMerge
        'Merge %s%s%s' => '',
        'Merge Settings' => '',
        'You need to use a ticket number!' => '',
        'A valid ticket number is required.' => '',
        'Try typing part of the ticket number or title in order to search by it.' =>
            '',
        'Limit the search to tickets with same Customer ID (%s).' => '',
        'Inform Sender' => '',
        'Need a valid email address.' => '',

        # Template: AgentTicketMove
        'Move %s%s%s' => '',
        'New Queue' => '',
        'Move' => '',

        # Template: AgentTicketOverviewMedium
        'No ticket data found.' => '',
        'Open / Close ticket action menu' => '',
        'Select this ticket' => '',
        'Sender' => '',
        'First Response Time' => '',
        'Update Time' => '',
        'Solution Time' => '',
        'Move ticket to a different queue' => '',
        'Change queue' => '',

        # Template: AgentTicketOverviewNavBar
        'Remove active filters for this screen.' => '',
        'Tickets per page' => '',

        # Template: AgentTicketOverviewPreview
        'Missing channel' => '',

        # Template: AgentTicketOverviewSmall
        'Reset overview' => '',
        'Column Filters Form' => '',

        # Template: AgentTicketPhone
        'Split Into New Phone Ticket' => '',
        'Save Chat Into New Phone Ticket' => '',
        'Create New Phone Ticket' => '',
        'Please include at least one customer for the ticket.' => '',
        'To queue' => '',
        'Chat protocol' => '',
        'The chat will be appended as a separate article.' => '',

        # Template: AgentTicketPhoneCommon
        'Phone Call for %s%s%s' => '',

        # Template: AgentTicketPlain
        'View Email Plain Text for %s%s%s' => '',
        'Plain' => '',
        'Download this email' => '',

        # Template: AgentTicketProcess
        'Create New Process Ticket' => '',

        # Template: AgentTicketProcessSmall
        'Enroll Ticket into a Process' => '',

        # Template: AgentTicketSearch
        'Profile link' => '',
        'Output' => '',
        'Fulltext' => '',
        'Customer ID (complex search)' => '',
        '(e. g. 234*)' => '',
        'Customer ID (exact match)' => '',
        'Assigned to Customer User Login (complex search)' => '',
        '(e. g. U51*)' => '',
        'Assigned to Customer User Login (exact match)' => '',
        'Accessible to Customer User Login (exact match)' => '',
        'Created in Queue' => '',
        'Lock state' => '',
        'Watcher' => '',
        'Article Create Time (before/after)' => '',
        'Article Create Time (between)' => '',
        'Please set this to value before end date.' => '',
        'Please set this to value after start date.' => '',
        'Ticket Create Time (before/after)' => '',
        'Ticket Create Time (between)' => '',
        'Ticket Change Time (before/after)' => '',
        'Ticket Change Time (between)' => '',
        'Ticket Last Change Time (before/after)' => '',
        'Ticket Last Change Time (between)' => '',
        'Ticket Pending Until Time (before/after)' => '',
        'Ticket Pending Until Time (between)' => '',
        'Ticket Close Time (before/after)' => '',
        'Ticket Close Time (between)' => '',
        'Ticket Escalation Time (before/after)' => '',
        'Ticket Escalation Time (between)' => '',
        'Archive Search' => '',

        # Template: AgentTicketZoom
        'Sender Type' => '',
        'Save filter settings as default' => '',
        'Event Type' => '',
        'Save as default' => '',
        'Drafts' => '',
        'Change Queue' => '',
        'There are no dialogs available at this point in the process.' =>
            '',
        'This item has no articles yet.' => '',
        'Ticket Timeline View' => '',
        'Article Overview - %s Article(s)' => '',
        'Page %s' => '',
        'Add Filter' => '',
        'Set' => '',
        'Reset Filter' => '',
        'No.' => '',
        'Unread articles' => '',
        'Via' => '',
        'Important' => '',
        'Unread Article!' => '',
        'Incoming message' => '',
        'Outgoing message' => '',
        'Internal message' => '',
        'Sending of this message has failed.' => '',
        'Resize' => '',
        'Mark this article as read' => '',
        'Show Full Text' => '',
        'Full Article Text' => '',
        'No more events found. Please try changing the filter settings.' =>
            '',

        # Template: Chat
        '#%s' => '',
        'via %s' => '',
        'by %s' => '',
        'Toggle article details' => '',

        # Template: MIMEBase
        'This message is being processed. Already tried to send %s time(s). Next try will be %s.' =>
            '',
        'To open links in the following article, you might need to press Ctrl or Cmd or Shift key while clicking the link (depending on your browser and OS).' =>
            '',
        'Close this message' => '',
        'Image' => '',
        'PDF' => '',
        'Unknown' => '',
        'View' => '',

        # Template: LinkTable
        'Linked Objects' => '',

        # Template: TicketInformation
        'Archive' => '',
        'This ticket is archived.' => '',
        'Note: Type is invalid!' => '',
        'Pending till' => '',
        'Locked' => '',
        '%s Ticket(s)' => '',
        'Accounted time' => '',

        # Template: Invalid
        'Preview of this article is not possible because %s channel is missing in the system.' =>
            '',
        'Please re-install %s package in order to display this article.' =>
            '',

        # Template: AttachmentBlocker
        'To protect your privacy, remote content was blocked.' => '',
        'Load blocked content.' => '',

        # Template: Breadcrumb
        'Home' => '',
        'Back to admin overview' => '',

        # Template: CloudServicesDisabled
        'This Feature Requires Cloud Services' => '',
        'You can' => '',
        'go back to the previous page' => '',

        # Template: CustomerAccept
        'Yes, I accepted your license.' => '',

        # Template: TicketCustomerIDSelection
        'The customer ID is not changeable, no other customer ID can be assigned to this ticket.' =>
            '',
        'First select a customer user, then you can select a customer ID to assign to this ticket.' =>
            '',
        'Select a customer ID to assign to this ticket.' => '',
        'From all Customer IDs' => '',
        'From assigned Customer IDs' => '',

        # Template: CustomerDashboard
        'Ticket Search' => '',

        # Template: CustomerError
        'An Error Occurred' => '',
        'Error Details' => '',
        'Traceback' => '',

        # Template: CustomerFooter
        'Powered by %s' => '',

        # Template: CustomerFooterJS
        '%s detected possible network issues. You could either try reloading this page manually or wait until your browser has re-established the connection on its own.' =>
            '',
        'The connection has been re-established after a temporary connection loss. Due to this, elements on this page could have stopped to work correctly. In order to be able to use all elements correctly again, it is strongly recommended to reload this page.' =>
            '',

        # Template: CustomerLogin
        'JavaScript Not Available' => '',
        'In order to experience this software, you\'ll need to enable JavaScript in your browser.' =>
            '',
        'Browser Warning' => '',
        'The browser you are using is too old.' => '',
        'This software runs with a huge lists of browsers, please upgrade to one of these.' =>
            '',
        'Please see the documentation or ask your admin for further information.' =>
            '',
        'The browser you are using doesn\'t support css-grid. It\'s likely too old.' =>
            '',
        'An Internet Explorer compatible version will soon be released nonetheless.' =>
            '',
        'One moment please, you are being redirected...' => '',
        'Login' => '',
        'Your user name' => '',
        'User name' => '',
        'Your password' => '',
        'Forgot password?' => '',
        'Your 2 Factor Token' => '',
        '2 Factor Token' => '',
        'Log In' => '',
        'Request Account' => '',
        'Request New Password' => '',
        'Your User Name' => '',
        'A new password will be sent to your email address.' => '',
        'Create Account' => '',
        'Please fill out this form to receive login credentials.' => '',
        'How we should address you' => '',
        'Your First Name' => '',
        'Your Last Name' => '',
        'Your email address (this will become your username)' => '',

        # Template: CustomerNavigationBar
        'Logout' => '',

        # Template: CustomerPassword
        'Change Password' => '',
        'Password needs to contain at least 3 of the character classes: lower char, upper char, digit, special character.' =>
            '',

        # Template: CustomerTicketList
        'Nr.' => '',
        'Welcome!' => '',
        'You have no tickets yet. Please click here, to create a new one.' =>
            '',
        'Nothing to show.' => '',
        'Click here for an unfiltered list of all your tickets.' => '',

        # Template: CustomerTicketMessage
        'Issue a new Ticket' => '',
        'Service level agreement' => '',

        # Template: CustomerTicketOverview
        'Your Tickets' => '',
        'New Ticket' => '',
        'Page' => '',
        'Tickets' => '',
        'Sort' => '',

        # Template: CustomerTicketSearch
        'Profile' => '',
        'e. g. 10*5155 or 105658*' => '',
        'CustomerID' => '',
        'Fulltext Search in Tickets (e. g. "John*n" or "Will*")' => '',
        'Types' => '',
        'Time Restrictions' => '',
        'No time settings' => '',
        'All' => '',
        'Specific date' => '',
        'Only tickets created' => '',
        'Date range' => '',
        'Only tickets created between' => '',
        'Ticket Archive System' => '',
        'Save Search as Template?' => '',
        'Save as Template?' => '',
        'Save as Template' => '',
        'Template Name' => '',
        'Pick a profile name' => '',
        'Output to' => '',

        # Template: CustomerTicketSearchResultShort
        'of' => '',
        'Search Results for' => '',
        'Remove this Search Term.' => '',

        # Template: CustomerTicketZoom
        'Reply' => '',
        'Discard' => '',
        'Ticket Information' => '',
        'Categories' => '',

        # Template: Chat
        'Expand article' => '',

        # Template: CustomerWarning
        'Warning' => '',

        # Template: Tile_NewTicket
        'Issue<br/>a ticket' => '',

        # Template: DashboardEventsTicketCalendar
        'Event Information' => '',
        'Ticket fields' => '',

        # Template: Error
        'Send a bugreport' => '',
        'Expand' => '',

        # Template: AttachmentList
        'Click to delete this attachment.' => '',

        # Template: DraftButtons
        'Update draft' => '',
        'Save as new draft' => '',

        # Template: DraftNotifications
        'You have loaded the draft "%s".' => '',
        'You have loaded the draft "%s". You last changed it %s.' => '',
        'You have loaded the draft "%s". It was last changed %s by %s.' =>
            '',
        'Please note that this draft is outdated because the ticket was modified since this draft was created.' =>
            '',

        # Template: Header
        'Edit personal preferences' => '',
        'Personal preferences' => '',
        'You are logged in as' => '',

        # Template: Installer
        'JavaScript not available' => '',
        'Step %s' => '',
        'License' => '',
        'Database Settings' => '',
        'General Specifications and Mail Settings' => '',
        'Finish' => '',
        'Welcome to %s' => '',
        'Germany' => '',
        'Phone' => '',
        'Switzerland' => '',
        'Web site' => '',

        # Template: InstallerConfigureMail
        'Configure Outbound Mail' => '',
        'Outbound mail type' => '',
        'Select outbound mail type.' => '',
        'Outbound mail port' => '',
        'Select outbound mail port.' => '',
        'SMTP host' => '',
        'SMTP host.' => '',
        'SMTP authentication' => '',
        'Does your SMTP host need authentication?' => '',
        'SMTP auth user' => '',
        'Username for SMTP auth.' => '',
        'SMTP auth password' => '',
        'Password for SMTP auth.' => '',
        'Configure Inbound Mail' => '',
        'Inbound mail type' => '',
        'Select inbound mail type.' => '',
        'Inbound mail host' => '',
        'Inbound mail host.' => '',
        'Inbound mail user' => '',
        'User for inbound mail.' => '',
        'Inbound mail password' => '',
        'Password for inbound mail.' => '',
        'Result of mail configuration check' => '',
        'Check mail configuration' => '',
        'Skip this step' => '',

        # Template: InstallerDBResult
        'Done' => '',
        'Error' => '',
        'Database setup successful!' => '',

        # Template: InstallerDBStart
        'Install Type' => '',
        'Create a new database for OTOBO' => '',
        'Use an existing database for OTOBO' => '',

        # Template: InstallerDBmssql
        'If you have set a root password for your database, it must be entered here. If not, leave this field empty.' =>
            '',
        'Database name' => '',
        'Check database settings' => '',
        'Result of database check' => '',
        'Database check successful.' => '',
        'Database User' => '',
        'New' => '',
        'A new database user with limited permissions will be created for this OTOBO system.' =>
            '',
        'Repeat Password' => '',
        'Generated password' => '',

        # Template: InstallerDBmysql
        'Passwords do not match' => '',

        # Template: InstallerFinish
        'To be able to use OTOBO you have to enter the following line in your command line (Terminal/Shell) as root.' =>
            '',
        'Restart your webserver' => '',
        'After doing so your OTOBO is up and running.' => '',
        'Start page' => '',
        'Your OTOBO Team' => '',

        # Template: InstallerLicense
        'Don\'t accept license' => '',
        'Accept license and continue' => '',

        # Template: InstallerSystem
        'SystemID' => '',
        'The identifier of the system. Each ticket number and each HTTP session ID contain this number.' =>
            '',
        'System FQDN' => '',
        'Fully qualified domain name of your system.' => '',
        'AdminEmail' => '',
        'Email address of the system administrator.' => '',
        'Organization' => '',
        'Log' => '',
        'LogModule' => '',
        'Log backend to use.' => '',
        'LogFile' => '',
        'Webfrontend' => '',
        'Default language' => '',
        'Default language.' => '',
        'CheckMXRecord' => '',
        'Email addresses that are manually entered are checked against the MX records found in DNS. Don\'t use this option if your DNS is slow or does not resolve public addresses.' =>
            '',

        # Template: LinkObject
        'Delete link' => '',
        'Delete Link' => '',
        'Object#' => '',
        'Add links' => '',
        'Delete links' => '',

        # Template: Login
        'Lost your password?' => '',
        'Back to login' => '',

        # Template: MetaFloater
        'Scale preview content' => '',
        'Open URL in new tab' => '',
        'Close preview' => '',
        'A preview of this website can\'t be provided because it didn\'t allow to be embedded.' =>
            '',

        # Template: MobileNotAvailableWidget
        'Feature not Available' => '',
        'Sorry, but this feature of OTOBO is currently not available for mobile devices. If you\'d like to use it, you can either switch to desktop mode or use your regular desktop device.' =>
            '',

        # Template: Motd
        'Message of the Day' => '',
        'This is the message of the day. You can edit this in %s.' => '',

        # Template: NoPermission
        'Insufficient Rights' => '',
        'Back to the previous page' => '',

        # Template: Alert
        'Alert' => '',
        'Powered by' => '',

        # Template: Pagination
        'Show first page' => '',
        'Show previous pages' => '',
        'Show page %s' => '',
        'Show next pages' => '',
        'Show last page' => '',

        # Template: PictureUpload
        'Need FormID!' => '',
        'No file found!' => '',
        'The file is not an image that can be shown inline!' => '',

        # Template: PreferencesNotificationEvent
        'No user configurable notifications found.' => '',
        'Receive messages for notification \'%s\' by transport method \'%s\'.' =>
            '',

        # Template: ActivityDialogHeader
        'Process Information' => '',
        'Dialog' => '',

        # Template: Article
        'Inform Agent' => '',

        # Template: PublicDefault
        'Welcome' => '',
        'This is the default public interface of OTOBO! There was no action parameter given.' =>
            '',
        'You could install a custom public module (via the package manager), for example the FAQ module, which has a public interface.' =>
            '',

        # Template: GeneralSpecificationsWidget
        'Permissions' => '',
        'You can select one or more groups to define access for different agents.' =>
            '',
        'Result formats' => '',
        'Time Zone' => '',
        'The selected time periods in the statistic are time zone neutral.' =>
            '',
        'Create summation row' => '',
        'Generate an additional row containing sums for all data rows.' =>
            '',
        'Create summation column' => '',
        'Generate an additional column containing sums for all data columns.' =>
            '',
        'Cache results' => '',
        'Stores statistics result data in a cache to be used in subsequent views with the same configuration (requires at least one selected time field).' =>
            '',
        'Provide the statistic as a widget that agents can activate in their dashboard.' =>
            '',
        'Please note that enabling the dashboard widget will activate caching for this statistic in the dashboard.' =>
            '',
        'If set to invalid end users can not generate the stat.' => '',

        # Template: PreviewWidget
        'There are problems in the configuration of this statistic:' => '',
        'You may now configure the X-axis of your statistic.' => '',
        'This statistic does not provide preview data.' => '',
        'Preview format' => '',
        'Please note that the preview uses random data and does not consider data filters.' =>
            '',
        'Configure X-Axis' => '',
        'X-axis' => '',
        'Configure Y-Axis' => '',
        'Y-axis' => '',
        'Configure Filter' => '',

        # Template: RestrictionsWidget
        'Please select only one element or turn off the button \'Fixed\'.' =>
            '',
        'Absolute period' => '',
        'Between %s and %s' => '',
        'Relative period' => '',
        'The past complete %s and the current+upcoming complete %s %s' =>
            '',
        'Do not allow changes to this element when the statistic is generated.' =>
            '',

        # Template: StatsParamsWidget
        'Format' => '',
        'Exchange Axis' => '',
        'Configurable Params of Static Stat' => '',
        'No element selected.' => '',
        'Scale' => '',
        'show more' => '',
        'show less' => '',

        # Template: D3
        'Download SVG' => '',
        'Download PNG' => '',

        # Template: XAxisWidget
        'The selected time period defines the default time frame for this statistic to collect data from.' =>
            '',
        'Defines the time unit that will be used to split the selected time period into reporting data points.' =>
            '',

        # Template: YAxisWidget
        'Please remember that the scale for the Y-axis has to be larger than the scale for the X-axis (e.g. X-axis => Month, Y-Axis => Year).' =>
            '',

        # Template: SettingHistoryListCompare
        'On ' => '',
        'Reset to this value' => '',

        # Template: SettingsList
        'This setting is disabled.' => '',
        'This setting is fixed but not deployed yet!' => '',
        'This setting is currently being overridden in %s and can\'t thus be changed here!' =>
            '',
        'Changing this setting is only available in a higher config level!' =>
            '',
        '%s (%s) is currently working on this setting.' => '',
        'Toggle advanced options for this setting' => '',
        'Disable this setting, so it is no longer effective' => '',
        'Disable' => '',
        'Enable this setting, so it becomes effective' => '',
        'Enable' => '',
        'Reset this setting to its default state' => '',
        'Reset setting' => '',
        'Allow users to adapt this setting from within their personal preferences' =>
            '',
        'Allow users to update' => '',
        'Do not longer allow users to adapt this setting from within their personal preferences' =>
            '',
        'Forbid users to update' => '',
        'Show user specific changes for this setting' => '',
        'Show user settings' => '',
        'Copy a direct link to this setting to your clipboard' => '',
        'Copy direct link' => '',
        'Remove this setting from your favorites setting' => '',
        'Remove from favourites' => '',
        'Add this setting to your favorites' => '',
        'Add to favourites' => '',
        'Cancel editing this setting' => '',
        'Save changes on this setting' => '',
        'Edit this setting' => '',
        'Enable this setting' => '',
        'This group doesn\'t contain any settings. Please try navigating to one of its sub groups or another group.' =>
            '',

        # Template: SettingsListCompare
        'Now' => '',
        'User modification' => '',
        'enabled' => '',
        'disabled' => '',
        'Setting state' => '',

        # Template: Actions
        'Edit search' => '',
        'Go back to admin: ' => '',
        'Deployment' => '',
        'My favourite settings' => '',
        'Invalid settings' => '',

        # Template: DynamicActions
        'Filter visible settings...' => '',
        'Enable edit mode for all settings' => '',
        'Save all edited settings' => '',
        'Cancel editing for all settings' => '',
        'All actions from this widget apply to the visible settings on the right only.' =>
            '',

        # Template: Help
        'Currently edited by me.' => '',
        'Modified but not yet deployed.' => '',
        'Currently edited by another user.' => '',
        'Different from its default value.' => '',
        'Save current setting.' => '',
        'Cancel editing current setting.' => '',

        # Template: Navigation
        'Navigation' => '',

        # Template: UsersSettingListCompare
        'Delete user\'s value.' => '',

        # Template: Test
        'OTOBO Test Page' => '',
        'Unlock' => '',
        'Welcome %s %s' => '',
        'Counter' => '',

        # Template: Warning
        'Go back to the previous page' => '',

        # JS Template: CalendarSettingsDialog
        'Show' => '',

        # JS Template: FormDraftAddDialog
        'Draft title' => '',

        # JS Template: ArticleViewSettingsDialog
        'Article display' => '',

        # JS Template: FormDraftDeleteDialog
        'Do you really want to delete "%s"?' => '',
        'Confirm' => '',

        # JS Template: WidgetLoading
        'Loading, please wait...' => '',

        # JS Template: UploadContainer
        'Click to select a file for upload.' => '',
        'Click to select or drop files here.' => '',
        'Click to select files or just drop them here.' => '',
        'Click to select a file or just drop it here.' => '',
        'Uploading...' => '',

        # JS Template: InformationDialog
        'Process state' => '',
        'Running' => '',
        'Finished' => '',
        'No package information available.' => '',

        # JS Template: AddButton
        'Add new entry' => '',

        # JS Template: AddHashKey
        'Add key' => '',

        # JS Template: DialogDeployment
        'Deployment comment...' => '',
        'This field can have no more than 250 characters.' => '',
        'Deploying, please wait...' => '',
        'Preparing to deploy, please wait...' => '',
        'Deploy now' => '',
        'Try again' => '',

        # JS Template: DialogReset
        'Reset options' => '',
        'Reset setting on global level.' => '',
        'Reset globally' => '',
        'Remove all user changes.' => '',
        'Reset locally' => '',
        'user(s) have modified this setting.' => '',
        'Do you really want to reset this setting to it\'s default value?' =>
            '',

        # JS Template: HelpDialog
        'You can use the category selection to limit the navigation tree below to entries from the selected category. As soon as you select the category, the tree will be re-built.' =>
            '',

        # Perl Module: Kernel/Config/Defaults.pm
        'Database Backend' => '',
        'CustomerIDs' => '',
        'Fax' => '',
        'Street' => '',
        'Zip' => 'Postal Code',
        'City' => '',
        'Country' => '',
        'Mr.' => '',
        'Mrs.' => '',
        'Address' => '',
        'View system log messages.' => '',
        'Edit the system configuration settings.' => '',
        'Update and extend your system with software packages.' => '',

        # Perl Module: Kernel/Modules/AdminACL.pm
        'ACL information from database is not in sync with the system configuration, please deploy all ACLs.' =>
            '',
        'ACLs could not be Imported due to a unknown error, please check OTOBO logs for more information' =>
            '',
        'The following ACLs have been added successfully: %s' => '',
        'The following ACLs have been updated successfully: %s' => '',
        'There where errors adding/updating the following ACLs: %s. Please check the log file for more information.' =>
            '',
        'There was an error creating the ACL' => '',
        'Need ACLID!' => '',
        'Could not get data for ACLID %s' => '',
        'There was an error updating the ACL' => '',
        'There was an error setting the entity sync status.' => '',
        'There was an error synchronizing the ACLs.' => '',
        'ACL %s could not be deleted' => '',
        'There was an error getting data for ACL with ID %s' => '',
        '%s (copy) %s' => '',
        'Please note that ACL restrictions will be ignored for the Superuser account (UserID 1).' =>
            '',
        'Exact match' => '',
        'Negated exact match' => '',
        'Regular expression' => '',
        'Regular expression (ignore case)' => '',
        'Negated regular expression' => '',
        'Negated regular expression (ignore case)' => '',

        # Perl Module: Kernel/Modules/AdminAppointmentCalendarManage.pm
        'System was unable to create Calendar!' => '',
        'Please contact the administrator.' => '',
        'No CalendarID!' => '',
        'You have no access to this calendar!' => '',
        'Error updating the calendar!' => '',
        'Couldn\'t read calendar configuration file.' => '',
        'Please make sure your file is valid.' => '',
        'Could not import the calendar!' => '',
        'Calendar imported!' => '',
        'Need CalendarID!' => '',
        'Could not retrieve data for given CalendarID' => '',
        'Successfully imported %s appointment(s) to calendar %s.' => '',
        '+5 minutes' => '',
        '+15 minutes' => '',
        '+30 minutes' => '',
        '+1 hour' => '',

        # Perl Module: Kernel/Modules/AdminAppointmentImport.pm
        'No permissions' => '',
        'System was unable to import file!' => '',
        'Please check the log for more information.' => '',

        # Perl Module: Kernel/Modules/AdminAppointmentNotificationEvent.pm
        'Notification name already exists!' => '',
        'Notification added!' => '',
        'There was an error getting data for Notification with ID:%s!' =>
            '',
        'Unknown Notification %s!' => '',
        '%s (copy)' => '',
        'There was an error creating the Notification' => '',
        'Notifications could not be Imported due to a unknown error, please check OTOBO logs for more information' =>
            '',
        'The following Notifications have been added successfully: %s' =>
            '',
        'The following Notifications have been updated successfully: %s' =>
            '',
        'There where errors adding/updating the following Notifications: %s. Please check the log file for more information.' =>
            '',
        'Notification updated!' => '',
        'Agent (resources), who are selected within the appointment' => '',
        'All agents with (at least) read permission for the appointment (calendar)' =>
            '',
        'All agents with write permission for the appointment (calendar)' =>
            '',

        # Perl Module: Kernel/Modules/AdminAttachment.pm
        'Attachment added!' => '',

        # Perl Module: Kernel/Modules/AdminAutoResponse.pm
        'Auto Response added!' => '',

        # Perl Module: Kernel/Modules/AdminCommunicationLog.pm
        'Invalid CommunicationID!' => '',
        'All communications' => '',
        'Last 1 hour' => '',
        'Last 3 hours' => '',
        'Last 6 hours' => '',
        'Last 12 hours' => '',
        'Last 24 hours' => '',
        'Last week' => '',
        'Last month' => '',
        'Invalid StartTime: %s!' => '',
        'Successful' => '',
        'Processing' => '',
        'Failed' => '',
        'Invalid Filter: %s!' => '',
        'Less than a second' => '',
        'sorted descending' => '',
        'sorted ascending' => '',
        'Trace' => '',
        'Debug' => '',
        'Info' => '',
        'Warn' => '',
        'days' => '',
        'day' => '',
        'hour' => '',
        'minute' => '',
        'seconds' => '',
        'second' => '',

        # Perl Module: Kernel/Modules/AdminContactWD.pm
        'No contact is given!' => '',
        'No data found for given contact in given source!' => '',
        'Contact updated!' => '',
        'No field data found!' => '',
        'Contact created!' => '',
        'Error creating contact!' => '',
        'No sources found, at least one "Contact with data" dynamic field must be added to the system!' =>
            '',
        'No data found for given source!' => '',

        # Perl Module: Kernel/Modules/AdminCustomerCompany.pm
        'Customer company updated!' => '',
        'Dynamic field %s not found!' => '',
        'Unable to set value for dynamic field %s!' => '',
        'Customer Company %s already exists!' => '',
        'Customer company added!' => '',

        # Perl Module: Kernel/Modules/AdminCustomerGroup.pm
        'No configuration for \'CustomerGroupPermissionContext\' found!' =>
            '',
        'Please check system configuration.' => '',
        'Invalid permission context configuration:' => '',

        # Perl Module: Kernel/Modules/AdminCustomerUser.pm
        'Customer updated!' => '',
        'New phone ticket' => '',
        'New email ticket' => '',
        'Customer %s added' => '',
        'Customer user updated!' => '',
        'Same Customer' => '',
        'Direct' => '',
        'Indirect' => '',

        # Perl Module: Kernel/Modules/AdminCustomerUserGroup.pm
        'Change Customer User Relations for Group' => '',
        'Change Group Relations for Customer User' => '',

        # Perl Module: Kernel/Modules/AdminCustomerUserService.pm
        'Allocate Customer Users to Service' => '',
        'Allocate Services to Customer User' => '',

        # Perl Module: Kernel/Modules/AdminDynamicField.pm
        'Fields configuration is not valid' => '',
        'Objects configuration is not valid' => '',
        'Could not reset Dynamic Field order properly, please check the error log for more details.' =>
            '',

        # Perl Module: Kernel/Modules/AdminDynamicFieldCheckbox.pm
        'Undefined subaction.' => '',
        'Need %s' => '',
        'Add %s field' => '',
        'The field does not contain only ASCII letters and numbers.' => '',
        'There is another field with the same name.' => '',
        'The field must be numeric.' => '',
        'Need ValidID' => '',
        'Could not create the new field' => '',
        'Need ID' => '',
        'Could not get data for dynamic field %s' => '',
        'Change %s field' => '',
        'The name for this field should not change.' => '',
        'Could not update the field %s' => '',
        'Currently' => '',
        'Unchecked' => '',
        'Checked' => '',

        # Perl Module: Kernel/Modules/AdminDynamicFieldContactWD.pm
        'This field key is duplicated.' => '',

        # Perl Module: Kernel/Modules/AdminDynamicFieldDB.pm
        'This field value is duplicated.' => '',

        # Perl Module: Kernel/Modules/AdminDynamicFieldDateTime.pm
        'Prevent entry of dates in the future' => '',
        'Prevent entry of dates in the past' => '',

        # Perl Module: Kernel/Modules/AdminEmail.pm
        'Select at least one recipient.' => '',

        # Perl Module: Kernel/Modules/AdminGenericAgent.pm
        'minute(s)' => '',
        'hour(s)' => '',
        'Time unit' => '',
        'within the last ...' => '',
        'within the next ...' => '',
        'more than ... ago' => '',
        'Unarchived tickets' => '',
        'archive tickets' => '',
        'restore tickets from archive' => '',
        'Need Profile!' => '',
        'Got no values to check.' => '',
        'Please remove the following words because they cannot be used for the ticket selection:' =>
            '',

        # Perl Module: Kernel/Modules/AdminGenericInterfaceDebugger.pm
        'Need WebserviceID!' => '',
        'Could not get data for WebserviceID %s' => '',
        'ascending' => '',
        'descending' => '',

        # Perl Module: Kernel/Modules/AdminGenericInterfaceErrorHandlingDefault.pm
        'Need communication type!' => '',
        'Communication type needs to be \'Requester\' or \'Provider\'!' =>
            '',
        'Invalid Subaction!' => '',
        'Need ErrorHandlingType!' => '',
        'ErrorHandlingType %s is not registered' => '',
        'Could not update web service' => '',
        'Need ErrorHandling' => '',
        'Could not determine config for error handler %s' => '',
        'Invoker processing outgoing request data' => '',
        'Mapping outgoing request data' => '',
        'Transport processing request into response' => '',
        'Mapping incoming response data' => '',
        'Invoker processing incoming response data' => '',
        'Transport receiving incoming request data' => '',
        'Mapping incoming request data' => '',
        'Operation processing incoming request data' => '',
        'Mapping outgoing response data' => '',
        'Transport sending outgoing response data' => '',
        'skip same backend modules only' => '',
        'skip all modules' => '',
        'Operation deleted' => '',
        'Invoker deleted' => '',

        # Perl Module: Kernel/Modules/AdminGenericInterfaceErrorHandlingRequestRetry.pm
        '0 seconds' => '',
        '15 seconds' => '',
        '30 seconds' => '',
        '45 seconds' => '',
        '1 minute' => '',
        '2 minutes' => '',
        '3 minutes' => '',
        '4 minutes' => '',
        '5 minutes' => '',
        '10 minutes' => '',
        '15 minutes' => '',
        '30 minutes' => '',
        '1 hour' => '',
        '2 hours' => '',
        '3 hours' => '',
        '4 hours' => '',
        '5 hours' => '',
        '6 hours' => '',
        '12 hours' => '',
        '18 hours' => '',
        '1 day' => '',
        '2 days' => '',
        '3 days' => '',
        '4 days' => '',
        '6 days' => '',
        '1 week' => '',

        # Perl Module: Kernel/Modules/AdminGenericInterfaceInvokerDefault.pm
        'Could not determine config for invoker %s' => '',
        'InvokerType %s is not registered' => '',
        'MappingType %s is not registered' => '',

        # Perl Module: Kernel/Modules/AdminGenericInterfaceInvokerEvent.pm
        'Need Invoker!' => '',
        'Need Event!' => '',
        'Could not get registered modules for Invoker' => '',
        'Could not get backend for Invoker %s' => '',
        'The event %s is not valid.' => '',
        'Could not update configuration data for WebserviceID %s' => '',
        'This sub-action is not valid' => '',
        'xor' => '',
        'String' => '',
        'Regexp' => '',
        'Validation Module' => '',

        # Perl Module: Kernel/Modules/AdminGenericInterfaceMappingSimple.pm
        'Simple Mapping for Outgoing Data' => '',
        'Simple Mapping for Incoming Data' => '',
        'Could not get registered configuration for action type %s' => '',
        'Could not get backend for %s %s' => '',
        'Keep (leave unchanged)' => '',
        'Ignore (drop key/value pair)' => '',
        'Map to (use provided value as default)' => '',
        'Exact value(s)' => '',
        'Ignore (drop Value/value pair)' => '',

        # Perl Module: Kernel/Modules/AdminGenericInterfaceMappingXSLT.pm
        'XSLT Mapping for Outgoing Data' => '',
        'XSLT Mapping for Incoming Data' => '',
        'Could not find required library %s' => '',
        'Outgoing request data before processing (RequesterRequestInput)' =>
            '',
        'Outgoing request data before mapping (RequesterRequestPrepareOutput)' =>
            '',
        'Outgoing request data after mapping (RequesterRequestMapOutput)' =>
            '',
        'Incoming response data before mapping (RequesterResponseInput)' =>
            '',
        'Outgoing error handler data after error handling (RequesterErrorHandlingOutput)' =>
            '',
        'Incoming request data before mapping (ProviderRequestInput)' => '',
        'Incoming request data after mapping (ProviderRequestMapOutput)' =>
            '',
        'Outgoing response data before mapping (ProviderResponseInput)' =>
            '',
        'Outgoing error handler data after error handling (ProviderErrorHandlingOutput)' =>
            '',

        # Perl Module: Kernel/Modules/AdminGenericInterfaceOperationDefault.pm
        'Could not determine config for operation %s' => '',
        'OperationType %s is not registered' => '',

        # Perl Module: Kernel/Modules/AdminGenericInterfaceTransportHTTPREST.pm
        'Need valid Subaction!' => '',
        'This field should be an integer.' => '',
        'File or Directory not found.' => '',

        # Perl Module: Kernel/Modules/AdminGenericInterfaceWebservice.pm
        'There is another web service with the same name.' => '',
        'There was an error updating the web service.' => '',
        'There was an error creating the web service.' => '',
        'Web service "%s" created!' => '',
        'Need Name!' => '',
        'Need ExampleWebService!' => '',
        'Could not load %s.' => '',
        'Could not read %s!' => '',
        'Need a file to import!' => '',
        'The imported file has not valid YAML content! Please check OTOBO log for details' =>
            '',
        'Web service "%s" deleted!' => '',
        'OTOBO as provider' => '',
        'Operations' => '',
        'OTOBO as requester' => '',
        'Invokers' => '',

        # Perl Module: Kernel/Modules/AdminGenericInterfaceWebserviceHistory.pm
        'Got no WebserviceHistoryID!' => '',
        'Could not get history data for WebserviceHistoryID %s' => '',

        # Perl Module: Kernel/Modules/AdminGroup.pm
        'Group updated!' => '',

        # Perl Module: Kernel/Modules/AdminMailAccount.pm
        'Mail account added!' => '',
        'Email account fetch already fetched by another process. Please try again later!' =>
            '',
        'Dispatching by email To: field.' => '',
        'Dispatching by selected Queue.' => '',

        # Perl Module: Kernel/Modules/AdminNotificationEvent.pm
        'Agent who created the ticket' => '',
        'Agent who owns the ticket' => '',
        'Agent who is responsible for the ticket' => '',
        'All agents watching the ticket' => '',
        'All agents with write permission for the ticket' => '',
        'All agents subscribed to the ticket\'s queue' => '',
        'All agents subscribed to the ticket\'s service' => '',
        'All agents subscribed to both the ticket\'s queue and service' =>
            '',
        'Customer user of the ticket' => '',
        'All recipients of the first article' => '',
        'All recipients of the last article' => '',
        'Invisible to customer' => '',
        'Visible to customer' => '',

        # Perl Module: Kernel/Modules/AdminPGP.pm
        'PGP environment is not working. Please check log for more info!' =>
            '',
        'Need param Key to delete!' => '',
        'Key %s deleted!' => '',
        'Need param Key to download!' => '',

        # Perl Module: Kernel/Modules/AdminPackageManager.pm
        'Sorry, Apache::Reload is needed as PerlModule and PerlInitHandler in Apache config file. See also scripts/apache2-httpd.include.conf. Alternatively, you can use the command line tool bin/otobo.Console.pl to install packages!' =>
            '',
        'No such package!' => '',
        'No such file %s in package!' => '',
        'No such file %s in local file system!' => '',
        'Can\'t read %s!' => '',
        'File is OK' => '',
        'Package has locally modified files.' => '',
        'Package not verified by the OTOBO Team! It is recommended not to use this package.' =>
            '',
        'Not Started' => '',
        'Updated' => '',
        'Already up-to-date' => '',
        'Installed' => '',
        'Not correctly deployed' => '',
        'Package updated correctly' => '',
        'Package was already updated' => '',
        'Dependency installed correctly' => '',
        'The package needs to be reinstalled' => '',
        'The package contains cyclic dependencies' => '',
        'Not found in on-line repositories' => '',
        'Required version is higher than available' => '',
        'Dependencies fail to upgrade or install' => '',
        'Package could not be installed' => '',
        'Package could not be upgraded' => '',
        'Repository List' => '',
        'No packages found in selected repository. Please check log for more info!' =>
            '',
        'Package not verified due a communication issue with verification server!' =>
            '',
        'Can\'t connect to OTOBO Feature Add-on list server!' => '',
        'Can\'t get OTOBO Feature Add-on list from server!' => '',
        'Can\'t get OTOBO Feature Add-on from server!' => '',

        # Perl Module: Kernel/Modules/AdminPostMasterFilter.pm
        'No such filter: %s' => '',

        # Perl Module: Kernel/Modules/AdminPriority.pm
        'Priority added!' => '',

        # Perl Module: Kernel/Modules/AdminProcessManagement.pm
        'Process Management information from database is not in sync with the system configuration, please synchronize all processes.' =>
            '',
        'Need ExampleProcesses!' => '',
        'Need ProcessID!' => '',
        'Yes (mandatory)' => '',
        'Unknown Process %s!' => '',
        'There was an error generating a new EntityID for this Process' =>
            '',
        'The StateEntityID for state Inactive does not exists' => '',
        'There was an error creating the Process' => '',
        'There was an error setting the entity sync status for Process entity: %s' =>
            '',
        'Could not get data for ProcessID %s' => '',
        'There was an error updating the Process' => '',
        'Process: %s could not be deleted' => '',
        'There was an error synchronizing the processes.' => '',
        'The %s:%s is still in use' => '',
        'The %s:%s has a different EntityID' => '',
        'Could not delete %s:%s' => '',
        'There was an error setting the entity sync status for %s entity: %s' =>
            '',
        'Could not get %s' => '',
        'Need %s!' => '',
        'Process: %s is not Inactive' => '',

        # Perl Module: Kernel/Modules/AdminProcessManagementActivity.pm
        'There was an error generating a new EntityID for this Activity' =>
            '',
        'There was an error creating the Activity' => '',
        'There was an error setting the entity sync status for Activity entity: %s' =>
            '',
        'Need ActivityID!' => '',
        'Could not get data for ActivityID %s' => '',
        'There was an error updating the Activity' => '',
        'Missing Parameter: Need Activity and ActivityDialog!' => '',
        'Activity not found!' => '',
        'ActivityDialog not found!' => '',
        'ActivityDialog already assigned to Activity. You cannot add an ActivityDialog twice!' =>
            '',
        'Error while saving the Activity to the database!' => '',
        'This subaction is not valid' => '',
        'Edit Activity "%s"' => '',

        # Perl Module: Kernel/Modules/AdminProcessManagementActivityDialog.pm
        'There was an error generating a new EntityID for this ActivityDialog' =>
            '',
        'There was an error creating the ActivityDialog' => '',
        'There was an error setting the entity sync status for ActivityDialog entity: %s' =>
            '',
        'Need ActivityDialogID!' => '',
        'Could not get data for ActivityDialogID %s' => '',
        'There was an error updating the ActivityDialog' => '',
        'Edit Activity Dialog "%s"' => '',
        'Agent Interface' => '',
        'Customer Interface' => '',
        'Agent and Customer Interface' => '',
        'Do not show Field' => '',
        'Show Field' => '',
        'Show Field As Mandatory' => '',

        # Perl Module: Kernel/Modules/AdminProcessManagementPath.pm
        'Edit Path' => '',

        # Perl Module: Kernel/Modules/AdminProcessManagementTransition.pm
        'There was an error generating a new EntityID for this Transition' =>
            '',
        'There was an error creating the Transition' => '',
        'There was an error setting the entity sync status for Transition entity: %s' =>
            '',
        'Need TransitionID!' => '',
        'Could not get data for TransitionID %s' => '',
        'There was an error updating the Transition' => '',
        'Edit Transition "%s"' => '',
        'Transition validation module' => '',

        # Perl Module: Kernel/Modules/AdminProcessManagementTransitionAction.pm
        'At least one valid config parameter is required.' => '',
        'There was an error generating a new EntityID for this TransitionAction' =>
            '',
        'There was an error creating the TransitionAction' => '',
        'There was an error setting the entity sync status for TransitionAction entity: %s' =>
            '',
        'Need TransitionActionID!' => '',
        'Could not get data for TransitionActionID %s' => '',
        'There was an error updating the TransitionAction' => '',
        'Edit Transition Action "%s"' => '',
        'Error: Not all keys seem to have values or vice versa.' => '',

        # Perl Module: Kernel/Modules/AdminQueue.pm
        'Queue updated!' => '',
        'Don\'t use :: in queue name!' => '',
        'Click back and change it!' => '',
        '-none-' => '',

        # Perl Module: Kernel/Modules/AdminQueueAutoResponse.pm
        'Queues ( without auto responses )' => '',

        # Perl Module: Kernel/Modules/AdminQueueTemplates.pm
        'Change Queue Relations for Template' => '',
        'Change Template Relations for Queue' => '',

        # Perl Module: Kernel/Modules/AdminRegistration.pm
        'Production' => '',
        'Test' => '',
        'Training' => '',
        'Development' => '',

        # Perl Module: Kernel/Modules/AdminRole.pm
        'Role updated!' => '',
        'Role added!' => '',

        # Perl Module: Kernel/Modules/AdminRoleGroup.pm
        'Change Group Relations for Role' => '',
        'Change Role Relations for Group' => '',

        # Perl Module: Kernel/Modules/AdminRoleUser.pm
        'Role' => '',
        'Change Role Relations for Agent' => '',
        'Change Agent Relations for Role' => '',

        # Perl Module: Kernel/Modules/AdminSLA.pm
        'Please activate %s first!' => '',

        # Perl Module: Kernel/Modules/AdminSMIME.pm
        'S/MIME environment is not working. Please check log for more info!' =>
            '',
        'Need param Filename to delete!' => '',
        'Need param Filename to download!' => '',
        'Needed CertFingerprint and CAFingerprint!' => '',
        'CAFingerprint must be different than CertFingerprint' => '',
        'Relation exists!' => '',
        'Relation added!' => '',
        'Impossible to add relation!' => '',
        'Relation doesn\'t exists' => '',
        'Relation deleted!' => '',
        'Impossible to delete relation!' => '',
        'Certificate %s could not be read!' => '',
        'Needed Fingerprint' => '',
        'Handle Private Certificate Relations' => '',

        # Perl Module: Kernel/Modules/AdminSalutation.pm
        'Salutation added!' => '',

        # Perl Module: Kernel/Modules/AdminSignature.pm
        'Signature updated!' => '',
        'Signature added!' => '',

        # Perl Module: Kernel/Modules/AdminState.pm
        'State added!' => '',

        # Perl Module: Kernel/Modules/AdminSupportDataCollector.pm
        'File %s could not be read!' => '',

        # Perl Module: Kernel/Modules/AdminSystemAddress.pm
        'System e-mail address added!' => '',

        # Perl Module: Kernel/Modules/AdminSystemConfiguration.pm
        'Invalid Settings' => '',
        'There are no invalid settings active at this time.' => '',
        'You currently don\'t have any favourite settings.' => '',
        'The following settings could not be found: %s' => '',
        'Import not allowed!' => '',
        'System Configuration could not be imported due to an unknown error, please check OTOBO logs for more information.' =>
            '',
        'Category Search' => '',

        # Perl Module: Kernel/Modules/AdminSystemConfigurationDeployment.pm
        'Some imported settings are not present in the current state of the configuration or it was not possible to update them. Please check the OTOBO log for more information.' =>
            '',

        # Perl Module: Kernel/Modules/AdminSystemConfigurationDeploymentHistory.pm
        'This deployment does not contain changes in the setting values!' =>
            '',
        'No DeploymentID received!' => '',

        # Perl Module: Kernel/Modules/AdminSystemConfigurationGroup.pm
        'You need to enable the setting before locking!' => '',
        'You can\'t work on this setting because %s (%s) is currently working on it.' =>
            '',
        'Missing setting name!' => '',
        'Missing ResetOptions!' => '',
        'Setting is locked by another user!' => '',
        'System was not able to lock the setting!' => '',
        'System was not able to reset the setting!' => '',
        'System was unable to update setting!' => '',
        'Missing setting name.' => '',
        'Setting not found.' => '',
        'Missing Settings!' => '',

        # Perl Module: Kernel/Modules/AdminSystemConfigurationSettingHistory.pm
        'No setting name received!' => '',
        'Modified Version' => '',
        'Reset To Default' => '',
        'Default Version' => '',
        'No setting name or modified version id received!' => '',
        'Was not possible to revert the historical value!' => '',

        # Perl Module: Kernel/Modules/AdminSystemConfigurationUser.pm
        'Missing setting name or modified id!' => '',
        'System was not able to delete the user setting values!' => '',

        # Perl Module: Kernel/Modules/AdminSystemMaintenance.pm
        'Start date shouldn\'t be defined after Stop date!' => '',
        'There was an error creating the System Maintenance' => '',
        'Need SystemMaintenanceID!' => '',
        'Could not get data for SystemMaintenanceID %s' => '',
        'System Maintenance was added successfully!' => '',
        'System Maintenance was updated successfully!' => '',
        'Session has been killed!' => '',
        'All sessions have been killed, except for your own.' => '',
        'There was an error updating the System Maintenance' => '',
        'Was not possible to delete the SystemMaintenance entry: %s!' => '',

        # Perl Module: Kernel/Modules/AdminTemplate.pm
        'Template updated!' => '',
        'Template added!' => '',

        # Perl Module: Kernel/Modules/AdminTemplateAttachment.pm
        'Change Attachment Relations for Template' => '',
        'Change Template Relations for Attachment' => '',

        # Perl Module: Kernel/Modules/AdminType.pm
        'Need Type!' => '',
        'Type added!' => '',

        # Perl Module: Kernel/Modules/AdminUser.pm
        'Agent updated!' => '',

        # Perl Module: Kernel/Modules/AdminUserGroup.pm
        'Change Group Relations for Agent' => '',
        'Change Agent Relations for Group' => '',

        # Perl Module: Kernel/Modules/AgentAppointmentAgendaOverview.pm
        'Month' => '',
        'Week' => '',
        'Day' => '',

        # Perl Module: Kernel/Modules/AgentAppointmentCalendarOverview.pm
        'All appointments' => '',
        'Appointments assigned to me' => '',
        'Showing only appointments assigned to you! Change settings' => '',

        # Perl Module: Kernel/Modules/AgentAppointmentEdit.pm
        'Appointment not found!' => '',
        'Never' => '',
        'Every Day' => '',
        'Every Week' => '',
        'Every Month' => '',
        'Every Year' => '',
        'Custom' => '',
        'Daily' => '',
        'Weekly' => '',
        'Monthly' => '',
        'Yearly' => '',
        'every' => '',
        'for %s time(s)' => '',
        'until ...' => '',
        'for ... time(s)' => '',
        'until %s' => '',
        'No notification' => '',
        '%s minute(s) before' => '',
        '%s hour(s) before' => '',
        '%s day(s) before' => '',
        '%s week before' => '',
        'before the appointment starts' => '',
        'after the appointment has been started' => '',
        'before the appointment ends' => '',
        'after the appointment has been ended' => '',
        'No permission!' => '',
        'Cannot delete ticket appointment!' => '',
        'No permissions!' => '',

        # Perl Module: Kernel/Modules/AgentAppointmentList.pm
        '+%s more' => '',

        # Perl Module: Kernel/Modules/AgentCustomerSearch.pm
        'Customer History' => '',

        # Perl Module: Kernel/Modules/AgentCustomerUserAddressBook.pm
        'No RecipientField is given!' => '',

        # Perl Module: Kernel/Modules/AgentDashboardCommon.pm
        'No such config for %s' => '',
        'Statistic' => '',
        'No preferences for %s!' => '',
        'Can\'t get element data of %s!' => '',
        'Can\'t get filter content data of %s!' => '',
        'Customer Name' => '',
        'Customer User Name' => '',

        # Perl Module: Kernel/Modules/AgentLinkObject.pm
        'Need SourceObject and SourceKey!' => '',
        'You need ro permission!' => '',
        'Can not delete link with %s!' => '',
        '%s Link(s) deleted successfully.' => '',
        'Can not create link with %s! Object already linked as %s.' => '',
        'Can not create link with %s!' => '',
        '%s links added successfully.' => '',
        'The object %s cannot link with other object!' => '',

        # Perl Module: Kernel/Modules/AgentPreferences.pm
        'Param Group is required!' => '',
        'This feature is not available.' => '',
        'Updated user preferences' => '',
        'System was unable to deploy your changes.' => '',
        'Setting not found!' => '',
        'System was unable to reset the setting!' => '',

        # Perl Module: Kernel/Modules/AgentSplitSelection.pm
        'Process ticket' => '',

        # Perl Module: Kernel/Modules/AgentStatistics.pm
        'Parameter %s is missing.' => '',
        'Invalid Subaction.' => '',
        'Statistic could not be imported.' => '',
        'Please upload a valid statistic file.' => '',
        'Export: Need StatID!' => '',
        'Delete: Get no StatID!' => '',
        'Need StatID!' => '',
        'Could not load stat.' => '',
        'Add New Statistic' => '',
        'Could not create statistic.' => '',
        'Run: Get no %s!' => '',

        # Perl Module: Kernel/Modules/AgentTicketActionCommon.pm
        'No TicketID is given!' => '',
        'You need %s permissions!' => '',
        'Loading draft failed!' => '',
        'Sorry, you need to be the ticket owner to perform this action.' =>
            '',
        'Please change the owner first.' => '',
        'FormDraft functionality disabled!' => '',
        'Draft name is required!' => '',
        'FormDraft name %s is already in use!' => '',
        'Could not perform validation on field %s!' => '',
        'No subject' => '',
        'Could not delete draft!' => '',
        'Previous Owner' => '',
        'wrote' => '',
        'Message from' => '',
        'End message' => '',

        # Perl Module: Kernel/Modules/AgentTicketBounce.pm
        '%s is needed!' => '',
        'Plain article not found for article %s!' => '',
        'Article does not belong to ticket %s!' => '',
        'Can\'t bounce email!' => '',
        'Can\'t send email!' => '',
        'Wrong Subaction!' => '',

        # Perl Module: Kernel/Modules/AgentTicketBulk.pm
        'Can\'t lock Tickets, no TicketIDs are given!' => '',
        'Ticket (%s) is not unlocked!' => '',
        'The following tickets were ignored because they are locked by another agent or you don\'t have write access to tickets: %s.' =>
            '',
        'The following ticket was ignored because it is locked by another agent or you don\'t have write access to ticket: %s.' =>
            '',
        'You need to select at least one ticket.' => '',
        'Bulk feature is not enabled!' => '',
        'No selectable TicketID is given!' => '',
        'You either selected no ticket or only tickets which are locked by other agents.' =>
            '',
        'The following tickets were ignored because they are locked by another agent or you don\'t have write access to these tickets: %s.' =>
            '',
        'The following tickets were locked: %s.' => '',

        # Perl Module: Kernel/Modules/AgentTicketCompose.pm
        'Article subject will be empty if the subject contains only the ticket hook!' =>
            '',
        'Address %s replaced with registered customer address.' => '',
        'Customer user automatically added in Cc.' => '',

        # Perl Module: Kernel/Modules/AgentTicketEmail.pm
        'Ticket "%s" created!' => '',
        'No Subaction!' => '',

        # Perl Module: Kernel/Modules/AgentTicketEmailOutbound.pm
        'Got no TicketID!' => '',
        'System Error!' => '',

        # Perl Module: Kernel/Modules/AgentTicketEmailResend.pm
        'No ArticleID is given!' => '',

        # Perl Module: Kernel/Modules/AgentTicketEscalationView.pm
        'Next week' => '',
        'Ticket Escalation View' => '',

        # Perl Module: Kernel/Modules/AgentTicketForward.pm
        'Article %s could not be found!' => '',
        'Forwarded message from' => '',
        'End forwarded message' => '',

        # Perl Module: Kernel/Modules/AgentTicketHistory.pm
        'Can\'t show history, no TicketID is given!' => '',

        # Perl Module: Kernel/Modules/AgentTicketLock.pm
        'Can\'t lock Ticket, no TicketID is given!' => '',
        'Sorry, the current owner is %s!' => '',
        'Please become the owner first.' => '',
        'Ticket (ID=%s) is locked by %s!' => '',
        'Change the owner!' => '',

        # Perl Module: Kernel/Modules/AgentTicketLockedView.pm
        'New Article' => '',
        'Pending' => '',
        'Reminder Reached' => '',
        'My Locked Tickets' => '',

        # Perl Module: Kernel/Modules/AgentTicketMerge.pm
        'Can\'t merge ticket with itself!' => '',

        # Perl Module: Kernel/Modules/AgentTicketMove.pm
        'You need move permissions!' => '',

        # Perl Module: Kernel/Modules/AgentTicketPhone.pm
        'Chat is not active.' => '',
        'No permission.' => '',
        '%s has left the chat.' => '',
        'This chat has been closed and will be removed in %s hours.' => '',

        # Perl Module: Kernel/Modules/AgentTicketPhoneCommon.pm
        'Ticket locked.' => '',

        # Perl Module: Kernel/Modules/AgentTicketPlain.pm
        'No ArticleID!' => '',
        'This is not an email article.' => '',
        'Can\'t read plain article! Maybe there is no plain email in backend! Read backend message.' =>
            '',

        # Perl Module: Kernel/Modules/AgentTicketPrint.pm
        'Need TicketID!' => '',

        # Perl Module: Kernel/Modules/AgentTicketProcess.pm
        'Couldn\'t get ActivityDialogEntityID "%s"!' => '',
        'No Process configured!' => '',
        'The selected process is invalid!' => '',
        'Process %s is invalid!' => '',
        'Subaction is invalid!' => '',
        'Parameter %s is missing in %s.' => '',
        'No ActivityDialog configured for %s in _RenderAjax!' => '',
        'Got no Start ActivityEntityID or Start ActivityDialogEntityID for Process: %s in _GetParam!' =>
            '',
        'Couldn\'t get Ticket for TicketID: %s in _GetParam!' => '',
        'Couldn\'t determine ActivityEntityID. DynamicField or Config isn\'t set properly!' =>
            '',
        'Process::Default%s Config Value missing!' => '',
        'Got no ProcessEntityID or TicketID and ActivityDialogEntityID!' =>
            '',
        'Can\'t get StartActivityDialog and StartActivityDialog for the ProcessEntityID "%s"!' =>
            '',
        'Can\'t get Ticket "%s"!' => '',
        'Can\'t get ProcessEntityID or ActivityEntityID for Ticket "%s"!' =>
            '',
        'Can\'t get Activity configuration for ActivityEntityID "%s"!' =>
            '',
        'Can\'t get ActivityDialog configuration for ActivityDialogEntityID "%s"!' =>
            '',
        'Can\'t get data for Field "%s" of ActivityDialog "%s"!' => '',
        'PendingTime can just be used if State or StateID is configured for the same ActivityDialog. ActivityDialog: %s!' =>
            '',
        'Pending Date' => '',
        'for pending* states' => '',
        'ActivityDialogEntityID missing!' => '',
        'Couldn\'t get Config for ActivityDialogEntityID "%s"!' => '',
        'Couldn\'t use CustomerID as an invisible field.' => '',
        'Missing ProcessEntityID, check your ActivityDialogHeader.tt!' =>
            '',
        'No StartActivityDialog or StartActivityDialog for Process "%s" configured!' =>
            '',
        'Couldn\'t create ticket for Process with ProcessEntityID "%s"!' =>
            '',
        'Couldn\'t set ProcessEntityID "%s" on TicketID "%s"!' => '',
        'Couldn\'t set ActivityEntityID "%s" on TicketID "%s"!' => '',
        'Could not store ActivityDialog, invalid TicketID: %s!' => '',
        'Invalid TicketID: %s!' => '',
        'Missing ActivityEntityID in Ticket %s!' => '',
        'This step does not belong anymore to the current activity in process for ticket \'%s%s%s\'! Another user changed this ticket in the meantime. Please close this window and reload the ticket.' =>
            '',
        'Missing ProcessEntityID in Ticket %s!' => '',
        'Could not set DynamicField value for %s of Ticket with ID "%s" in ActivityDialog "%s"!' =>
            '',
        'Could not set PendingTime for Ticket with ID "%s" in ActivityDialog "%s"!' =>
            '',
        'Wrong ActivityDialog Field config: %s can\'t be Display => 1 / Show field (Please change its configuration to be Display => 0 / Do not show field or Display => 2 / Show field as mandatory)!' =>
            '',
        'Could not set %s for Ticket with ID "%s" in ActivityDialog "%s"!' =>
            '',
        'Default Config for Process::Default%s missing!' => '',
        'Default Config for Process::Default%s invalid!' => '',

        # Perl Module: Kernel/Modules/AgentTicketQueue.pm
        'Available tickets' => '',
        'including subqueues' => '',
        'excluding subqueues' => '',
        'QueueView' => '',

        # Perl Module: Kernel/Modules/AgentTicketResponsibleView.pm
        'My Responsible Tickets' => '',

        # Perl Module: Kernel/Modules/AgentTicketSearch.pm
        'last-search' => '',
        'Untitled' => '',
        'Ticket Number' => '',
        'Ticket' => '',
        'printed by' => '',
        'CustomerID (complex search)' => '',
        'CustomerID (exact match)' => '',
        'Invalid Users' => '',
        'Normal' => '',
        'CSV' => '',
        'Excel' => '',
        'in more than ...' => '',

        # Perl Module: Kernel/Modules/AgentTicketService.pm
        'Feature not enabled!' => '',
        'Service View' => '',

        # Perl Module: Kernel/Modules/AgentTicketStatusView.pm
        'Status View' => '',

        # Perl Module: Kernel/Modules/AgentTicketWatchView.pm
        'My Watched Tickets' => '',

        # Perl Module: Kernel/Modules/AgentTicketWatcher.pm
        'Feature is not active' => '',

        # Perl Module: Kernel/Modules/AgentTicketZoom.pm
        'Link Deleted' => '',
        'Ticket Locked' => '',
        'Pending Time Set' => '',
        'Dynamic Field Updated' => '',
        'Outgoing Email (internal)' => '',
        'Ticket Created' => '',
        'Type Updated' => '',
        'Escalation Update Time In Effect' => '',
        'Escalation Update Time Stopped' => '',
        'Escalation First Response Time Stopped' => '',
        'Customer Updated' => '',
        'Internal Chat' => '',
        'Automatic Follow-Up Sent' => '',
        'Note Added' => '',
        'Note Added (Customer)' => '',
        'SMS Added' => '',
        'SMS Added (Customer)' => '',
        'State Updated' => '',
        'Outgoing Answer' => '',
        'Service Updated' => '',
        'Link Added' => '',
        'Incoming Customer Email' => '',
        'Incoming Web Request' => '',
        'Priority Updated' => '',
        'Ticket Unlocked' => '',
        'Outgoing Email' => '',
        'Title Updated' => '',
        'Ticket Merged' => '',
        'Outgoing Phone Call' => '',
        'Forwarded Message' => '',
        'Removed User Subscription' => '',
        'Time Accounted' => '',
        'Incoming Phone Call' => '',
        'System Request.' => '',
        'Incoming Follow-Up' => '',
        'Automatic Reply Sent' => '',
        'Automatic Reject Sent' => '',
        'Escalation Solution Time In Effect' => '',
        'Escalation Solution Time Stopped' => '',
        'Escalation Response Time In Effect' => '',
        'Escalation Response Time Stopped' => '',
        'SLA Updated' => '',
        'External Chat' => '',
        'Queue Changed' => '',
        'Notification Was Sent' => '',
        'This ticket does not exist, or you don\'t have permissions to access it in its current state.' =>
            '',
        'Missing FormDraftID!' => '',
        'Can\'t get for ArticleID %s!' => '',
        'Article filter settings were saved.' => '',
        'Event type filter settings were saved.' => '',
        'Need ArticleID!' => '',
        'Invalid ArticleID!' => '',
        'Forward article via mail' => '',
        'Forward' => '',
        'Fields with no group' => '',
        'Invisible only' => '',
        'Visible only' => '',
        'Visible and invisible' => '',
        'Article could not be opened! Perhaps it is on another article page?' =>
            '',
        'Show one article' => '',
        'Show all articles' => '',
        'Show Ticket Timeline View' => '',

        # Perl Module: Kernel/Modules/AjaxAttachment.pm
        'Got no FormID.' => '',
        'Error: the file could not be deleted properly. Please contact your administrator (missing FileID).' =>
            '',

        # Perl Module: Kernel/Modules/CustomerTicketArticleContent.pm
        'ArticleID is needed!' => '',
        'No TicketID for ArticleID (%s)!' => '',
        'HTML body attachment is missing!' => '',

        # Perl Module: Kernel/Modules/CustomerTicketAttachment.pm
        'FileID and ArticleID are needed!' => '',
        'No such attachment (%s)!' => '',

        # Perl Module: Kernel/Modules/CustomerTicketMessage.pm
        'Check SysConfig setting for %s::QueueDefault.' => '',
        'Check SysConfig setting for %s::TicketTypeDefault.' => '',
        'You don\'t have sufficient permissions for ticket creation in default queue.' =>
            '',

        # Perl Module: Kernel/Modules/CustomerTicketOverview.pm
        'Need CustomerID!' => '',
        'My Tickets' => '',
        'Company Tickets' => '',
        'Untitled!' => '',

        # Perl Module: Kernel/Modules/CustomerTicketSearch.pm
        'Customer Realname' => '',
        'Created within the last' => '',
        'Created more than ... ago' => '',
        'Please remove the following words because they cannot be used for the search:' =>
            '',

        # Perl Module: Kernel/Modules/CustomerTicketZoom.pm
        'Can\'t reopen ticket, not possible in this queue!' => '',
        'Create a new ticket!' => '',

        # Perl Module: Kernel/Modules/Installer.pm
        'SecureMode active!' => '',
        'If you want to re-run the Installer, disable the SecureMode in the SysConfig.' =>
            '',
        'Directory "%s" doesn\'t exist!' => '',
        'Configure "Home" in Kernel/Config.pm first!' => '',
        'File "%s/Kernel/Config.pm" not found!' => '',
        'Directory "%s" not found!' => '',
        'Install OTOBO' => '',
        'Intro' => '',
        'Kernel/Config.pm isn\'t writable!' => '',
        'If you want to use the installer, set the Kernel/Config.pm writable for the webserver user!' =>
            '',
        'Database Selection' => '',
        'Unknown Check!' => '',
        'The check "%s" doesn\'t exist!' => '',
        'Enter the password for the database user.' => '',
        'Database %s' => '',
        'Configure MySQL' => '',
        'Enter the password for the administrative database user.' => '',
        'Configure PostgreSQL' => '',
        'Configure Oracle' => '',
        'Unknown database type "%s".' => '',
        'Please go back.' => '',
        'Create Database' => '',
        'Install OTOBO - Error' => '',
        'File "%s/%s.xml" not found!' => '',
        'Contact your Admin!' => '',
        'System Settings' => '',
        'Syslog' => '',
        'Configure Mail' => '',
        'Mail Configuration' => '',
        'Can\'t write Config file!' => '',
        'Unknown Subaction %s!' => '',
        'Can\'t connect to database, Perl module DBD::%s not installed!' =>
            '',
        'Can\'t connect to database, read comment!' => '',
        'Database already contains data - it should be empty!' => '',
        'Error: Please make sure your database accepts packages over %s MB in size (it currently only accepts packages up to %s MB). Please adapt the max_allowed_packet setting of your database in order to avoid errors.' =>
            '',
        'Error: Please set the value for innodb_log_file_size on your database to at least %s MB (current: %s MB, recommended: %s MB). For more information, please have a look at %s.' =>
            '',
        'Wrong database collation (%s is %s, but it needs to be utf8).' =>
            '',

        # Perl Module: Kernel/Modules/PublicCalendar.pm
        'No %s!' => '',
        'No such user!' => '',
        'Invalid calendar!' => '',
        'Invalid URL!' => '',
        'There was an error exporting the calendar!' => '',

        # Perl Module: Kernel/Modules/PublicRepository.pm
        'Need config Package::RepositoryAccessRegExp' => '',
        'Authentication failed from %s!' => '',

        # Perl Module: Kernel/Output/HTML/Article/Chat.pm
        'Chat' => '',

        # Perl Module: Kernel/Output/HTML/ArticleAction/AgentTicketBounce.pm
        'Bounce Article to a different mail address' => '',
        'Bounce' => '',

        # Perl Module: Kernel/Output/HTML/ArticleAction/AgentTicketCompose.pm
        'Reply All' => '',

        # Perl Module: Kernel/Output/HTML/ArticleAction/AgentTicketEmailResend.pm
        'Resend this article' => '',
        'Resend' => '',

        # Perl Module: Kernel/Output/HTML/ArticleAction/AgentTicketMessageLog.pm
        'View message log details for this article' => '',
        'Message Log' => '',

        # Perl Module: Kernel/Output/HTML/ArticleAction/AgentTicketNote.pm
        'Reply to note' => '',

        # Perl Module: Kernel/Output/HTML/ArticleAction/AgentTicketPhone.pm
        'Split this article' => '',

        # Perl Module: Kernel/Output/HTML/ArticleAction/AgentTicketPlain.pm
        'View the source for this Article' => '',
        'Plain Format' => '',

        # Perl Module: Kernel/Output/HTML/ArticleAction/AgentTicketPrint.pm
        'Print this article' => '',

        # Perl Module: Kernel/Output/HTML/ArticleAction/GetHelpLink.pm
        'Contact us at sales@otrs.com' => '',
        'Get Help' => '',

        # Perl Module: Kernel/Output/HTML/ArticleAction/MarkAsImportant.pm
        'Mark' => '',
        'Unmark' => '',

        # Perl Module: Kernel/Output/HTML/ArticleAction/ReinstallPackageLink.pm
        'Re-install Package' => '',
        'Re-install' => '',

        # Perl Module: Kernel/Output/HTML/ArticleCheck/PGP.pm
        'Crypted' => '',
        'Sent message encrypted to recipient!' => '',
        'Signed' => '',
        '"PGP SIGNED MESSAGE" header found, but invalid!' => '',

        # Perl Module: Kernel/Output/HTML/ArticleCheck/SMIME.pm
        '"S/MIME SIGNED MESSAGE" header found, but invalid!' => '',
        'Ticket decrypted before' => '',
        'Impossible to decrypt: private key for email was not found!' => '',
        'Successful decryption' => '',

        # Perl Module: Kernel/Output/HTML/ArticleCompose/Crypt.pm
        'There are no encryption keys available for the addresses: \'%s\'. ' =>
            '',
        'There are no selected encryption keys for the addresses: \'%s\'. ' =>
            '',
        'Cannot use expired encryption keys for the addresses: \'%s\'. ' =>
            '',
        'Cannot use revoked encryption keys for the addresses: \'%s\'. ' =>
            '',
        'Encrypt' => '',
        'Keys/certificates will only be shown for recipients with more than one key/certificate. The first found key/certificate will be pre-selected. Please make sure to select the correct one.' =>
            '',

        # Perl Module: Kernel/Output/HTML/ArticleCompose/Security.pm
        'Email security' => '',
        'PGP sign' => '',
        'PGP sign and encrypt' => '',
        'PGP encrypt' => '',
        'SMIME sign' => '',
        'SMIME sign and encrypt' => '',
        'SMIME encrypt' => '',

        # Perl Module: Kernel/Output/HTML/ArticleCompose/Sign.pm
        'Cannot use expired signing key: \'%s\'. ' => '',
        'Cannot use revoked signing key: \'%s\'. ' => '',
        'There are no signing keys available for the addresses \'%s\'.' =>
            '',
        'There are no selected signing keys for the addresses \'%s\'.' =>
            '',
        'Sign' => '',
        'Keys/certificates will only be shown for a sender with more than one key/certificate. The first found key/certificate will be pre-selected. Please make sure to select the correct one.' =>
            '',

        # Perl Module: Kernel/Output/HTML/Dashboard/AppointmentCalendar.pm
        'Shown' => '',
        'Refresh (minutes)' => '',
        'off' => '',

        # Perl Module: Kernel/Output/HTML/Dashboard/CustomerIDList.pm
        'Shown customer ids' => '',

        # Perl Module: Kernel/Output/HTML/Dashboard/CustomerUserList.pm
        'Shown customer users' => '',
        'Offline' => '',
        'User is currently offline.' => '',
        'User is currently active.' => '',
        'Away' => '',
        'User was inactive for a while.' => '',

        # Perl Module: Kernel/Output/HTML/Dashboard/EventsTicketCalendar.pm
        'The start time of a ticket has been set after the end time!' => '',

        # Perl Module: Kernel/Output/HTML/Dashboard/News.pm
        'Can\'t connect to OTOBO News server!' => '',
        'Can\'t get OTOBO News from server!' => '',

        # Perl Module: Kernel/Output/HTML/Dashboard/ProductNotify.pm
        'Can\'t connect to Product News server!' => '',
        'Can\'t get Product News from server!' => '',

        # Perl Module: Kernel/Output/HTML/Dashboard/RSS.pm
        'Can\'t connect to %s!' => '',

        # Perl Module: Kernel/Output/HTML/Dashboard/TicketGeneric.pm
        'Shown Tickets' => '',
        'Shown Columns' => '',
        'filter not active' => '',
        'filter active' => '',
        'This ticket has no title or subject' => '',

        # Perl Module: Kernel/Output/HTML/Dashboard/TicketStatsGeneric.pm
        '7 Day Stats' => '',

        # Perl Module: Kernel/Output/HTML/Dashboard/UserOnline.pm
        'User set their status to unavailable.' => '',
        'Unavailable' => '',

        # Perl Module: Kernel/Output/HTML/Layout.pm
        'Standard' => '',
        'The following tickets are not updated: %s.' => '',
        'h' => '',
        'm' => '',
        'd' => '',
        'This ticket does not exist, or you don\'t have permissions to access it in its current state. You can take one of the following actions:' =>
            '',
        'This is a' => '',
        'email' => '',
        'click here' => '',
        'to open it in a new window.' => '',
        'Year' => '',
        'Hours' => '',
        'Minutes' => '',
        'Check to activate this date' => '',
        '%s TB' => '',
        '%s GB' => '',
        '%s MB' => '',
        '%s KB' => '',
        '%s B' => '',
        'No Permission!' => '',
        'No Permission' => '',
        'Show Tree Selection' => '',
        'Split Quote' => '',
        'Remove Quote' => '',

        # Perl Module: Kernel/Output/HTML/Layout/LinkObject.pm
        'Linked as' => '',
        'Search Result' => '',
        'Linked' => '',
        'Bulk' => '',

        # Perl Module: Kernel/Output/HTML/Layout/Ticket.pm
        'Lite' => '',
        'Unread article(s) available' => '',

        # Perl Module: Kernel/Output/HTML/LinkObject/Appointment.pm
        'Appointment' => '',

        # Perl Module: Kernel/Output/HTML/LinkObject/Ticket.pm
        'Archive search' => '',

        # Perl Module: Kernel/Output/HTML/Notification/AgentOnline.pm
        'Online Agent: %s' => '',

        # Perl Module: Kernel/Output/HTML/Notification/AgentTicketEscalation.pm
        'There are more escalated tickets!' => '',

        # Perl Module: Kernel/Output/HTML/Notification/AgentTimeZoneCheck.pm
        'Please select a time zone in your preferences and confirm it by clicking the save button.' =>
            '',

        # Perl Module: Kernel/Output/HTML/Notification/CustomerOnline.pm
        'Online Customer: %s' => '',

        # Perl Module: Kernel/Output/HTML/Notification/CustomerSystemMaintenanceCheck.pm
        'System maintenance is active!' => '',
        'A system maintenance period will start at: %s and is expected to stop at: %s' =>
            '',

        # Perl Module: Kernel/Output/HTML/Notification/DaemonCheck.pm
        'OTOBO Daemon is not running.' => '',

        # Perl Module: Kernel/Output/HTML/Notification/OutofOfficeCheck.pm
        'You have Out of Office enabled, would you like to disable it?' =>
            '',

        # Perl Module: Kernel/Output/HTML/Notification/SystemConfigurationInvalidCheck.pm
        'You have %s invalid setting(s) deployed. Click here to show invalid settings.' =>
            '',

        # Perl Module: Kernel/Output/HTML/Notification/SystemConfigurationIsDirtyCheck.pm
        'You have undeployed settings, would you like to deploy them?' =>
            '',

        # Perl Module: Kernel/Output/HTML/Notification/SystemConfigurationOutOfSyncCheck.pm
        'The configuration is being updated, please be patient...' => '',
        'There is an error updating the system configuration!' => '',

        # Perl Module: Kernel/Output/HTML/Notification/UIDCheck.pm
        'Don\'t use the Superuser account to work with %s! Create new Agents and work with these accounts instead.' =>
            '',

        # Perl Module: Kernel/Output/HTML/Preferences/AppointmentNotificationEvent.pm
        'Please make sure you\'ve chosen at least one transport method for mandatory notifications.' =>
            '',
        'Preferences updated successfully!' => '',

        # Perl Module: Kernel/Output/HTML/Preferences/Language.pm
        '(in process)' => '',

        # Perl Module: Kernel/Output/HTML/Preferences/OutOfOffice.pm
        'Please specify an end date that is after the start date.' => '',

        # Perl Module: Kernel/Output/HTML/Preferences/Password.pm
        'Verify password' => '',
        'The current password is not correct. Please try again!' => '',
        'Please supply your new password!' => '',
        'Can\'t update password, the new password and the repeated password do not match.' =>
            '',
        'This password is forbidden by the current system configuration. Please contact the administrator if you have additional questions.' =>
            '',
        'Can\'t update password, it must be at least %s characters long!' =>
            '',
        'Can\'t update password, it must contain at least 2 lowercase and 2 uppercase letter characters!' =>
            '',
        'Can\'t update password, it must contain at least 1 digit!' => '',
        'Can\'t update password, it must contain at least 2 letter characters!' =>
            '',
        'Can\'t update password, it must contain at least 3 of 4 (lower char, upper char, digit, special character)!' =>
            '',

        # Perl Module: Kernel/Output/HTML/Preferences/TimeZone.pm
        'Time zone updated successfully!' => '',

        # Perl Module: Kernel/Output/HTML/Statistics/View.pm
        'invalid' => '',
        'valid' => '',
        'No (not supported)' => '',
        'No past complete or the current+upcoming complete relative time value selected.' =>
            '',
        'The selected time period is larger than the allowed time period.' =>
            '',
        'No time scale value available for the current selected time scale value on the X axis.' =>
            '',
        'The selected date is not valid.' => '',
        'The selected end time is before the start time.' => '',
        'There is something wrong with your time selection.' => '',
        'Please select only one element or allow modification at stat generation time.' =>
            '',
        'Please select at least one value of this field or allow modification at stat generation time.' =>
            '',
        'Please select one element for the X-axis.' => '',
        'You can only use one time element for the Y axis.' => '',
        'You can only use one or two elements for the Y axis.' => '',
        'Please select at least one value of this field.' => '',
        'Please provide a value or allow modification at stat generation time.' =>
            '',
        'Please select a time scale.' => '',
        'Your reporting time interval is too small, please use a larger time scale.' =>
            '',
        'second(s)' => '',
        'quarter(s)' => '',
        'half-year(s)' => '',
        'Please remove the following words because they cannot be used for the ticket restrictions: %s.' =>
            '',

        # Perl Module: Kernel/Output/HTML/SysConfig.pm
        'Cancel editing and unlock this setting' => '',
        'Reset this setting to its default value.' => '',
        'Unable to load %s!' => '',
        'Content' => '',

        # Perl Module: Kernel/Output/HTML/TicketMenu/Lock.pm
        'Unlock to give it back to the queue' => '',
        'Lock it to work on it' => '',

        # Perl Module: Kernel/Output/HTML/TicketMenu/TicketWatcher.pm
        'Unwatch' => '',
        'Remove from list of watched tickets' => '',
        'Watch' => '',
        'Add to list of watched tickets' => '',

        # Perl Module: Kernel/Output/HTML/TicketOverviewMenu/Sort.pm
        'Order by' => '',

        # Perl Module: Kernel/Output/HTML/ToolBar/TicketLocked.pm
        'Locked Tickets New' => '',
        'Locked Tickets Reminder Reached' => '',
        'Locked Tickets Total' => '',

        # Perl Module: Kernel/Output/HTML/ToolBar/TicketResponsible.pm
        'Responsible Tickets New' => '',
        'Responsible Tickets Reminder Reached' => '',
        'Responsible Tickets Total' => '',

        # Perl Module: Kernel/Output/HTML/ToolBar/TicketWatcher.pm
        'Watched Tickets New' => '',
        'Watched Tickets Reminder Reached' => '',
        'Watched Tickets Total' => '',

        # Perl Module: Kernel/Output/PDF/Ticket.pm
        'Ticket Dynamic Fields' => '',

        # Perl Module: Kernel/System/ACL/DB/ACL.pm
        'Couldn\'t read ACL configuration file. Please make sure the file is valid.' =>
            '',

        # Perl Module: Kernel/System/Auth.pm
        'It is currently not possible to login due to a scheduled system maintenance.' =>
            '',

        # Perl Module: Kernel/System/AuthSession/DB.pm
        'Session invalid. Please log in again.' => '',
        'Session has timed out. Please log in again.' => '',

        # Perl Module: Kernel/System/Calendar/Event/Transport/Email.pm
        'PGP sign only' => '',
        'PGP encrypt only' => '',
        'SMIME sign only' => '',
        'SMIME encrypt only' => '',
        'PGP and SMIME not enabled.' => '',
        'Skip notification delivery' => '',
        'Send unsigned notification' => '',
        'Send unencrypted notification' => '',

        # Perl Module: Kernel/System/Console/Command/Dev/Tools/Config2Docbook.pm
        'Configuration Options Reference' => '',
        'This setting can not be changed.' => '',
        'This setting is not active by default.' => '',
        'This setting can not be deactivated.' => '',
        'This setting is not visible.' => '',
        'This setting can be overridden in the user preferences.' => '',
        'This setting can be overridden in the user preferences, but is not active by default.' =>
            '',

        # Perl Module: Kernel/System/CustomerUser.pm
        'Customer user "%s" already exists.' => '',

        # Perl Module: Kernel/System/CustomerUser/DB.pm
        'This email address is already in use for another customer user.' =>
            '',

        # Perl Module: Kernel/System/DynamicField/Driver/BaseDateTime.pm
        'before/after' => '',
        'between' => '',

        # Perl Module: Kernel/System/DynamicField/Driver/BaseText.pm
        'e.g. Text or Te*t' => '',

        # Perl Module: Kernel/System/DynamicField/Driver/Checkbox.pm
        'Ignore this field.' => '',

        # Perl Module: Kernel/System/DynamicField/Driver/TextArea.pm
        'This field is required or' => '',
        'The field content is too long!' => '',
        'Maximum size is %s characters.' => '',

        # Perl Module: Kernel/System/NotificationEvent.pm
        'Couldn\'t read Notification configuration file. Please make sure the file is valid.' =>
            '',
        'Imported notification has body text with more than 4000 characters.' =>
            '',

        # Perl Module: Kernel/System/Package.pm
        'not installed' => '',
        'installed' => '',
        'Unable to parse repository index document.' => '',
        'No packages for your framework version found in this repository, it only contains packages for other framework versions.' =>
            '',
        'File is not installed!' => '',
        'File is different!' => '',
        'Can\'t read file!' => '',
        '<p>If you continue to install this package, the following issues may occur:</p><ul><li>Security problems</li><li>Stability problems</li><li>Performance problems</li></ul><p>Please note that issues that are caused by working with this package are not covered by OTOBO service contracts.</p>' =>
            '',
        '<p>The installation of packages which are not verified by the OTOBO Team is not possible by default. You can activate the installation of not verified packages via the "AllowNotVerifiedPackages" system configuration setting.</p>' =>
            '',

        # Perl Module: Kernel/System/ProcessManagement/DB/Process.pm
        'The process "%s" and all of its data has been imported successfully.' =>
            '',

        # Perl Module: Kernel/System/ProcessManagement/DB/Process/State.pm
        'Inactive' => '',
        'FadeAway' => '',

        # Perl Module: Kernel/System/Registration.pm
        'Can\'t contact registration server. Please try again later.' => '',
        'No content received from registration server. Please try again later.' =>
            '',
        'Can\'t get Token from sever' => '',
        'Username and password do not match. Please try again.' => '',
        'Problems processing server result. Please try again later.' => '',

        # Perl Module: Kernel/System/Stats.pm
        'Sum' => '',
        'week' => '',
        'quarter' => '',
        'half-year' => '',

        # Perl Module: Kernel/System/Stats/Dynamic/Ticket.pm
        'State Type' => '',
        'Created Priority' => '',
        'Created State' => '',
        'Create Time' => '',
        'Pending until time' => '',
        'Close Time' => '',
        'Escalation' => '',
        'Escalation - First Response Time' => '',
        'Escalation - Update Time' => '',
        'Escalation - Solution Time' => '',
        'Agent/Owner' => '',
        'Created by Agent/Owner' => '',
        'Assigned to Customer User Login' => '',

        # Perl Module: Kernel/System/Stats/Dynamic/TicketAccountedTime.pm
        'Evaluation by' => '',
        'Ticket/Article Accounted Time' => '',
        'Ticket Create Time' => '',
        'Ticket Close Time' => '',
        'Accounted time by Agent' => '',
        'Total Time' => '',
        'Ticket Average' => '',
        'Ticket Min Time' => '',
        'Ticket Max Time' => '',
        'Number of Tickets' => '',
        'Article Average' => '',
        'Article Min Time' => '',
        'Article Max Time' => '',
        'Number of Articles' => '',

        # Perl Module: Kernel/System/Stats/Dynamic/TicketList.pm
        'unlimited' => '',
        'Attributes to be printed' => '',
        'Sort sequence' => '',
        'State Historic' => '',
        'State Type Historic' => '',
        'Historic Time Range' => '',
        'Number' => '',
        'Last Changed' => '',

        # Perl Module: Kernel/System/Stats/Dynamic/TicketSolutionResponseTime.pm
        'Solution Average' => '',
        'Solution Min Time' => '',
        'Solution Max Time' => '',
        'Solution Average (affected by escalation configuration)' => '',
        'Solution Min Time (affected by escalation configuration)' => '',
        'Solution Max Time (affected by escalation configuration)' => '',
        'Solution Working Time Average (affected by escalation configuration)' =>
            '',
        'Solution Min Working Time (affected by escalation configuration)' =>
            '',
        'Solution Max Working Time (affected by escalation configuration)' =>
            '',
        'First Response Average (affected by escalation configuration)' =>
            '',
        'First Response Min Time (affected by escalation configuration)' =>
            '',
        'First Response Max Time (affected by escalation configuration)' =>
            '',
        'First Response Working Time Average (affected by escalation configuration)' =>
            '',
        'First Response Min Working Time (affected by escalation configuration)' =>
            '',
        'First Response Max Working Time (affected by escalation configuration)' =>
            '',
        'Number of Tickets (affected by escalation configuration)' => '',

        # Perl Module: Kernel/System/Stats/Static/OpenTicketCountPerDayPeriod.pm
        'Days' => '',
        'Queues / Tickets' => '',

        # Perl Module: Kernel/System/SupportDataCollector/Plugin/Database/OutdatedTables.pm
        'Outdated Tables' => '',
        'Outdated tables were found in the database. These can be removed if empty.' =>
            '',

        # Perl Module: Kernel/System/SupportDataCollector/Plugin/Database/TablePresence.pm
        'Table Presence' => '',
        'Internal Error: Could not open file.' => '',
        'Table Check' => '',
        'Internal Error: Could not read file.' => '',
        'Tables found which are not present in the database.' => '',

        # Perl Module: Kernel/System/SupportDataCollector/Plugin/Database/mssql/Size.pm
        'Database Size' => '',
        'Could not determine database size.' => '',

        # Perl Module: Kernel/System/SupportDataCollector/Plugin/Database/mssql/Version.pm
        'Database Version' => '',
        'Could not determine database version.' => '',

        # Perl Module: Kernel/System/SupportDataCollector/Plugin/Database/mysql/Charset.pm
        'Client Connection Charset' => '',
        'Setting character_set_client needs to be utf8.' => '',
        'Server Database Charset' => '',
        'The setting character_set_database needs to be \'utf8\'.' => '',
        'Table Charset' => '',
        'There were tables found which do not have \'utf8\' as charset.' =>
            '',

        # Perl Module: Kernel/System/SupportDataCollector/Plugin/Database/mysql/InnoDBLogFileSize.pm
        'InnoDB Log File Size' => '',
        'The setting innodb_log_file_size must be at least 256 MB.' => '',

        # Perl Module: Kernel/System/SupportDataCollector/Plugin/Database/mysql/InvalidDefaultValues.pm
        'Invalid Default Values' => '',
        'Tables with invalid default values were found. In order to fix it automatically, please run: bin/otobo.Console.pl Maint::Database::Check --repair' =>
            '',

        # Perl Module: Kernel/System/SupportDataCollector/Plugin/Database/mysql/MaxAllowedPacket.pm
        'Maximum Query Size' => '',
        'The setting \'max_allowed_packet\' must be higher than 64 MB.' =>
            '',

        # Perl Module: Kernel/System/SupportDataCollector/Plugin/Database/mysql/Performance.pm
        'Query Cache Size' => '',
        'The setting \'query_cache_size\' should be used (higher than 10 MB but not more than 512 MB).' =>
            '',

        # Perl Module: Kernel/System/SupportDataCollector/Plugin/Database/mysql/StorageEngine.pm
        'Default Storage Engine' => '',
        'Table Storage Engine' => '',
        'Tables with a different storage engine than the default engine were found.' =>
            '',

        # Perl Module: Kernel/System/SupportDataCollector/Plugin/Database/mysql/Version.pm
        'MySQL 5.x or higher is required.' => '',

        # Perl Module: Kernel/System/SupportDataCollector/Plugin/Database/oracle/NLS.pm
        'NLS_LANG Setting' => '',
        'NLS_LANG must be set to al32utf8 (e.g. GERMAN_GERMANY.AL32UTF8).' =>
            '',
        'NLS_DATE_FORMAT Setting' => '',
        'NLS_DATE_FORMAT must be set to \'YYYY-MM-DD HH24:MI:SS\'.' => '',
        'NLS_DATE_FORMAT Setting SQL Check' => '',

        # Perl Module: Kernel/System/SupportDataCollector/Plugin/Database/oracle/PrimaryKeySequencesAndTriggers.pm
        'Primary Key Sequences and Triggers' => '',
        'The following sequences and/or triggers with possible wrong names have been found. Please rename them manually.' =>
            '',

        # Perl Module: Kernel/System/SupportDataCollector/Plugin/Database/postgresql/Charset.pm
        'Setting client_encoding needs to be UNICODE or UTF8.' => '',
        'Setting server_encoding needs to be UNICODE or UTF8.' => '',

        # Perl Module: Kernel/System/SupportDataCollector/Plugin/Database/postgresql/DateStyle.pm
        'Date Format' => '',
        'Setting DateStyle needs to be ISO.' => '',

        # Perl Module: Kernel/System/SupportDataCollector/Plugin/Database/postgresql/PrimaryKeySequences.pm
        'Primary Key Sequences' => '',
        'The following sequences with possible wrong names have been found. Please rename them manually.' =>
            '',

        # Perl Module: Kernel/System/SupportDataCollector/Plugin/Database/postgresql/Version.pm
        'PostgreSQL 9.2 or higher is required.' => '',

        # Perl Module: Kernel/System/SupportDataCollector/Plugin/OS/DiskPartitionOTOBO.pm
        'OTOBO Disk Partition' => '',

        # Perl Module: Kernel/System/SupportDataCollector/Plugin/OS/DiskSpace.pm
        'Disk Usage' => '',
        'The partition where OTOBO is located is almost full.' => '',
        'The partition where OTOBO is located has no disk space problems.' =>
            '',

        # Perl Module: Kernel/System/SupportDataCollector/Plugin/OS/DiskSpacePartitions.pm
        'Disk Partitions Usage' => '',

        # Perl Module: Kernel/System/SupportDataCollector/Plugin/OS/Distribution.pm
        'Distribution' => '',
        'Could not determine distribution.' => '',

        # Perl Module: Kernel/System/SupportDataCollector/Plugin/OS/KernelVersion.pm
        'Kernel Version' => '',
        'Could not determine kernel version.' => '',

        # Perl Module: Kernel/System/SupportDataCollector/Plugin/OS/Load.pm
        'System Load' => '',
        'The system load should be at maximum the number of CPUs the system has (e.g. a load of 8 or less on a system with 8 CPUs is OK).' =>
            '',

        # Perl Module: Kernel/System/SupportDataCollector/Plugin/OS/PerlModules.pm
        'Perl Modules' => '',
        'Not all required Perl modules are correctly installed.' => '',

        # Perl Module: Kernel/System/SupportDataCollector/Plugin/OS/PerlModulesAudit.pm
        'Perl Modules Audit' => '',
        'CPAN::Audit reported that one or more installed Perl modules have known vulnerabilities. Please note that there might be false positives for distributions patching Perl modules without changing their version number.' =>
            '',
        'CPAN::Audit did not report any known vulnerabilities in the installed Perl modules.' =>
            '',

        # Perl Module: Kernel/System/SupportDataCollector/Plugin/OS/Swap.pm
        'Free Swap Space (%)' => '',
        'No swap enabled.' => '',
        'Used Swap Space (MB)' => '',
        'There should be more than 60% free swap space.' => '',
        'There should be no more than 200 MB swap space used.' => '',

        # Perl Module: Kernel/System/SupportDataCollector/Plugin/OTOBO/ArticleSearchIndexStatus.pm
        'OTOBO' => '',
        'Article Search Index Status' => '',
        'Indexed Articles' => '',

        # Perl Module: Kernel/System/SupportDataCollector/Plugin/OTOBO/ArticlesPerCommunicationChannel.pm
        'Articles Per Communication Channel' => '',

        # Perl Module: Kernel/System/SupportDataCollector/Plugin/OTOBO/CommunicationLog.pm
        'Incoming communications' => '',
        'Outgoing communications' => '',
        'Failed communications' => '',
        'Average processing time of communications (s)' => '',

        # Perl Module: Kernel/System/SupportDataCollector/Plugin/OTOBO/CommunicationLogAccountStatus.pm
        'Communication Log Account Status (last 24 hours)' => '',
        'No connections found.' => '',
        'ok' => '',
        'permanent connection errors' => '',
        'intermittent connection errors' => '',

        # Perl Module: Kernel/System/SupportDataCollector/Plugin/OTOBO/ConfigSettings.pm
        'Config Settings' => '',
        'Could not determine value.' => '',

        # Perl Module: Kernel/System/SupportDataCollector/Plugin/OTOBO/DaemonRunning.pm
        'Daemon' => '',
        'Daemon is running.' => '',
        'Daemon is not running.' => '',

        # Perl Module: Kernel/System/SupportDataCollector/Plugin/OTOBO/DatabaseRecords.pm
        'Database Records' => '',
        'Ticket History Entries' => '',
        'Articles' => '',
        'Attachments (DB, Without HTML)' => '',
        'Customers With At Least One Ticket' => '',
        'Dynamic Field Values' => '',
        'Invalid Dynamic Fields' => '',
        'Invalid Dynamic Field Values' => '',
        'GenericInterface Webservices' => '',
        'Process Tickets' => '',
        'Months Between First And Last Ticket' => '',
        'Tickets Per Month (avg)' => '',
        'Open Tickets' => '',

        # Perl Module: Kernel/System/SupportDataCollector/Plugin/OTOBO/DefaultSOAPUser.pm
        'Default SOAP Username And Password' => '',
        'Security risk: you use the default setting for SOAP::User and SOAP::Password. Please change it.' =>
            '',

        # Perl Module: Kernel/System/SupportDataCollector/Plugin/OTOBO/DefaultUser.pm
        'Default Admin Password' => '',
        'Security risk: the agent account root@localhost still has the default password. Please change it or invalidate the account.' =>
            '',

        # Perl Module: Kernel/System/SupportDataCollector/Plugin/OTOBO/EmailQueue.pm
        'Email Sending Queue' => '',
        'Emails queued for sending' => '',

        # Perl Module: Kernel/System/SupportDataCollector/Plugin/OTOBO/FQDN.pm
        'FQDN (domain name)' => '',
        'Please configure your FQDN setting.' => '',
        'Domain Name' => '',
        'Your FQDN setting is invalid.' => '',

        # Perl Module: Kernel/System/SupportDataCollector/Plugin/OTOBO/FileSystemWritable.pm
        'File System Writable' => '',
        'The file system on your OTOBO partition is not writable.' => '',

        # Perl Module: Kernel/System/SupportDataCollector/Plugin/OTOBO/LegacyConfigBackups.pm
        'Legacy Configuration Backups' => '',
        'No legacy configuration backup files found.' => '',
        'Legacy configuration backup files found in Kernel/Config/Backups folder, but they might still be required by some packages.' =>
            '',
        'Legacy configuration backup files are no longer needed for the installed packages, please remove them from Kernel/Config/Backups folder.' =>
            '',

        # Perl Module: Kernel/System/SupportDataCollector/Plugin/OTOBO/PackageDeployment.pm
        'Package Installation Status' => '',
        'Some packages have locally modified files.' => '',
        'Some packages are not correctly installed.' => '',
        'Package Verification Status' => '',
        'Some packages are not verified by the OTOBO Team! It is recommended not to use this packages.' =>
            '',
        'Package Framework Version Status' => '',
        'Some packages are not allowed for the current framework version.' =>
            '',

        # Perl Module: Kernel/System/SupportDataCollector/Plugin/OTOBO/PackageList.pm
        'Package List' => '',

        # Perl Module: Kernel/System/SupportDataCollector/Plugin/OTOBO/SessionConfigSettings.pm
        'Session Config Settings' => '',

        # Perl Module: Kernel/System/SupportDataCollector/Plugin/OTOBO/SpoolMails.pm
        'Spooled Emails' => '',
        'There are emails in var/spool that OTOBO could not process.' => '',

        # Perl Module: Kernel/System/SupportDataCollector/Plugin/OTOBO/SystemID.pm
        'Your SystemID setting is invalid, it should only contain digits.' =>
            '',

        # Perl Module: Kernel/System/SupportDataCollector/Plugin/OTOBO/Ticket/DefaultType.pm
        'Default Ticket Type' => '',
        'The configured default ticket type is invalid or missing. Please change the setting Ticket::Type::Default and select a valid ticket type.' =>
            '',

        # Perl Module: Kernel/System/SupportDataCollector/Plugin/OTOBO/Ticket/IndexModule.pm
        'Ticket Index Module' => '',
        'You have more than 60,000 tickets and should use the StaticDB backend. See admin manual (Performance Tuning) for more information.' =>
            '',

        # Perl Module: Kernel/System/SupportDataCollector/Plugin/OTOBO/Ticket/InvalidUsersWithLockedTickets.pm
        'Invalid Users with Locked Tickets' => '',
        'There are invalid users with locked tickets.' => '',

        # Perl Module: Kernel/System/SupportDataCollector/Plugin/OTOBO/Ticket/OpenTickets.pm
        'You should not have more than 8,000 open tickets in your system.' =>
            '',

        # Perl Module: Kernel/System/SupportDataCollector/Plugin/OTOBO/Ticket/SearchIndexModule.pm
        'Ticket Search Index Module' => '',
        'The indexing process forces the storage of the original article text in the article search index, without executing filters or applying stop word lists. This will increase the size of the search index and thus may slow down fulltext searches.' =>
            '',

        # Perl Module: Kernel/System/SupportDataCollector/Plugin/OTOBO/Ticket/StaticDBOrphanedRecords.pm
        'Orphaned Records In ticket_lock_index Table' => '',
        'Table ticket_lock_index contains orphaned records. Please run bin/otobo.Console.pl "Maint::Ticket::QueueIndexCleanup" to clean the StaticDB index.' =>
            '',
        'Orphaned Records In ticket_index Table' => '',
        'Table ticket_index contains orphaned records. Please run bin/otobo.Console.pl "Maint::Ticket::QueueIndexCleanup" to clean the StaticDB index.' =>
            '',

        # Perl Module: Kernel/System/SupportDataCollector/Plugin/OTOBO/TimeSettings.pm
        'Time Settings' => '',
        'Server time zone' => '',
        'OTOBO time zone' => '',
        'OTOBO time zone is not set.' => '',
        'User default time zone' => '',
        'User default time zone is not set.' => '',
        'Calendar time zone is not set.' => '',

        # Perl Module: Kernel/System/SupportDataCollector/Plugin/OTOBO/UI/AgentSkinUsage.pm
        'UI - Agent Skin Usage' => '',

        # Perl Module: Kernel/System/SupportDataCollector/Plugin/OTOBO/UI/AgentThemeUsage.pm
        'UI - Agent Theme Usage' => '',

        # Perl Module: Kernel/System/SupportDataCollector/Plugin/OTOBO/UI/SpecialStats.pm
        'UI - Special Statistics' => '',
        'Agents using custom main menu ordering' => '',
        'Agents using favourites for the admin overview' => '',

        # Perl Module: Kernel/System/SupportDataCollector/Plugin/Webserver/Apache/LoadedModules.pm
        'Webserver' => '',
        'Loaded Apache Modules' => '',

        # Perl Module: Kernel/System/SupportDataCollector/Plugin/Webserver/Apache/MPMModel.pm
        'MPM model' => '',
        'OTOBO requires apache to be run with the \'prefork\' MPM model.' =>
            '',

        # Perl Module: Kernel/System/SupportDataCollector/Plugin/Webserver/Apache/Performance.pm
        'CGI Accelerator Usage' => '',
        'You should use FastCGI or mod_perl to increase your performance.' =>
            '',
        'mod_deflate Usage' => '',
        'Please install mod_deflate to improve GUI speed.' => '',
        'mod_filter Usage' => '',
        'Please install mod_filter if mod_deflate is used.' => '',
        'mod_headers Usage' => '',
        'Please install mod_headers to improve GUI speed.' => '',
        'Apache::Reload Usage' => '',
        'Apache::Reload or Apache2::Reload should be used as PerlModule and PerlInitHandler to prevent web server restarts when installing and upgrading modules.' =>
            '',
        'Apache2::DBI Usage' => '',
        'Apache2::DBI should be used to get a better performance  with pre-established database connections.' =>
            '',

        # Perl Module: Kernel/System/SupportDataCollector/Plugin/Webserver/EnvironmentVariables.pm
        'Environment Variables' => '',

        # Perl Module: Kernel/System/SupportDataCollector/Plugin/Webserver/InternalWebRequest.pm
        'Support Data Collection' => '',
        'Support data could not be collected from the web server.' => '',

        # Perl Module: Kernel/System/SupportDataCollector/Plugin/Webserver/Version.pm
        'Webserver Version' => '',
        'Could not determine webserver version.' => '',

        # Perl Module: Kernel/System/SupportDataCollector/PluginAsynchronous/OTOBO/ConcurrentUsers.pm
        'Concurrent Users Details' => '',
        'Concurrent Users' => '',

        # Perl Module: Kernel/System/SupportDataCollector/PluginBase.pm
        'OK' => '',
        'Problem' => '',

        # Perl Module: Kernel/System/SysConfig.pm
        'Setting %s does not exists!' => '',
        'Setting %s is not locked to this user!' => '',
        'Setting value is not valid!' => '',
        'Could not add modified setting!' => '',
        'Could not update modified setting!' => '',
        'Setting could not be unlocked!' => '',
        'Missing key %s!' => '',
        'Invalid setting: %s' => '',
        'Could not combine settings values into a perl hash.' => '',
        'Can not lock the deployment for UserID \'%s\'!' => '',
        'All Settings' => '',

        # Perl Module: Kernel/System/SysConfig/BaseValueType.pm
        'Default' => '',
        'Value is not correct! Please, consider updating this field.' => '',
        'Value doesn\'t satisfy regex (%s).' => '',

        # Perl Module: Kernel/System/SysConfig/ValueType/Checkbox.pm
        'Enabled' => '',
        'Disabled' => '',

        # Perl Module: Kernel/System/SysConfig/ValueType/Date.pm
        'System was not able to calculate user Date in OTOBOTimeZone!' =>
            '',

        # Perl Module: Kernel/System/SysConfig/ValueType/DateTime.pm
        'System was not able to calculate user DateTime in OTOBOTimeZone!' =>
            '',

        # Perl Module: Kernel/System/SysConfig/ValueType/FrontendNavigation.pm
        'Value is not correct! Please, consider updating this module.' =>
            '',

        # Perl Module: Kernel/System/SysConfig/ValueType/VacationDays.pm
        'Value is not correct! Please, consider updating this setting.' =>
            '',

        # Perl Module: Kernel/System/Ticket.pm
        'Reset of unlock time.' => '',

        # Perl Module: Kernel/System/Ticket/Article/Backend/Chat.pm
        'Chat Participant' => '',
        'Chat Message Text' => '',

        # Perl Module: Kernel/System/Web/InterfaceAgent.pm
        'Too many fail attempts, please retry again later' => '',
        'Login failed! Your user name or password was entered incorrectly.' =>
            '',
        'Authentication succeeded, but no user data record is found in the database. Please contact the administrator.' =>
            '',
        'Can`t remove SessionID.' => '',
        'Logout successful.' => '',
        'Feature not active!' => '',
        'Sent password reset instructions. Please check your email.' => '',
        'Invalid Token!' => '',
        'Sent new password to %s. Please check your email.' => '',
        'Error: invalid session.' => '',
        'No Permission to use this frontend module!' => '',

        # Perl Module: Kernel/System/Web/InterfaceCustomer.pm
        'Authentication succeeded, but no customer record is found in the customer backend. Please contact the administrator.' =>
            '',
        'Reset password unsuccessful. Please contact the administrator.' =>
            '',
        'This e-mail address already exists. Please log in or reset your password.' =>
            '',
        'This email address is not allowed to register. Please contact support staff.' =>
            '',
        'Added via Customer Panel (%s)' => '',
        'Customer user can\'t be added!' => '',
        'Can\'t send account info!' => '',
        'New account created. Sent login information to %s. Please check your email.' =>
            '',

        # Perl Module: Kernel/System/Web/InterfaceInstaller.pm
        'Action "%s" not found!' => '',

        # Database XML Definition: scripts/database/otobo-initial_insert.xml
        'invalid-temporarily' => '',
        'Group for default access.' => '',
        'Group of all administrators.' => '',
        'Group for statistics access.' => '',
        'new' => '',
        'All new state types (default: viewable).' => '',
        'open' => '',
        'All open state types (default: viewable).' => '',
        'closed' => '',
        'All closed state types (default: not viewable).' => '',
        'pending reminder' => '',
        'All \'pending reminder\' state types (default: viewable).' => '',
        'pending auto' => '',
        'All \'pending auto *\' state types (default: viewable).' => '',
        'removed' => '',
        'All \'removed\' state types (default: not viewable).' => '',
        'merged' => '',
        'State type for merged tickets (default: not viewable).' => '',
        'New ticket created by customer.' => '',
        'closed successful' => '',
        'Ticket is closed successful.' => '',
        'closed unsuccessful' => '',
        'Ticket is closed unsuccessful.' => '',
        'Open tickets.' => '',
        'Customer removed ticket.' => '',
        'Ticket is pending for agent reminder.' => '',
        'pending auto close+' => '',
        'Ticket is pending for automatic close.' => '',
        'pending auto close-' => '',
        'State for merged tickets.' => '',
        'system standard salutation (en)' => '',
        'Standard Salutation.' => '',
        'system standard signature (en)' => '',
        'Standard Signature.' => '',
        'Standard Address.' => '',
        'possible' => '',
        'Follow-ups for closed tickets are possible. Ticket will be reopened.' =>
            '',
        'reject' => '',
        'Follow-ups for closed tickets are not possible. No new ticket will be created.' =>
            '',
        'new ticket' => '',
        'Follow-ups for closed tickets are not possible. A new ticket will be created.' =>
            '',
        'Postmaster queue.' => '',
        'All default incoming tickets.' => '',
        'All junk tickets.' => '',
        'All misc tickets.' => '',
        'auto reply' => '',
        'Automatic reply which will be sent out after a new ticket has been created.' =>
            '',
        'auto reject' => '',
        'Automatic reject which will be sent out after a follow-up has been rejected (in case queue follow-up option is "reject").' =>
            '',
        'auto follow up' => '',
        'Automatic confirmation which is sent out after a follow-up has been received for a ticket (in case queue follow-up option is "possible").' =>
            '',
        'auto reply/new ticket' => '',
        'Automatic response which will be sent out after a follow-up has been rejected and a new ticket has been created (in case queue follow-up option is "new ticket").' =>
            '',
        'auto remove' => '',
        'Auto remove will be sent out after a customer removed the request.' =>
            '',
        'default reply (after new ticket has been created)' => '',
        'default reject (after follow-up and rejected of a closed ticket)' =>
            '',
        'default follow-up (after a ticket follow-up has been added)' => '',
        'default reject/new ticket created (after closed follow-up with new ticket creation)' =>
            '',
        'Unclassified' => '',
        '1 very low' => '',
        '2 low' => '',
        '3 normal' => '',
        '4 high' => '',
        '5 very high' => '',
        'unlock' => '',
        'lock' => '',
        'tmp_lock' => '',
        'agent' => '',
        'system' => '',
        'customer' => '',
        'Ticket create notification' => '',
        'You will receive a notification each time a new ticket is created in one of your "My Queues" or "My Services".' =>
            '',
        'Ticket follow-up notification (unlocked)' => '',
        'You will receive a notification if a customer sends a follow-up to an unlocked ticket which is in your "My Queues" or "My Services".' =>
            '',
        'Ticket follow-up notification (locked)' => '',
        'You will receive a notification if a customer sends a follow-up to a locked ticket of which you are the ticket owner or responsible.' =>
            '',
        'Ticket lock timeout notification' => '',
        'You will receive a notification as soon as a ticket owned by you is automatically unlocked.' =>
            '',
        'Ticket owner update notification' => '',
        'Ticket responsible update notification' => '',
        'Ticket new note notification' => '',
        'Ticket queue update notification' => '',
        'You will receive a notification if a ticket is moved into one of your "My Queues".' =>
            '',
        'Ticket pending reminder notification (locked)' => '',
        'Ticket pending reminder notification (unlocked)' => '',
        'Ticket escalation notification' => '',
        'Ticket escalation warning notification' => '',
        'Ticket service update notification' => '',
        'You will receive a notification if a ticket\'s service is changed to one of your "My Services".' =>
            '',
        'Appointment reminder notification' => '',
        'You will receive a notification each time a reminder time is reached for one of your appointments.' =>
            '',
        'Ticket email delivery failure notification' => '',

        # JS File: Core.AJAX
        'Error during AJAX communication. Status: %s, Error: %s' => '',
        'This window must be called from compose window.' => '',

        # JS File: Core.Agent.Admin.ACL
        'Add all' => '',
        'An item with this name is already present.' => '',
        'This item still contains sub items. Are you sure you want to remove this item including its sub items?' =>
            '',

        # JS File: Core.Agent.Admin.AppointmentCalendar.Manage
        'More' => '',
        'Less' => '',
        'Press Ctrl+C (Cmd+C) to copy to clipboard' => '',

        # JS File: Core.Agent.Admin.Attachment
        'Delete this Attachment' => '',
        'Deleting attachment...' => '',
        'There was an error deleting the attachment. Please check the logs for more information.' =>
            '',
        'Attachment was deleted successfully.' => '',

        # JS File: Core.Agent.Admin.DynamicField
        'Do you really want to delete this dynamic field? ALL associated data will be LOST!' =>
            '',
        'Delete field' => '',
        'Deleting the field and its data. This may take a while...' => '',

        # JS File: Core.Agent.Admin.GenericAgent
        'Remove this dynamic field' => '',
        'Remove selection' => '',
        'Do you really want to delete this generic agent job?' => '',
        'Delete this Event Trigger' => '',
        'Duplicate event.' => '',
        'This event is already attached to the job, Please use a different one.' =>
            '',

        # JS File: Core.Agent.Admin.GenericInterfaceDebugger
        'An error occurred during communication.' => '',
        'Request Details' => '',
        'Request Details for Communication ID' => '',
        'Show or hide the content.' => '',
        'Clear debug log' => '',

        # JS File: Core.Agent.Admin.GenericInterfaceErrorHandling
        'Delete error handling module' => '',

        # JS File: Core.Agent.Admin.GenericInterfaceInvoker
        'It is not possible to add a new event trigger because the event is not set.' =>
            '',
        'Delete this Invoker' => '',

        # JS File: Core.Agent.Admin.GenericInterfaceInvokerEvent
        'Sorry, the only existing condition can\'t be removed.' => '',
        'Sorry, the only existing field can\'t be removed.' => '',
        'Delete conditions' => '',

        # JS File: Core.Agent.Admin.GenericInterfaceMapping
        'Mapping for Key %s' => '',
        'Mapping for Key' => '',
        'Delete this Key Mapping' => '',

        # JS File: Core.Agent.Admin.GenericInterfaceOperation
        'Delete this Operation' => '',

        # JS File: Core.Agent.Admin.GenericInterfaceWebservice
        'Clone web service' => '',
        'Delete operation' => '',
        'Delete invoker' => '',

        # JS File: Core.Agent.Admin.Group
        'WARNING: When you change the name of the group \'admin\', before making the appropriate changes in the SysConfig, you will be locked out of the administrations panel! If this happens, please rename the group back to admin per SQL statement.' =>
            '',

        # JS File: Core.Agent.Admin.MailAccount
        'Delete this Mail Account' => '',
        'Deleting the mail account and its data. This may take a while...' =>
            '',

        # JS File: Core.Agent.Admin.NotificationEvent
        'Do you really want to delete this notification language?' => '',
        'Do you really want to delete this notification?' => '',

        # JS File: Core.Agent.Admin.PGP
        'Do you really want to delete this key?' => '',

        # JS File: Core.Agent.Admin.PackageManager
        'There is a package upgrade process running, click here to see status information about the upgrade progress.' =>
            '',
        'A package upgrade was recently finished. Click here to see the results.' =>
            '',
        'No response from get package upgrade result.' => '',
        'Update all packages' => '',
        'Dismiss' => '',
        'Update All Packages' => '',
        'No response from package upgrade all.' => '',
        'Currently not possible' => '',
        'This is currently disabled because of an ongoing package upgrade.' =>
            '',
        'This option is currently disabled because the OTOBO Daemon is not running.' =>
            '',
        'Are you sure you want to update all installed packages?' => '',
        'No response from get package upgrade run status.' => '',

        # JS File: Core.Agent.Admin.PostMasterFilter
        'Delete this PostMasterFilter' => '',
        'Deleting the postmaster filter and its data. This may take a while...' =>
            '',

        # JS File: Core.Agent.Admin.ProcessManagement.Canvas
        'Remove Entity from canvas' => '',
        'No TransitionActions assigned.' => '',
        'No dialogs assigned yet. Just pick an activity dialog from the list on the left and drag it here.' =>
            '',
        'This Activity cannot be deleted because it is the Start Activity.' =>
            '',
        'Remove the Transition from this Process' => '',

        # JS File: Core.Agent.Admin.ProcessManagement
        'As soon as you use this button or link, you will leave this screen and its current state will be saved automatically. Do you want to continue?' =>
            '',
        'Delete Entity' => '',
        'This Activity is already used in the Process. You cannot add it twice!' =>
            '',
        'Error during AJAX communication' => '',
        'An unconnected transition is already placed on the canvas. Please connect this transition first before placing another transition.' =>
            '',
        'This Transition is already used for this Activity. You cannot use it twice!' =>
            '',
        'This TransitionAction is already used in this Path. You cannot use it twice!' =>
            '',
        'Hide EntityIDs' => '',
        'Edit Field Details' => '',
        'Customer interface does not support articles not visible for customers.' =>
            '',
        'Sorry, the only existing parameter can\'t be removed.' => '',

        # JS File: Core.Agent.Admin.SMIME
        'Do you really want to delete this certificate?' => '',

        # JS File: Core.Agent.Admin.SupportDataCollector
        'Sending Update...' => '',
        'Support Data information was successfully sent.' => '',
        'Was not possible to send Support Data information.' => '',
        'Update Result' => '',
        'Generating...' => '',
        'It was not possible to generate the Support Bundle.' => '',
        'Generate Result' => '',
        'Support Bundle' => '',
        'The mail could not be sent' => '',

        # JS File: Core.Agent.Admin.SysConfig.Entity
        'It is not possible to set this entry to invalid. All affected configuration settings have to be changed beforehand.' =>
            '',
        'Cannot proceed' => '',
        'Update manually' => '',
        'You can either have the affected settings updated automatically to reflect the changes you just made or do it on your own by pressing \'update manually\'.' =>
            '',
        'Save and update automatically' => '',
        'Don\'t save, update manually' => '',
        'The item you\'re currently viewing is part of a not-yet-deployed configuration setting, which makes it impossible to edit it in its current state. Please wait until the setting has been deployed. If you\'re unsure what to do next, please contact your system administrator.' =>
            '',

        # JS File: Core.Agent.Admin.SystemConfiguration
        'Loading...' => '',
        'Search the System Configuration' => '',
        'Please enter at least one search word to find anything.' => '',
        'Unfortunately deploying is currently not possible, maybe because another agent is already deploying. Please try again later.' =>
            '',
        'Deploy' => '',
        'The deployment is already running.' => '',
        'Deployment successful. You\'re being redirected...' => '',
        'There was an error. Please save all settings you are editing and check the logs for more information.' =>
            '',
        'Reset option is required!' => '',
        'By restoring this deployment all settings will be reverted to the value they had at the time of the deployment. Do you really want to continue?' =>
            '',
        'Keys with values can\'t be renamed. Please remove this key/value pair instead and re-add it afterwards.' =>
            '',
        'Unlock setting.' => '',

        # JS File: Core.Agent.Admin.SystemConfigurationUser
        'Are you sure you want to remove all user values?' => '',

        # JS File: Core.Agent.Admin.SystemMaintenance
        'Do you really want to delete this scheduled system maintenance?' =>
            '',

        # JS File: Core.Agent.Admin.Template
        'Delete this Template' => '',
        'Deleting the template and its data. This may take a while...' =>
            '',

        # JS File: Core.Agent.AppointmentCalendar
        'Jump' => '',
        'Timeline Month' => '',
        'Timeline Week' => '',
        'Timeline Day' => '',
        'Previous' => '',
        'Resources' => '',
        'Su' => '',
        'Mo' => '',
        'Tu' => '',
        'We' => '',
        'Th' => '',
        'Fr' => '',
        'Sa' => '',
        'This is a repeating appointment' => '',
        'Would you like to edit just this occurrence or all occurrences?' =>
            '',
        'All occurrences' => '',
        'Just this occurrence' => '',
        'Too many active calendars' => '',
        'Please either turn some off first or increase the limit in configuration.' =>
            '',
        'Restore default settings' => '',
        'Are you sure you want to delete this appointment? This operation cannot be undone.' =>
            '',

        # JS File: Core.Agent.CustomerSearch
        'First select a customer user, then select a customer ID to assign to this ticket.' =>
            '',
        'Duplicated entry' => '',
        'It is going to be deleted from the field, please try again.' => '',

        # JS File: Core.Agent.CustomerUserAddressBook
        'Please enter at least one search value or * to find anything.' =>
            '',

        # JS File: Core.Agent.Daemon
        'Information about the OTOBO Daemon' => '',

        # JS File: Core.Agent.Dashboard
        'Please check the fields marked as red for valid inputs.' => '',
        'month' => '',
        'Remove active filters for this widget.' => '',

        # JS File: Core.Agent.DynamicFieldDBSearch
        'This dynamic field database value is already selected.' => '',

        # JS File: Core.Agent.LinkObject.SearchForm
        'Please wait...' => '',
        'Searching for linkable objects. This may take a while...' => '',

        # JS File: Core.Agent.LinkObject
        'Do you really want to delete this link?' => '',

        # JS File: Core.Agent.Login
        'Are you using a browser plugin like AdBlock or AdBlockPlus? This can cause several issues and we highly recommend you to add an exception for this domain.' =>
            '',
        'Do not show this warning again.' => '',

        # JS File: Core.Agent.Preferences
        'Sorry, but you can\'t disable all methods for notifications marked as mandatory.' =>
            '',
        'Sorry, but you can\'t disable all methods for this notification.' =>
            '',
        'Please note that at least one of the settings you have changed requires a page reload. Click here to reload the current screen.' =>
            '',
        'An unknown error occurred. Please contact the administrator.' =>
            '',

        # JS File: Core.Agent.Responsive
        'Switch to desktop mode' => '',

        # JS File: Core.Agent.Search
        'Please remove the following words from your search as they cannot be searched for:' =>
            '',

        # JS File: Core.Agent.SharedSecretGenerator
        'Generate' => '',

        # JS File: Core.Agent.SortedTree
        'This element has children elements and can currently not be removed.' =>
            '',

        # JS File: Core.Agent.Statistics
        'Do you really want to delete this statistic?' => '',

        # JS File: Core.Agent.TicketAction
        'Select a customer ID to assign to this ticket' => '',
        'Do you really want to continue?' => '',

        # JS File: Core.Agent.TicketBulk
        ' ...and %s more' => '',
        ' ...show less' => '',

        # JS File: Core.Agent.TicketFormDraft
        'Add new draft' => '',
        'Delete draft' => '',
        'There are no more drafts available.' => '',
        'It was not possible to delete this draft.' => '',

        # JS File: Core.Agent.TicketZoom
        'Article filter' => '',
        'Apply' => '',
        'Event Type Filter' => '',

        # JS File: Core.Agent
        'Slide the navigation bar' => '',
        'Please turn off Compatibility Mode in Internet Explorer!' => '',

        # JS File: Core.App.Responsive
        'Switch to mobile mode' => '',

        # JS File: Core.App
        'Error: Browser Check failed!' => '',
        'Reload page' => '',
        'Reload page (%ss)' => '',

        # JS File: Core.Debug
        'Namespace %s could not be initialized, because %s could not be found.' =>
            '',

        # JS File: Core.Exception
        'An error occurred! Please check the browser error log for more details!' =>
            '',

        # JS File: Core.Form.Validate
        'One or more errors occurred!' => '',

        # JS File: Core.Installer
        'Mail check successful.' => '',
        'Error in the mail settings. Please correct and try again.' => '',

        # JS File: Core.SystemConfiguration
        'Open this node in a new window' => '',
        'Please add values for all keys before saving the setting.' => '',
        'The key must not be empty.' => '',
        'A key with this name (\'%s\') already exists.' => '',
        'Do you really want to revert this setting to its historical value?' =>
            '',

        # JS File: Core.UI.Datepicker
        'Open date selection' => '',
        'Invalid date (need a future date)!' => '',
        'Invalid date (need a past date)!' => '',

        # JS File: Core.UI.InputFields
        'Not available' => '',
        'and %s more...' => '',
        'Show current selection' => '',
        'Current selection' => '',
        'Clear all' => '',
        'Filters' => '',
        'Clear search' => '',

        # JS File: Core.UI.Popup
        'If you now leave this page, all open popup windows will be closed, too!' =>
            '',
        'A popup of this screen is already open. Do you want to close it and load this one instead?' =>
            '',
        'Could not open popup window. Please disable any popup blockers for this application.' =>
            '',

        # JS File: Core.UI.Table.Sort
        'Ascending sort applied, ' => '',
        'Descending sort applied, ' => '',
        'No sort applied, ' => '',
        'sorting is disabled' => '',
        'activate to apply an ascending sort' => '',
        'activate to apply a descending sort' => '',
        'activate to remove the sort' => '',

        # JS File: Core.UI.Table
        'Remove the filter' => '',

        # JS File: Core.UI.TreeSelection
        'There are currently no elements available to select from.' => '',

        # JS File: Core.UI
        'Please only select one file for upload.' => '',
        'Sorry, you can only upload one file here.' => '',
        'Sorry, you can only upload %s files.' => '',
        'Please only select at most %s files for upload.' => '',
        'The following files are not allowed to be uploaded: %s' => '',
        'The following files exceed the maximum allowed size per file of %s and were not uploaded: %s' =>
            '',
        'The following files were already uploaded and have not been uploaded again: %s' =>
            '',
        'No space left for the following files: %s' => '',
        'Available space %s of %s.' => '',
        'Upload information' => '',
        'An unknown error occurred when deleting the attachment. Please try again. If the error persists, please contact your system administrator.' =>
            '',

        # JS File: Core.Language.UnitTest
        'yes' => '',
        'no' => '',
        'This is %s' => '',
        'Complex %s with %s arguments' => '',

        # JS File: OTOBOLineChart
        'No Data Available.' => '',

        # JS File: OTOBOMultiBarChart
        'Grouped' => '',
        'Stacked' => '',

        # JS File: OTOBOStackedAreaChart
        'Stream' => '',
        'Expanded' => '',

        # SysConfig
        '
Dear Customer,

Unfortunately we could not detect a valid ticket number
in your subject, so this email can\'t be processed.

Please create a new ticket via the customer panel.

Thanks for your help!

 Your Helpdesk Team
' => '',
        ' (work units)' => '',
        ' 2 minutes' => '',
        ' 5 minutes' => '',
        ' 7 minutes' => '',
        '"Slim" skin which tries to save screen space for power users.' =>
            '',
        '%s' => '%s',
        '(UserLogin) Firstname Lastname' => '',
        '(UserLogin) Lastname Firstname' => '',
        '(UserLogin) Lastname, Firstname' => '',
        '*** out of office until %s (%s d left) ***' => '',
        '0 - Disabled' => '',
        '1 - Available' => '',
        '1 - Enabled' => '',
        '10 Minutes' => '',
        '100 (Expert)' => '',
        '15 Minutes' => '',
        '2 - Enabled and required' => '',
        '2 - Enabled and shown by default' => '',
        '2 - Enabled by default' => '',
        '2 Minutes' => '',
        '200 (Advanced)' => '',
        '30 Minutes' => '',
        '300 (Beginner)' => '',
        '5 Minutes' => '',
        'A TicketWatcher Module.' => '',
        'A Website' => '',
        'A list of dynamic fields that are merged into the main ticket during a merge operation. Only dynamic fields that are empty in the main ticket will be set.' =>
            '',
        'A picture' => '',
        'ACL module that allows closing parent tickets only if all its children are already closed ("State" shows which states are not available for the parent ticket until all child tickets are closed).' =>
            '',
        'Access Control Lists (ACL)' => '',
        'AccountedTime' => '',
        'Activate Elasticsearch.' => '',
        'Activates Rendering of DynamicFields outside of the DynamicField block.' =>
            '',
        'Activates a blinking mechanism of the queue that contains the oldest ticket.' =>
            '',
        'Activates lost password feature for agents, in the agent interface.' =>
            '',
        'Activates lost password feature for customers.' => '',
        'Activates support for customer and customer user groups.' => '',
        'Activates the article filter in the zoom view to specify which articles should be shown.' =>
            '',
        'Activates the available themes on the system. Value 1 means active, 0 means inactive.' =>
            '',
        'Activates the ticket archive system search in the customer interface.' =>
            '',
        'Activates the ticket archive system to have a faster system by moving some tickets out of the daily scope. To search for these tickets, the archive flag has to be enabled in the ticket search.' =>
            '',
        'Activates time accounting.' => '',
        'ActivityID' => '',
        'Add a note to this ticket' => '',
        'Add an inbound phone call to this ticket' => '',
        'Add an outbound phone call to this ticket' => '',
        'Added %s time unit(s), for a total of %s time unit(s).' => '',
        'Added email. %s' => 'Added email. %s',
        'Added follow-up to ticket [%s]. %s' => '',
        'Added link to ticket "%s".' => 'Added link to ticket "%s".',
        'Added note (%s).' => '',
        'Added phone call from customer.' => '',
        'Added phone call to customer.' => '',
        'Added subscription for user "%s".' => 'Added subscription for user "%s".',
        'Added system request (%s).' => '',
        'Added web request from customer.' => '',
        'Adds a suffix with the actual year and month to the OTOBO log file. A logfile for every month will be created.' =>
            '',
        'Adds customers email addresses to recipients in the ticket compose screen of the agent interface. The customers email address won\'t be added if the article type is email-internal.' =>
            '',
        'Adds the one time vacation days for the indicated calendar.' => '',
        'Adds the one time vacation days.' => '',
        'Adds the permanent vacation days for the indicated calendar.' =>
            '',
        'Adds the permanent vacation days.' => '',
        'Admin' => '',
        'Admin Area.' => '',
        'Admin Contact With Data' => '',
        'Admin Notification' => '',
        'Admin area navigation for the agent interface.' => '',
        'Admin contact with data.' => '',
        'Admin modules overview.' => '',
        'Admin.' => '',
        'Administration' => '',
        'Agent Contact With Data Search' => '',
        'Agent Customer Search' => '',
        'Agent Customer Search.' => '',
        'Agent Dynamic Field Database Detailed Search' => '',
        'Agent Dynamic Field Database Details' => '',
        'Agent Dynamic Field Database Search' => '',
        'Agent Name' => '',
        'Agent Name + FromSeparator + System Address Display Name' => '',
        'Agent Preferences.' => '',
        'Agent Statistics.' => '',
        'Agent User Search' => '',
        'Agent User Search.' => '',
        'Agent contact with data search.' => '',
        'Agent dynamic field database detailed search.' => '',
        'Agent dynamic field database details.' => '',
        'Agent dynamic field database search.' => '',
        'Agent frontend module registration (disable \'Edit contacts with data\' link if if there is no source field configured).' =>
            '',
        'Agent interface article notification module to check PGP.' => '',
        'Agent interface article notification module to check S/MIME.' =>
            '',
        'Agent interface module to access CIC search via nav bar. Additional access control to show or not show this link can be done by using Key "Group" and Content like "rw:group1;move_into:group2".' =>
            '',
        'Agent interface module to access fulltext search via nav bar. Additional access control to show or not show this link can be done by using Key "Group" and Content like "rw:group1;move_into:group2".' =>
            '',
        'Agent interface module to access search profiles via nav bar. Additional access control to show or not show this link can be done by using Key "Group" and Content like "rw:group1;move_into:group2".' =>
            '',
        'Agent interface module to check incoming emails in the Ticket-Zoom-View if the S/MIME-key is available and true.' =>
            '',
        'Agent interface notification module to see the number of locked tickets. Additional access control to show or not show this link can be done by using Key "Group" and Content like "rw:group1;move_into:group2".' =>
            '',
        'Agent interface notification module to see the number of tickets an agent is responsible for. Additional access control to show or not show this link can be done by using Key "Group" and Content like "rw:group1;move_into:group2".' =>
            '',
        'Agent interface notification module to see the number of tickets in My Services. Additional access control to show or not show this link can be done by using Key "Group" and Content like "rw:group1;move_into:group2".' =>
            '',
        'Agent interface notification module to see the number of watched tickets. Additional access control to show or not show this link can be done by using Key "Group" and Content like "rw:group1;move_into:group2".' =>
            '',
        'AgentTicketZoom widget that displays Contact with data dynamic field in the side bar.' =>
            '',
        'AgentTicketZoom widget that displays a table of objects linked to the ticket.' =>
            '',
        'AgentTicketZoom widget that displays customer information for the ticket in the side bar.' =>
            '',
        'AgentTicketZoom widget that displays ticket data in the side bar.' =>
            '',
        'Agents ↔ Groups' => '',
        'Agents ↔ Roles' => '',
        'All CustomerIDs of a customer user.' => '',
        'All customer users of a CustomerID' => '',
        'All escalated tickets' => '',
        'All new tickets, these tickets have not been worked on yet' => '',
        'All open tickets, these tickets have already been worked on.' =>
            '',
        'All tickets with a reminder set where the reminder date has been reached' =>
            '',
        'Allows adding notes in the close ticket screen of the agent interface. Can be overwritten by Ticket::Frontend::NeedAccountedTime.' =>
            '',
        'Allows adding notes in the ticket free text screen of the agent interface. Can be overwritten by Ticket::Frontend::NeedAccountedTime.' =>
            '',
        'Allows adding notes in the ticket note screen of the agent interface. Can be overwritten by Ticket::Frontend::NeedAccountedTime.' =>
            '',
        'Allows adding notes in the ticket owner screen of a zoomed ticket in the agent interface. Can be overwritten by Ticket::Frontend::NeedAccountedTime.' =>
            '',
        'Allows adding notes in the ticket pending screen of a zoomed ticket in the agent interface. Can be overwritten by Ticket::Frontend::NeedAccountedTime.' =>
            '',
        'Allows adding notes in the ticket priority screen of a zoomed ticket in the agent interface. Can be overwritten by Ticket::Frontend::NeedAccountedTime.' =>
            '',
        'Allows adding notes in the ticket responsible screen of the agent interface. Can be overwritten by Ticket::Frontend::NeedAccountedTime.' =>
            '',
        'Allows agents to exchange the axis of a stat if they generate one.' =>
            '',
        'Allows agents to generate individual-related stats.' => '',
        'Allows choosing between showing the attachments of a ticket in the browser (inline) or just make them downloadable (attachment).' =>
            '',
        'Allows choosing the next compose state for customer tickets in the customer interface.' =>
            '',
        'Allows customers to change the ticket priority in the customer interface.' =>
            '',
        'Allows customers to set the ticket SLA in the customer interface.' =>
            '',
        'Allows customers to set the ticket priority in the customer interface.' =>
            '',
        'Allows customers to set the ticket queue in the customer interface. If this is not enabled, QueueDefault should be configured.' =>
            '',
        'Allows customers to set the ticket service in the customer interface.' =>
            '',
        'Allows customers to set the ticket type in the customer interface. If this is not enabled, TicketTypeDefault should be configured.' =>
            '',
        'Allows default services to be selected also for non existing customers.' =>
            '',
        'Allows defining services and SLAs for tickets (e. g. email, desktop, network, ...), and escalation attributes for SLAs (if ticket service/SLA feature is enabled).' =>
            '',
        'Allows extended search conditions in ticket search of the agent interface. With this feature you can search e. g. ticket title with this kind of conditions like "(*key1*&&*key2*)" or "(*key1*||*key2*)".' =>
            '',
        'Allows extended search conditions in ticket search of the customer interface. With this feature you can search e. g. ticket title with this kind of conditions like "(*key1*&&*key2*)" or "(*key1*||*key2*)".' =>
            '',
        'Allows extended search conditions in ticket search of the generic agent interface. With this feature you can search e. g. ticket title with this kind of conditions like "(*key1*&&*key2*)" or "(*key1*||*key2*)".' =>
            '',
        'Allows generic agent to execute custom command line scripts.' =>
            '',
        'Allows generic agent to execute custom modules.' => '',
        'Allows having a medium format ticket overview (CustomerInfo => 1 - shows also the customer information).' =>
            '',
        'Allows having a small format ticket overview (CustomerInfo => 1 - shows also the customer information).' =>
            '',
        'Allows invalid agents to generate individual-related stats.' => '',
        'Allows the administrators to login as other customers, via the customer user administration panel.' =>
            '',
        'Allows the administrators to login as other users, via the users administration panel.' =>
            '',
        'Allows to save current work as draft in the close ticket screen of the agent interface.' =>
            '',
        'Allows to save current work as draft in the email outbound screen of the agent interface.' =>
            '',
        'Allows to save current work as draft in the ticket compose screen of the agent interface.' =>
            '',
        'Allows to save current work as draft in the ticket forward screen of the agent interface.' =>
            '',
        'Allows to save current work as draft in the ticket free text screen of the agent interface.' =>
            '',
        'Allows to save current work as draft in the ticket move screen of the agent interface.' =>
            '',
        'Allows to save current work as draft in the ticket note screen of the agent interface.' =>
            '',
        'Allows to save current work as draft in the ticket owner screen of the agent interface.' =>
            '',
        'Allows to save current work as draft in the ticket pending screen of the agent interface.' =>
            '',
        'Allows to save current work as draft in the ticket phone inbound screen of the agent interface.' =>
            '',
        'Allows to save current work as draft in the ticket phone outbound screen of the agent interface.' =>
            '',
        'Allows to save current work as draft in the ticket priority screen of the agent interface.' =>
            '',
        'Allows to save current work as draft in the ticket responsible screen of the agent interface.' =>
            '',
        'Allows to set a new ticket state in the move ticket screen of the agent interface.' =>
            '',
        'Always show RichText if available' => '',
        'Answer' => '',
        'Appointment Calendar overview page.' => '',
        'Appointment Notifications' => '',
        'Appointment calendar event module that prepares notification entries for appointments.' =>
            '',
        'Appointment calendar event module that updates the ticket with data from ticket appointment.' =>
            '',
        'Appointment edit screen.' => '',
        'Appointment list' => '',
        'Appointment list.' => '',
        'Appointment notifications' => '',
        'Appointments' => '',
        'Arabic (Saudi Arabia)' => '',
        'ArticleTree' => '',
        'Attachment Name' => '',
        'Autoloading of Znuny4OTOBOPasswordPolicy extensions.' => '',
        'Automated line break in text messages after x number of chars.' =>
            '',
        'Automatically change the state of a ticket with an invalid owner once it is unlocked. Maps from a state type to a new ticket state.' =>
            '',
        'Automatically lock and set owner to current Agent after opening the move ticket screen of the agent interface.' =>
            '',
        'Automatically lock and set owner to current Agent after selecting for an Bulk Action.' =>
            '',
        'Automatically sets the owner of a ticket as the responsible for it (if ticket responsible feature is enabled). This will only work by manually actions of the logged in user. It does not work for automated actions e.g. GenericAgent, Postmaster and GenericInterface.' =>
            '',
        'Automatically sets the responsible of a ticket (if it is not set yet) after the first owner update.' =>
            '',
        'Avatar' => '',
        'Balanced white skin by Felix Niklas (slim version).' => '',
        'Balanced white skin by Felix Niklas.' => '',
        'Based on global RichText setting' => '',
        'Basic fulltext index settings. Execute "bin/otobo.Console.pl Maint::Ticket::FulltextIndex --rebuild" in order to generate a new index.' =>
            '',
        'Blocks all the incoming emails that do not have a valid ticket number in subject with From: @example.com address.' =>
            '',
        'Bounced to "%s".' => 'Bounced to "%s".',
        'Bulgarian' => '',
        'Bulk Action' => '',
        'CMD example setup. Ignores emails where external CMD returns some output on STDOUT (email will be piped into STDIN of some.bin).' =>
            '',
        'CSV Separator' => '',
        'Cache time in seconds for agent authentication in the GenericInterface.' =>
            '',
        'Cache time in seconds for customer authentication in the GenericInterface.' =>
            '',
        'Cache time in seconds for the DB ACL backend.' => '',
        'Cache time in seconds for the DB process backend.' => '',
        'Cache time in seconds for the SSL certificate attributes.' => '',
        'Cache time in seconds for the ticket process navigation bar output module.' =>
            '',
        'Cache time in seconds for the web service config backend.' => '',
        'Calendar manage screen.' => '',
        'Catalan' => '',
        'Categories used in ticket presentation. If no default color is given, item will not be shown if selection is not defined in the color hash.' =>
            '',
        'Categories used in ticket presentation. Order is only used to determine the starting position before size arrangement. If no default color is given, item will not be shown if selection is not defined in the color hash.' =>
            '',
        'Change Ticket' => '',
        'Change Ticket information' => '',
        'Change queue!' => '',
        'Change the customer for this ticket' => '',
        'Change the owner for this ticket' => '',
        'Change the priority for this ticket' => '',
        'Change the responsible for this ticket' => '',
        'Change your avatar image.' => '',
        'Change your password and more.' => '',
        'Changed SLA to "%s" (%s).' => '',
        'Changed archive state to "%s".' => '',
        'Changed customer to "%s".' => '',
        'Changed dynamic field %s from "%s" to "%s".' => '',
        'Changed owner to "%s" (%s).' => '',
        'Changed pending time to "%s".' => '',
        'Changed priority from "%s" (%s) to "%s" (%s).' => 'Changed priority from "%s" (%s) to "%s" (%s).',
        'Changed queue to "%s" (%s) from "%s" (%s).' => '',
        'Changed responsible to "%s" (%s).' => '',
        'Changed service to "%s" (%s).' => '',
        'Changed state from "%s" to "%s".' => '',
        'Changed title from "%s" to "%s".' => '',
        'Changed type from "%s" (%s) to "%s" (%s).' => '',
        'Changes the owner of tickets to everyone (useful for ASP). Normally only agent with rw permissions in the queue of the ticket will be shown.' =>
            '',
        'Chat communication channel.' => '',
        'Checkbox' => '',
        'Checks for articles that needs to be updated in the article search index.' =>
            '',
        'Checks for communication log entries to be deleted.' => '',
        'Checks for queued outgoing emails to be sent.' => '',
        'Checks if an E-Mail is a followup to an existing ticket by searching the subject for a valid ticket number.' =>
            '',
        'Checks the SystemID in ticket number detection for follow-ups. If not enabled, SystemID will be changed after using the system.' =>
            '',
        'Child' => '',
        'Chinese (Simplified)' => '',
        'Chinese (Traditional)' => '',
        'Choose for which kind of appointment changes you want to receive notifications.' =>
            '',
        'Choose for which kind of ticket changes you want to receive notifications. Please note that you can\'t completely disable notifications marked as mandatory.' =>
            '',
        'Choose which notifications you\'d like to receive.' => '',
        'Christmas Eve' => '',
        'Close' => '',
        'Close this ticket' => '',
        'Closed tickets (customer user)' => '',
        'Closed tickets (customer)' => '',
        'Cloud Services' => '',
        'Cloud service admin module registration for the transport layer.' =>
            '',
        'Collect support data for asynchronous plug-in modules.' => '',
        'Column ticket filters for Ticket Overviews type "Small".' => '',
        'Columns that can be filtered in the escalation view of the agent interface. Note: Only Ticket attributes, Dynamic Fields (DynamicField_NameX) and Customer attributes (e.g. CustomerUserPhone, CustomerCompanyName, ...) are allowed.' =>
            '',
        'Columns that can be filtered in the locked view of the agent interface. Note: Only Ticket attributes, Dynamic Fields (DynamicField_NameX) and Customer attributes (e.g. CustomerUserPhone, CustomerCompanyName, ...) are allowed.' =>
            '',
        'Columns that can be filtered in the queue view of the agent interface. Note: Only Ticket attributes, Dynamic Fields (DynamicField_NameX) and Customer attributes (e.g. CustomerUserPhone, CustomerCompanyName, ...) are allowed.' =>
            '',
        'Columns that can be filtered in the responsible view of the agent interface. Note: Only Ticket attributes, Dynamic Fields (DynamicField_NameX) and Customer attributes (e.g. CustomerUserPhone, CustomerCompanyName, ...) are allowed.' =>
            '',
        'Columns that can be filtered in the service view of the agent interface. Note: Only Ticket attributes, Dynamic Fields (DynamicField_NameX) and Customer attributes (e.g. CustomerUserPhone, CustomerCompanyName, ...) are allowed.' =>
            '',
        'Columns that can be filtered in the status view of the agent interface. Note: Only Ticket attributes, Dynamic Fields (DynamicField_NameX) and Customer attributes (e.g. CustomerUserPhone, CustomerCompanyName, ...) are allowed.' =>
            '',
        'Columns that can be filtered in the ticket search result view of the agent interface. Note: Only Ticket attributes, Dynamic Fields (DynamicField_NameX) and Customer attributes (e.g. CustomerUserPhone, CustomerCompanyName, ...) are allowed.' =>
            '',
        'Columns that can be filtered in the watch view of the agent interface. Note: Only Ticket attributes, Dynamic Fields (DynamicField_NameX) and Customer attributes (e.g. CustomerUserPhone, CustomerCompanyName, ...) are allowed.' =>
            '',
        'Comment for new history entries in the customer interface.' => '',
        'Comment2' => '',
        'Communication' => '',
        'Communication & Notifications' => '',
        'Communication Log GUI' => '',
        'Communication log limit per page for Communication Log Overview.' =>
            '',
        'CommunicationLog Overview Limit' => '',
        'Company Status' => '',
        'Company Tickets.' => '',
        'Company name which will be included in outgoing emails as an X-Header.' =>
            '',
        'Compat module for AgentZoom to AgentTicketZoom.' => '',
        'Complex' => '',
        'Compose' => '',
        'Configure Processes.' => '',
        'Configure and manage ACLs.' => '',
        'Configure any additional readonly mirror databases that you want to use.' =>
            '',
        'Configure sending of support data to OTOBO Team for improved support.' =>
            '',
        'Configure which screen should be shown after a new ticket has been created.' =>
            '',
        'Configure your own log text for PGP.' => '',
        'Configures a default TicketDynamicField setting. "Name" defines the dynamic field which should be used, "Value" is the data that will be set, and "Event" defines the trigger event. Please check the developer manual (https://doc.otobo.org/doc/), chapter "Ticket Event Module".' =>
            '',
        'Controls how to display the ticket history entries as readable values.' =>
            '',
        'Controls if CustomerID is automatically copied from the sender address for unknown customers.' =>
            '',
        'Controls if CustomerID is read-only in the agent interface.' => '',
        'Controls if customers have the ability to sort their tickets.' =>
            '',
        'Controls if more than one from entry can be set in the new phone ticket in the agent interface.' =>
            '',
        'Controls if the admin is allowed to import a saved system configuration in SysConfig.' =>
            '',
        'Controls if the admin is allowed to make changes to the database via AdminSelectBox.' =>
            '',
        'Controls if the autocomplete field will be used for the customer ID selection in the AdminCustomerUser interface.' =>
            '',
        'Controls if the ticket and article seen flags are removed when a ticket is archived.' =>
            '',
        'Converts HTML mails into text messages.' => '',
        'Create New process ticket.' => '',
        'Create Templates for AdminDynamicFieldTitle' => '',
        'Create Ticket' => '',
        'Create a new calendar appointment linked to this ticket' => '',
        'Create and manage Service Level Agreements (SLAs).' => '',
        'Create and manage agents.' => '',
        'Create and manage appointment notifications.' => '',
        'Create and manage attachments.' => '',
        'Create and manage calendars.' => '',
        'Create and manage customer users.' => '',
        'Create and manage customers.' => '',
        'Create and manage dynamic fields.' => '',
        'Create and manage groups.' => '',
        'Create and manage queues.' => '',
        'Create and manage responses that are automatically sent.' => '',
        'Create and manage roles.' => '',
        'Create and manage salutations.' => '',
        'Create and manage services.' => '',
        'Create and manage signatures.' => '',
        'Create and manage templates.' => '',
        'Create and manage ticket notifications.' => '',
        'Create and manage ticket priorities.' => '',
        'Create and manage ticket states.' => '',
        'Create and manage ticket types.' => '',
        'Create and manage web services.' => '',
        'Create new Ticket.' => '',
        'Create new appointment.' => '',
        'Create new email ticket and send this out (outbound).' => '',
        'Create new email ticket.' => '',
        'Create new phone ticket (inbound).' => '',
        'Create new phone ticket.' => '',
        'Create new process ticket.' => '',
        'Create tickets.' => '',
        'Create your first ticket' => '',
        'Created ticket [%s] in "%s" with priority "%s" and state "%s".' =>
            '',
        'Croatian' => '',
        'Custom RSS Feed' => '',
        'Custom RSS feed.' => '',
        'Custom text for the page shown to customers that have no tickets yet (if you need those text translated add them to a custom translation module).' =>
            '',
        'Customer Administration' => '',
        'Customer Companies' => '',
        'Customer Dashboard' => '',
        'Customer Dynamic Field Database Detailed Search' => '',
        'Customer Dynamic Field Database Details' => '',
        'Customer Dynamic Field Database Search' => '',
        'Customer IDs' => '',
        'Customer Information Center Search.' => '',
        'Customer Information Center search.' => '',
        'Customer Information Center.' => '',
        'Customer Password.' => '',
        'Customer Ticket Print Module.' => '',
        'Customer User Administration' => '',
        'Customer User Information' => '',
        'Customer User Information Center Search.' => '',
        'Customer User Information Center search.' => '',
        'Customer User Information Center.' => '',
        'Customer Users ↔ Customers' => '',
        'Customer Users ↔ Groups' => '',
        'Customer Users ↔ Services' => '',
        'Customer dynamic field database detailed search.' => '',
        'Customer dynamic field database details.' => '',
        'Customer dynamic field database search.' => '',
        'Customer item (icon) which shows the closed tickets of this customer as info block. Setting CustomerUserLogin to 1 searches for tickets based on login name rather than CustomerID.' =>
            '',
        'Customer item (icon) which shows the open tickets of this customer as info block. Setting CustomerUserLogin to 1 searches for tickets based on login name rather than CustomerID.' =>
            '',
        'Customer preferences.' => '',
        'Customer ticket overview' => '',
        'Customer ticket search.' => '',
        'Customer ticket zoom' => '',
        'Customer user search' => '',
        'CustomerID search' => '',
        'CustomerName' => '',
        'CustomerUser' => '',
        'Customers ↔ Groups' => '',
        'Customizable stop words for fulltext index. These words will be removed from the search index.' =>
            '',
        'Czech' => '',
        'Danish' => '',
        'Dashboard overview.' => '',
        'Data used to export the search result in CSV format.' => '',
        'Date / Time' => '',
        'Default (Slim)' => '',
        'Default ACL values for ticket actions.' => '',
        'Default ProcessManagement entity prefixes for entity IDs that are automatically generated.' =>
            '',
        'Default agent name' => '',
        'Default data to use on attribute for ticket search screen. Example: "TicketCreateTimePointFormat=year;TicketCreateTimePointStart=Last;TicketCreateTimePoint=2;".' =>
            '',
        'Default data to use on attribute for ticket search screen. Example: "TicketCreateTimeStartYear=2010;TicketCreateTimeStartMonth=10;TicketCreateTimeStartDay=4;TicketCreateTimeStopYear=2010;TicketCreateTimeStopMonth=11;TicketCreateTimeStopDay=3;".' =>
            '',
        'Default display type for recipient (To,Cc) names in AgentTicketZoom and CustomerTicketZoom.' =>
            '',
        'Default display type for sender (From) names in AgentTicketZoom and CustomerTicketZoom.' =>
            '',
        'Default loop protection module.' => '',
        'Default queue ID used by the system in the agent interface.' => '',
        'Default skin for the agent interface (slim version).' => '',
        'Default skin for the agent interface.' => '',
        'Default skin for the customer interface.' => '',
        'Default ticket ID used by the system in the agent interface.' =>
            '',
        'Default ticket ID used by the system in the customer interface.' =>
            '',
        'Default value for NameX' => '',
        'Define Actions where a settings button is available in the linked objects widget (LinkObject::ViewMode = "complex"). Please note that these Actions must have registered the following JS and CSS files: Core.AllocationList.css, Core.UI.AllocationList.js, Core.UI.Table.Sort.js, Core.Agent.TableFilters.js.' =>
            '',
        'Define a filter for html output to add links behind a defined string. The element Image allows two input kinds. At once the name of an image (e.g. faq.png). In this case the OTOBO image path will be used. The second possiblity is to insert the link to the image.' =>
            '',
        'Define a mapping between variables of the customer user data (keys) and dynamic fields of a ticket (values). The purpose is to store customer user data in ticket dynamic fields. The dynamic fields must be present in the system and should be enabled for AgentTicketFreeText, so that they can be set/updated manually by the agent. They mustn\'t be enabled for AgentTicketPhone, AgentTicketEmail and AgentTicketCustomer. If they were, they would have precedence over the automatically set values. To use this mapping, you have to also activate the Ticket::EventModulePost###4100-DynamicFieldFromCustomerUser setting.' =>
            '',
        'Define dynamic field name for end time. This field has to be manually added to the system as Ticket: "Date / Time" and must be activated in ticket creation screens and/or in any other ticket action screens.' =>
            '',
        'Define dynamic field name for start time. This field has to be manually added to the system as Ticket: "Date / Time" and must be activated in ticket creation screens and/or in any other ticket action screens.' =>
            '',
        'Define the max depth of queues.' => '',
        'Define the queue comment 2.' => '',
        'Define the service comment 2.' => '',
        'Define the sla comment 2.' => '',
        'Define the start day of the week for the date picker for the indicated calendar.' =>
            '',
        'Define the start day of the week for the date picker.' => '',
        'Define which avatar default image should be used for the article view if no gravatar is assigned to the mail address. Check https://gravatar.com/site/implement/images/ for further information.' =>
            '',
        'Define which avatar default image should be used for the current agent if no gravatar is assigned to the mail address of the agent. Check https://gravatar.com/site/implement/images/ for further information.' =>
            '',
        'Define which avatar engine should be used for the agent avatar on the header and the sender images in AgentTicketZoom. If \'None\' is selected, initials will be displayed instead. Please note that selecting anything other than \'None\' will transfer the encrypted email address of the particular user to an external service.' =>
            '',
        'Define which columns are shown in the linked appointment widget (LinkObject::ViewMode = "complex"). Possible settings: 0 = Disabled, 1 = Available, 2 = Enabled by default.' =>
            '',
        'Define which columns are shown in the linked tickets widget (LinkObject::ViewMode = "complex"). Note: Only Ticket attributes and Dynamic Fields (DynamicField_NameX) are allowed for DefaultColumns.' =>
            '',
        'Defines a customer item, which generates a LinkedIn icon at the end of a customer info block.' =>
            '',
        'Defines a customer item, which generates a XING icon at the end of a customer info block.' =>
            '',
        'Defines a customer item, which generates a google icon at the end of a customer info block.' =>
            '',
        'Defines a customer item, which generates a google maps icon at the end of a customer info block.' =>
            '',
        'Defines a filter for html output to add links behind CVE numbers. The element Image allows two input kinds. At once the name of an image (e.g. faq.png). In this case the OTOBO image path will be used. The second possiblity is to insert the link to the image.' =>
            '',
        'Defines a filter for html output to add links behind MSBulletin numbers. The element Image allows two input kinds. At once the name of an image (e.g. faq.png). In this case the OTOBO image path will be used. The second possiblity is to insert the link to the image.' =>
            '',
        'Defines a filter for html output to add links behind a defined string. The element Image allows two input kinds. At once the name of an image (e.g. faq.png). In this case the OTOBO image path will be used. The second possiblity is to insert the link to the image.' =>
            '',
        'Defines a filter for html output to add links behind bugtraq numbers. The element Image allows two input kinds. At once the name of an image (e.g. faq.png). In this case the OTOBO image path will be used. The second possiblity is to insert the link to the image.' =>
            '',
        'Defines a filter to collect CVE numbers from article texts in AgentTicketZoom. The results will be displayed in a meta box next to the article. Fill in URLPreview if you would like to see a preview when moving your mouse cursor above the link element. This could be the same URL as in URL, but also an alternate one. Please note that some websites deny being displayed within an iframe (e.g. Google) and thus won\'t work with the preview mode.' =>
            '',
        'Defines a filter to process the text in the articles, in order to highlight predefined keywords.' =>
            '',
        'Defines a permission context for customer to group assignment.' =>
            '',
        'Defines a regular expression that excludes some addresses from the syntax check (if "CheckEmailAddresses" is set to "Yes"). Please enter a regex in this field for email addresses, that aren\'t syntactically valid, but are necessary for the system (i.e. "root@localhost").' =>
            '',
        'Defines a regular expression that filters all email addresses that should not be used in the application.' =>
            '',
        'Defines a sleep time in microseconds between tickets while they are been processed by a job.' =>
            '',
        'Defines a useful module to load specific user options or to display news.' =>
            '',
        'Defines all the X-headers that should be scanned.' => '',
        'Defines all the languages that are available to the application. Specify only English names of languages here.' =>
            '',
        'Defines all the languages that are available to the application. Specify only native names of languages here.' =>
            '',
        'Defines all the parameters for the RefreshTime object in the customer preferences of the customer interface.' =>
            '',
        'Defines all the parameters for the ShownTickets object in the customer preferences of the customer interface.' =>
            '',
        'Defines all the parameters for this item in the customer preferences.' =>
            '',
        'Defines all the parameters for this item in the customer preferences. \'PasswordRegExp\' allows to match passwords against a regular expression. Define the minimum number of characters using \'PasswordMinSize\'. Define if at least 2 lowercase and 2 uppercase letter characters are needed by setting the appropriate option to \'1\'. \'PasswordMin2Characters\' defines if the password needs to contain at least 2 letter characters (set to 0 or 1). \'PasswordNeedDigit\' controls the need of at least 1 digit (set to 0 or 1 to control).' =>
            '',
        'Defines all the parameters for this notification transport.' => '',
        'Defines all the possible stats output formats.' => '',
        'Defines an alternate URL, where the login link refers to.' => '',
        'Defines an alternate URL, where the logout link refers to.' => '',
        'Defines an alternate login URL for the customer panel..' => '',
        'Defines an alternate logout URL for the customer panel.' => '',
        'Defines an external link to the database of the customer (e.g. \'http://yourhost/customer.php?CID=[% Data.CustomerID %]\' or \'\').' =>
            '',
        'Defines an icon with link to the google map page of the current location in appointment edit screen.' =>
            '',
        'Defines an overview module to show the address book view of a customer user list.' =>
            '',
        'Defines available article actions for Chat articles.' => '',
        'Defines available article actions for Email articles.' => '',
        'Defines available article actions for Internal articles.' => '',
        'Defines available article actions for Phone articles.' => '',
        'Defines available article actions for invalid articles.' => '',
        'Defines available groups for the admin overview screen.' => '',
        'Defines chat communication channel.' => '',
        'Defines default headers for outgoing emails.' => '',
        'Defines email communication channel.' => '',
        'Defines from which ticket attributes the agent can select the result order.' =>
            '',
        'Defines groups for preferences items.' => '',
        'Defines how many deployments the system should keep.' => '',
        'Defines how the From field from the emails (sent from answers and email tickets) should look like.' =>
            '',
        'Defines if a pre-sorting by priority should be done in the queue view.' =>
            '',
        'Defines if a pre-sorting by priority should be done in the service view.' =>
            '',
        'Defines if a ticket lock is required in the close ticket screen of the agent interface (if the ticket isn\'t locked yet, the ticket gets locked and the current agent will be set automatically as its owner).' =>
            '',
        'Defines if a ticket lock is required in the email outbound screen of the agent interface (if the ticket isn\'t locked yet, the ticket gets locked and the current agent will be set automatically as its owner).' =>
            '',
        'Defines if a ticket lock is required in the email resend screen of the agent interface (if the ticket isn\'t locked yet, the ticket gets locked and the current agent will be set automatically as its owner).' =>
            '',
        'Defines if a ticket lock is required in the ticket bounce screen of the agent interface (if the ticket isn\'t locked yet, the ticket gets locked and the current agent will be set automatically as its owner).' =>
            '',
        'Defines if a ticket lock is required in the ticket compose screen of the agent interface (if the ticket isn\'t locked yet, the ticket gets locked and the current agent will be set automatically as its owner).' =>
            '',
        'Defines if a ticket lock is required in the ticket forward screen of the agent interface (if the ticket isn\'t locked yet, the ticket gets locked and the current agent will be set automatically as its owner).' =>
            '',
        'Defines if a ticket lock is required in the ticket free text screen of the agent interface (if the ticket isn\'t locked yet, the ticket gets locked and the current agent will be set automatically as its owner).' =>
            '',
        'Defines if a ticket lock is required in the ticket merge screen of a zoomed ticket in the agent interface (if the ticket isn\'t locked yet, the ticket gets locked and the current agent will be set automatically as its owner).' =>
            '',
        'Defines if a ticket lock is required in the ticket note screen of the agent interface (if the ticket isn\'t locked yet, the ticket gets locked and the current agent will be set automatically as its owner).' =>
            '',
        'Defines if a ticket lock is required in the ticket owner screen of a zoomed ticket in the agent interface (if the ticket isn\'t locked yet, the ticket gets locked and the current agent will be set automatically as its owner).' =>
            '',
        'Defines if a ticket lock is required in the ticket pending screen of a zoomed ticket in the agent interface (if the ticket isn\'t locked yet, the ticket gets locked and the current agent will be set automatically as its owner).' =>
            '',
        'Defines if a ticket lock is required in the ticket phone inbound screen of the agent interface (if the ticket isn\'t locked yet, the ticket gets locked and the current agent will be set automatically as its owner).' =>
            '',
        'Defines if a ticket lock is required in the ticket phone outbound screen of the agent interface (if the ticket isn\'t locked yet, the ticket gets locked and the current agent will be set automatically as its owner).' =>
            '',
        'Defines if a ticket lock is required in the ticket priority screen of a zoomed ticket in the agent interface (if the ticket isn\'t locked yet, the ticket gets locked and the current agent will be set automatically as its owner).' =>
            '',
        'Defines if a ticket lock is required in the ticket responsible screen of the agent interface (if the ticket isn\'t locked yet, the ticket gets locked and the current agent will be set automatically as its owner).' =>
            '',
        'Defines if a ticket lock is required to change the customer of a ticket in the agent interface (if the ticket isn\'t locked yet, the ticket gets locked and the current agent will be set automatically as its owner).' =>
            '',
        'Defines if agents should be allowed to login if they have no shared secret stored in their preferences and therefore are not using two-factor authentication.' =>
            '',
        'Defines if customers should be allowed to login if they have no shared secret stored in their preferences and therefore are not using two-factor authentication.' =>
            '',
        'Defines if the communication between this system and the servers that provide cloud services is possible. If set to \'Disable cloud services\', some functionality will be lost such as support data sending, Package Verify™ and product News dashboard widgets, among others.' =>
            '',
        'Defines if the enhanced mode should be used (enables use of table, replace, subscript, superscript, paste from word, etc.) in customer interface.' =>
            '',
        'Defines if the enhanced mode should be used (enables use of table, replace, subscript, superscript, paste from word, etc.).' =>
            '',
        'Defines if the first article should be displayed as expanded, that is visible for the related customer. If nothing defined, latest article will be expanded.' =>
            '',
        'Defines if the message in the email outbound screen of the agent interface is visible for the customer by default.' =>
            '',
        'Defines if the message in the email resend screen of the agent interface is visible for the customer by default.' =>
            '',
        'Defines if the message in the ticket compose screen of the agent interface is visible for the customer by default.' =>
            '',
        'Defines if the message in the ticket forward screen of the agent interface is visible for the customer by default.' =>
            '',
        'Defines if the note in the close ticket screen of the agent interface is visible for the customer by default.' =>
            '',
        'Defines if the note in the ticket bulk screen of the agent interface is visible for the customer by default.' =>
            '',
        'Defines if the note in the ticket free text screen of the agent interface is visible for the customer by default.' =>
            '',
        'Defines if the note in the ticket note screen of the agent interface is visible for the customer by default.' =>
            '',
        'Defines if the note in the ticket owner screen of the agent interface is visible for the customer by default.' =>
            '',
        'Defines if the note in the ticket pending screen of the agent interface is visible for the customer by default.' =>
            '',
        'Defines if the note in the ticket priority screen of the agent interface is visible for the customer by default.' =>
            '',
        'Defines if the note in the ticket responsible screen of the agent interface is visible for the customer by default.' =>
            '',
        'Defines if the previously valid token should be accepted for authentication. This is slightly less secure but gives users 30 seconds more time to enter their one-time password.' =>
            '',
        'Defines if the values for filters should be retrieved from all available tickets. If enabled, only values which are actually used in any ticket will be available for filtering. Please note: The list of customers will always be retrieved like this.' =>
            '',
        'Defines if time accounting is mandatory in the agent interface. If enabled, a note must be entered for all ticket actions (no matter if the note itself is configured as active or is originally mandatory for the individual ticket action screen).' =>
            '',
        'Defines if time accounting must be set to all tickets in bulk action.' =>
            '',
        'Defines internal communication channel.' => '',
        'Defines out of office message template. Two string parameters (%s) available: end date and number of days left.' =>
            '',
        'Defines phone communication channel.' => '',
        'Defines queues that\'s tickets are used for displaying as calendar events.' =>
            '',
        'Defines the HTTP hostname for the support data collection with the public module \'PublicSupportDataCollector\' (e.g. used from the OTOBO Daemon).' =>
            '',
        'Defines the IP regular expression for accessing the local repository. You need to enable this to have access to your local repository and the package::RepositoryList is required on the remote host.' =>
            '',
        'Defines the PostMaster header to be used on the filter for keeping the current state of the ticket.' =>
            '',
        'Defines the URL CSS path.' => '',
        'Defines the URL base path of icons, CSS and Java Script.' => '',
        'Defines the URL image path of icons for navigation.' => '',
        'Defines the URL java script path.' => '',
        'Defines the URL rich text editor path.' => '',
        'Defines the address of a dedicated DNS server, if necessary, for the "CheckMXRecord" look-ups.' =>
            '',
        'Defines the agent preferences key where the shared secret key is stored.' =>
            '',
        'Defines the available steps in time selections. Select "Minute" to be able to select all minutes of one hour from 1-59. Select "30 Minutes" to only make full and half hours available.' =>
            '',
        'Defines the body text for notification mails sent to agents, about new password.' =>
            '',
        'Defines the body text for notification mails sent to agents, with token about new requested password.' =>
            '',
        'Defines the body text for notification mails sent to customers, about new account.' =>
            '',
        'Defines the body text for notification mails sent to customers, about new password.' =>
            '',
        'Defines the body text for notification mails sent to customers, with token about new requested password.' =>
            '',
        'Defines the body text for rejected emails.' => '',
        'Defines the calendar width in percent. Default is 95%.' => '',
        'Defines the column to store the keys for the preferences table.' =>
            '',
        'Defines the config options for the autocompletion feature.' => '',
        'Defines the config parameters of this item, to be shown in the preferences view.' =>
            '',
        'Defines the config parameters of this item, to be shown in the preferences view. Please note: setting \'Active\' to 0 will only prevent agents from editing settings of this group in their personal preferences, but will still allow administrators to edit the settings of another user\'s behalf. Use \'PreferenceGroup\' to control in which area these settings should be shown in the user interface.' =>
            '',
        'Defines the connections for http/ftp, via a proxy.' => '',
        'Defines the customer preferences key where the shared secret key is stored.' =>
            '',
        'Defines the date input format used in forms (option or input fields).' =>
            '',
        'Defines the default CSS used in rich text editors.' => '',
        'Defines the default agent name in the ticket zoom view of the customer interface.' =>
            '',
        'Defines the default auto response type of the article for this operation.' =>
            '',
        'Defines the default body of a note in the ticket free text screen of the agent interface.' =>
            '',
        'Defines the default filter fields in the customer user address book search (CustomerUser or CustomerCompany). For the CustomerCompany fields a prefix \'CustomerCompany_\' must be added.' =>
            '',
        'Defines the default front-end (HTML) theme to be used by the agents and customers. If you like, you can add your own theme. Please refer the administrator manual located at https://doc.otobo.org/doc/.' =>
            '',
        'Defines the default front-end language. All the possible values are determined by the available language files on the system (see the next setting).' =>
            '',
        'Defines the default history type in the customer interface.' => '',
        'Defines the default maximum number of X-axis attributes for the time scale.' =>
            '',
        'Defines the default maximum number of statistics per page on the overview screen.' =>
            '',
        'Defines the default next state for a ticket after customer follow-up in the customer interface.' =>
            '',
        'Defines the default next state of a ticket after adding a note, in the close ticket screen of the agent interface.' =>
            '',
        'Defines the default next state of a ticket after adding a note, in the ticket free text screen of the agent interface.' =>
            '',
        'Defines the default next state of a ticket after adding a note, in the ticket note screen of the agent interface.' =>
            '',
        'Defines the default next state of a ticket after adding a note, in the ticket owner screen of a zoomed ticket in the agent interface.' =>
            '',
        'Defines the default next state of a ticket after adding a note, in the ticket pending screen of a zoomed ticket in the agent interface.' =>
            '',
        'Defines the default next state of a ticket after adding a note, in the ticket priority screen of a zoomed ticket in the agent interface.' =>
            '',
        'Defines the default next state of a ticket after adding a note, in the ticket responsible screen of the agent interface.' =>
            '',
        'Defines the default next state of a ticket after being bounced, in the ticket bounce screen of the agent interface.' =>
            '',
        'Defines the default next state of a ticket after being forwarded, in the ticket forward screen of the agent interface.' =>
            '',
        'Defines the default next state of a ticket after the message has been sent, in the email outbound screen of the agent interface.' =>
            '',
        'Defines the default next state of a ticket if it is composed / answered in the ticket compose screen of the agent interface.' =>
            '',
        'Defines the default next state of a ticket, in the ticket bulk screen of the agent interface.' =>
            '',
        'Defines the default note body text for phone tickets in the ticket phone inbound screen of the agent interface.' =>
            '',
        'Defines the default note body text for phone tickets in the ticket phone outbound screen of the agent interface.' =>
            '',
        'Defines the default priority of follow-up customer tickets in the ticket zoom screen in the customer interface.' =>
            '',
        'Defines the default priority of new customer tickets in the customer interface.' =>
            '',
        'Defines the default priority of new tickets.' => '',
        'Defines the default queue for new customer tickets in the customer interface.' =>
            '',
        'Defines the default queue for new tickets in the agent interface.' =>
            '',
        'Defines the default selection at the drop down menu for dynamic objects (Form: Common Specification).' =>
            '',
        'Defines the default selection at the drop down menu for permissions (Form: Common Specification).' =>
            '',
        'Defines the default selection at the drop down menu for stats format (Form: Common Specification). Please insert the format key (see Stats::Format).' =>
            '',
        'Defines the default sender type for phone tickets in the ticket phone inbound screen of the agent interface.' =>
            '',
        'Defines the default sender type for phone tickets in the ticket phone outbound screen of the agent interface.' =>
            '',
        'Defines the default sender type for tickets in the ticket zoom screen of the customer interface.' =>
            '',
        'Defines the default shown ticket search attribute for ticket search screen (AllTickets/ArchivedTickets/NotArchivedTickets).' =>
            '',
        'Defines the default shown ticket search attribute for ticket search screen.' =>
            '',
        'Defines the default shown ticket search attribute for ticket search screen. Example: "Key" must have the name of the Dynamic Field in this case \'X\', "Content" must have the value of the Dynamic Field depending on the Dynamic Field type,  Text: \'a text\', Dropdown: \'1\', Date/Time: \'Search_DynamicField_XTimeSlotStartYear=1974; Search_DynamicField_XTimeSlotStartMonth=01; Search_DynamicField_XTimeSlotStartDay=26; Search_DynamicField_XTimeSlotStartHour=00; Search_DynamicField_XTimeSlotStartMinute=00; Search_DynamicField_XTimeSlotStartSecond=00; Search_DynamicField_XTimeSlotStopYear=2013; Search_DynamicField_XTimeSlotStopMonth=01; Search_DynamicField_XTimeSlotStopDay=26; Search_DynamicField_XTimeSlotStopHour=23; Search_DynamicField_XTimeSlotStopMinute=59; Search_DynamicField_XTimeSlotStopSecond=59;\' and or \'Search_DynamicField_XTimePointFormat=week; Search_DynamicField_XTimePointStart=Before; Search_DynamicField_XTimePointValue=7\';.' =>
            '',
        'Defines the default sort criteria for all queues displayed in the queue view.' =>
            '',
        'Defines the default sort criteria for all services displayed in the service view.' =>
            '',
        'Defines the default sort order for all queues in the queue view, after priority sort.' =>
            '',
        'Defines the default sort order for all services in the service view, after priority sort.' =>
            '',
        'Defines the default state of new customer tickets in the customer interface.' =>
            '',
        'Defines the default state of new tickets.' => '',
        'Defines the default subject for phone tickets in the ticket phone inbound screen of the agent interface.' =>
            '',
        'Defines the default subject for phone tickets in the ticket phone outbound screen of the agent interface.' =>
            '',
        'Defines the default subject of a note in the ticket free text screen of the agent interface.' =>
            '',
        'Defines the default the number of seconds (from current time) to re-schedule a generic interface failed task.' =>
            '',
        'Defines the default ticket attribute for ticket sorting in a ticket search of the customer interface.' =>
            '',
        'Defines the default ticket attribute for ticket sorting in the escalation view of the agent interface.' =>
            '',
        'Defines the default ticket attribute for ticket sorting in the locked ticket view of the agent interface.' =>
            '',
        'Defines the default ticket attribute for ticket sorting in the responsible view of the agent interface.' =>
            '',
        'Defines the default ticket attribute for ticket sorting in the status view of the agent interface.' =>
            '',
        'Defines the default ticket attribute for ticket sorting in the watch view of the agent interface.' =>
            '',
        'Defines the default ticket attribute for ticket sorting of the ticket search result of the agent interface.' =>
            '',
        'Defines the default ticket attribute for ticket sorting of the ticket search result of this operation.' =>
            '',
        'Defines the default ticket bounced notification for customer/sender in the ticket bounce screen of the agent interface.' =>
            '',
        'Defines the default ticket next state after adding a phone note in the ticket phone inbound screen of the agent interface.' =>
            '',
        'Defines the default ticket next state after adding a phone note in the ticket phone outbound screen of the agent interface.' =>
            '',
        'Defines the default ticket order (after priority sort) in the escalation view of the agent interface. Up: oldest on top. Down: latest on top.' =>
            '',
        'Defines the default ticket order (after priority sort) in the status view of the agent interface. Up: oldest on top. Down: latest on top.' =>
            '',
        'Defines the default ticket order in the responsible view of the agent interface. Up: oldest on top. Down: latest on top.' =>
            '',
        'Defines the default ticket order in the ticket locked view of the agent interface. Up: oldest on top. Down: latest on top.' =>
            '',
        'Defines the default ticket order in the ticket search result of the agent interface. Up: oldest on top. Down: latest on top.' =>
            '',
        'Defines the default ticket order in the ticket search result of the this operation. Up: oldest on top. Down: latest on top.' =>
            '',
        'Defines the default ticket order in the watch view of the agent interface. Up: oldest on top. Down: latest on top.' =>
            '',
        'Defines the default ticket order of a search result in the customer interface. Up: oldest on top. Down: latest on top.' =>
            '',
        'Defines the default ticket priority in the close ticket screen of the agent interface.' =>
            '',
        'Defines the default ticket priority in the ticket bulk screen of the agent interface.' =>
            '',
        'Defines the default ticket priority in the ticket free text screen of the agent interface.' =>
            '',
        'Defines the default ticket priority in the ticket note screen of the agent interface.' =>
            '',
        'Defines the default ticket priority in the ticket owner screen of a zoomed ticket in the agent interface.' =>
            '',
        'Defines the default ticket priority in the ticket pending screen of a zoomed ticket in the agent interface.' =>
            '',
        'Defines the default ticket priority in the ticket priority screen of a zoomed ticket in the agent interface.' =>
            '',
        'Defines the default ticket priority in the ticket responsible screen of the agent interface.' =>
            '',
        'Defines the default ticket type for new customer tickets in the customer interface.' =>
            '',
        'Defines the default ticket type.' => '',
        'Defines the default used Frontend-Module if no Action parameter given in the url on the agent interface.' =>
            '',
        'Defines the default used Frontend-Module if no Action parameter given in the url on the customer interface.' =>
            '',
        'Defines the default value for the action parameter for the public frontend. The action parameter is used in the scripts of the system.' =>
            '',
        'Defines the default viewable sender types of a ticket (default: customer).' =>
            '',
        'Defines the default visibility of the article to customer for this operation.' =>
            '',
        'Defines the displayed style of the From field in notes that are visible for customers. A default agent name can be defined in Ticket::Frontend::CustomerTicketZoom###DefaultAgentName setting.' =>
            '',
        'Defines the dynamic fields that are used for displaying on calendar events.' =>
            '',
        'Defines the event object types that will be handled via AdminAppointmentNotificationEvent.' =>
            '',
        'Defines the fall-back path to open fetchmail binary. Note: The name of the binary needs to be \'fetchmail\', if it is different please use a symbolic link.' =>
            '',
        'Defines the filter that processes the text in the articles, in order to highlight URLs.' =>
            '',
        'Defines the format of responses in the ticket compose screen of the agent interface ([% Data.OrigFrom | html %] is From 1:1, [% Data.OrigFromName | html %] is only realname of From).' =>
            '',
        'Defines the fully qualified domain name of the system. This setting is used as a variable, OTOBO_CONFIG_FQDN which is found in all forms of messaging used by the application, to build links to the tickets within your system.' =>
            '',
        'Defines the groups every customer user will be in (if CustomerGroupSupport is enabled and you don\'t want to manage every customer user for these groups).' =>
            '',
        'Defines the groups every customer will be in (if CustomerGroupSupport is enabled and you don\'t want to manage every customer for these groups).' =>
            '',
        'Defines the height for the rich text editor component for this screen. Enter number (pixels) or percent value (relative).' =>
            '',
        'Defines the height for the rich text editor component. Enter number (pixels) or percent value (relative).' =>
            '',
        'Defines the history comment for the close ticket screen action, which gets used for ticket history in the agent interface.' =>
            '',
        'Defines the history comment for the email ticket screen action, which gets used for ticket history in the agent interface.' =>
            '',
        'Defines the history comment for the phone ticket screen action, which gets used for ticket history in the agent interface.' =>
            '',
        'Defines the history comment for the ticket free text screen action, which gets used for ticket history.' =>
            '',
        'Defines the history comment for the ticket note screen action, which gets used for ticket history in the agent interface.' =>
            '',
        'Defines the history comment for the ticket owner screen action, which gets used for ticket history in the agent interface.' =>
            '',
        'Defines the history comment for the ticket pending screen action, which gets used for ticket history in the agent interface.' =>
            '',
        'Defines the history comment for the ticket phone inbound screen action, which gets used for ticket history in the agent interface.' =>
            '',
        'Defines the history comment for the ticket phone outbound screen action, which gets used for ticket history in the agent interface.' =>
            '',
        'Defines the history comment for the ticket priority screen action, which gets used for ticket history in the agent interface.' =>
            '',
        'Defines the history comment for the ticket responsible screen action, which gets used for ticket history in the agent interface.' =>
            '',
        'Defines the history comment for the ticket zoom action, which gets used for ticket history in the customer interface.' =>
            '',
        'Defines the history comment for this operation, which gets used for ticket history in the agent interface.' =>
            '',
        'Defines the history type for the close ticket screen action, which gets used for ticket history in the agent interface.' =>
            '',
        'Defines the history type for the email ticket screen action, which gets used for ticket history in the agent interface.' =>
            '',
        'Defines the history type for the phone ticket screen action, which gets used for ticket history in the agent interface.' =>
            '',
        'Defines the history type for the ticket free text screen action, which gets used for ticket history.' =>
            '',
        'Defines the history type for the ticket note screen action, which gets used for ticket history in the agent interface.' =>
            '',
        'Defines the history type for the ticket owner screen action, which gets used for ticket history in the agent interface.' =>
            '',
        'Defines the history type for the ticket pending screen action, which gets used for ticket history in the agent interface.' =>
            '',
        'Defines the history type for the ticket phone inbound screen action, which gets used for ticket history in the agent interface.' =>
            '',
        'Defines the history type for the ticket phone outbound screen action, which gets used for ticket history in the agent interface.' =>
            '',
        'Defines the history type for the ticket priority screen action, which gets used for ticket history in the agent interface.' =>
            '',
        'Defines the history type for the ticket responsible screen action, which gets used for ticket history in the agent interface.' =>
            '',
        'Defines the history type for the ticket zoom action, which gets used for ticket history in the customer interface.' =>
            '',
        'Defines the history type for this operation, which gets used for ticket history in the agent interface.' =>
            '',
        'Defines the hours and week days of the indicated calendar, to count the working time.' =>
            '',
        'Defines the hours and week days to count the working time.' => '',
        'Defines the key to be checked with Kernel::Modules::AgentInfo module. If this user preferences key is true, the message is accepted by the system.' =>
            '',
        'Defines the key to check with CustomerAccept. If this user preferences key is true, then the message is accepted by the system.' =>
            '',
        'Defines the link type \'Normal\'. If the source name and the target name contain the same value, the resulting link is a non-directional one; otherwise, the result is a directional link.' =>
            '',
        'Defines the link type \'ParentChild\'. If the source name and the target name contain the same value, the resulting link is a non-directional one; otherwise, the result is a directional link.' =>
            '',
        'Defines the link type groups. The link types of the same group cancel one another. Example: If ticket A is linked per a \'Normal\' link with ticket B, then these tickets could not be additionally linked with link of a \'ParentChild\' relationship.' =>
            '',
        'Defines the list of online repositories. Another installations can be used as repository, for example: Key="http://example.com/otobo/public.pl?Action=PublicRepository;File=" and Content="Some Name".' =>
            '',
        'Defines the list of params that can be passed to ticket search function.' =>
            '',
        'Defines the list of possible next actions on an error screen, a full path is required, then is possible to add external links if needed.' =>
            '',
        'Defines the list of types for templates.' => '',
        'Defines the location to get online repository list for additional packages. The first available result will be used.' =>
            '',
        'Defines the log module for the system. "File" writes all messages in a given logfile, "SysLog" uses the syslog daemon of the system, e.g. syslogd.' =>
            '',
        'Defines the maximal size (in bytes) for file uploads via the browser. Warning: Setting this option to a value which is too low could cause many masks in your OTOBO instance to stop working (probably any mask which takes input from the user).' =>
            '',
        'Defines the maximal valid time (in seconds) for a session id.' =>
            '',
        'Defines the maximum number of affected tickets per job.' => '',
        'Defines the maximum number of pages per PDF file.' => '',
        'Defines the maximum number of quoted lines to be added to responses.' =>
            '',
        'Defines the maximum number of tasks to be executed as the same time.' =>
            '',
        'Defines the maximum size (in MB) of the log file.' => '',
        'Defines the maximum size in KiloByte of GenericInterface responses that get logged to the gi_debugger_entry_content table.' =>
            '',
        'Defines the module that shows all the currently logged in agents in the agent interface.' =>
            '',
        'Defines the module that shows all the currently logged in customers in the agent interface.' =>
            '',
        'Defines the module that shows the currently logged in agents in the customer interface.' =>
            '',
        'Defines the module that shows the currently logged in customers in the customer interface.' =>
            '',
        'Defines the module to authenticate customers.' => '',
        'Defines the module to display a notification in the agent interface if the OTOBO Daemon is not running.' =>
            '',
        'Defines the module to display a notification in the agent interface if the system configuration is out of sync.' =>
            '',
        'Defines the module to display a notification in the agent interface, if the agent has not yet selected a time zone.' =>
            '',
        'Defines the module to display a notification in the agent interface, if the agent is logged in while having out-of-office active.' =>
            '',
        'Defines the module to display a notification in the agent interface, if the agent is logged in while having system maintenance active.' =>
            '',
        'Defines the module to display a notification in the agent interface, if the system is used by the admin user (normally you shouldn\'t work as admin).' =>
            '',
        'Defines the module to display a notification in the agent interface, if there are invalid sysconfig settings deployed.' =>
            '',
        'Defines the module to display a notification in the agent interface, if there are modified sysconfig settings that are not deployed yet.' =>
            '',
        'Defines the module to display a notification in the customer interface, if the customer is logged in while having system maintenance active.' =>
            '',
        'Defines the module to display a notification in the customer interface, if the customer user has not yet selected a time zone.' =>
            '',
        'Defines the module to generate code for periodic page reloads.' =>
            '',
        'Defines the module to send emails. "DoNotSendEmail" doesn\'t send emails at all. Any of the "SMTP" mechanisms use a specified (external) mailserver. "Sendmail" directly uses the sendmail binary of your operating system. "Test" doesn\'t send emails, but writes them to $OTOBO_HOME/var/tmp/CacheFileStorable/EmailTest/ for testing purposes.' =>
            '',
        'Defines the module used to store the session data. With "DB" the frontend server can be splitted from the db server. "FS" is faster.' =>
            '',
        'Defines the name of the application, shown in the web interface, tabs and title bar of the web browser.' =>
            '',
        'Defines the name of the column to store the data in the preferences table.' =>
            '',
        'Defines the name of the column to store the user identifier in the preferences table.' =>
            '',
        'Defines the name of the indicated calendar.' => '',
        'Defines the name of the key for customer sessions.' => '',
        'Defines the name of the session key. E.g. Session, SessionID or OTOBO.' =>
            '',
        'Defines the name of the table where the user preferences are stored.' =>
            '',
        'Defines the next possible states after composing / answering a ticket in the ticket compose screen of the agent interface.' =>
            '',
        'Defines the next possible states after forwarding a ticket in the ticket forward screen of the agent interface.' =>
            '',
        'Defines the next possible states after sending a message in the email outbound screen of the agent interface.' =>
            '',
        'Defines the next possible states for customer tickets in the customer interface.' =>
            '',
        'Defines the next state of a ticket after adding a note, in the close ticket screen of the agent interface.' =>
            '',
        'Defines the next state of a ticket after adding a note, in the ticket free text screen of the agent interface.' =>
            '',
        'Defines the next state of a ticket after adding a note, in the ticket note screen of the agent interface.' =>
            '',
        'Defines the next state of a ticket after adding a note, in the ticket owner screen of a zoomed ticket in the agent interface.' =>
            '',
        'Defines the next state of a ticket after adding a note, in the ticket pending screen of a zoomed ticket in the agent interface.' =>
            '',
        'Defines the next state of a ticket after adding a note, in the ticket priority screen of a zoomed ticket in the agent interface.' =>
            '',
        'Defines the next state of a ticket after adding a note, in the ticket responsible screen of the agent interface.' =>
            '',
        'Defines the next state of a ticket after being bounced, in the ticket bounce screen of the agent interface.' =>
            '',
        'Defines the next state of a ticket after being moved to another queue, in the move ticket screen of the agent interface.' =>
            '',
        'Defines the next state of a ticket, in the ticket bulk screen of the agent interface.' =>
            '',
        'Defines the number of character per line used in case an HTML article preview replacement on TemplateGenerator for EventNotifications.' =>
            '',
        'Defines the number of days to keep the daemon log files.' => '',
        'Defines the number of header fields in frontend modules for add and update postmaster filters. It can be up to 99 fields.' =>
            '',
        'Defines the number of hours a communication will be stored, whichever its status.' =>
            '',
        'Defines the number of hours a successful communication will be stored.' =>
            '',
        'Defines the parameters for the customer preferences table.' => '',
        'Defines the parameters for the dashboard backend. "Cmd" is used to specify command with parameters. "Group" is used to restrict access to the plugin (e. g. Group: admin;group1;group2;). "Default" indicates if the plugin is enabled by default or if the user needs to enable it manually. "CacheTTL" indicates the cache expiration period in minutes for the plugin. "Mandatory" determines if the plugin is always shown and can not be removed by agents.' =>
            '',
        'Defines the parameters for the dashboard backend. "Group" is used to restrict access to the plugin (e. g. Group: admin;group1;group2;). "Default" indicates if the plugin is enabled by default or if the user needs to enable it manually. "CacheTTL" indicates the cache expiration period in minutes for the plugin. "Mandatory" determines if the plugin is always shown and can not be removed by agents.' =>
            '',
        'Defines the parameters for the dashboard backend. "Group" is used to restrict access to the plugin (e. g. Group: admin;group1;group2;). "Default" indicates if the plugin is enabled by default or if the user needs to enable it manually. "CacheTTLLocal" defines the cache expiration period in minutes for the plugin. "Mandatory" determines if the plugin is always shown and can not be removed by agents.' =>
            '',
        'Defines the parameters for the dashboard backend. "Limit" defines the number of entries displayed by default. "Group" is used to restrict access to the plugin (e. g. Group: admin;group1;group2;). "Default" indicates if the plugin is enabled by default or if the user needs to enable it manually. "CacheTTL" indicates the cache expiration period in minutes for the plugin. "Mandatory" determines if the plugin is always shown and can not be removed by agents.' =>
            '',
        'Defines the parameters for the dashboard backend. "Limit" defines the number of entries displayed by default. "Group" is used to restrict access to the plugin (e. g. Group: admin;group1;group2;). "Default" indicates if the plugin is enabled by default or if the user needs to enable it manually. "CacheTTLLocal" defines the cache expiration period in minutes for the plugin. "Mandatory" determines if the plugin is always shown and can not be removed by agents.' =>
            '',
        'Defines the password to access the SOAP handle (bin/cgi-bin/rpc.pl).' =>
            '',
        'Defines the path and TTF-File to handle bold italic monospaced font in PDF documents.' =>
            '',
        'Defines the path and TTF-File to handle bold italic proportional font in PDF documents.' =>
            '',
        'Defines the path and TTF-File to handle bold monospaced font in PDF documents.' =>
            '',
        'Defines the path and TTF-File to handle bold proportional font in PDF documents.' =>
            '',
        'Defines the path and TTF-File to handle italic monospaced font in PDF documents.' =>
            '',
        'Defines the path and TTF-File to handle italic proportional font in PDF documents.' =>
            '',
        'Defines the path and TTF-File to handle monospaced font in PDF documents.' =>
            '',
        'Defines the path and TTF-File to handle proportional font in PDF documents.' =>
            '',
        'Defines the path of the shown info file, that is located under Kernel/Output/HTML/Templates/Standard/CustomerAccept.tt.' =>
            '',
        'Defines the path to PGP binary.' => '',
        'Defines the path to open ssl binary. It may need a HOME env ($ENV{HOME} = \'/var/lib/wwwrun\';).' =>
            '',
        'Defines the period of time (in minutes) before agent is marked as "away" due to inactivity (e.g. in the "Logged-In Users" widget or for the chat).' =>
            '',
        'Defines the period of time (in minutes) before customer is marked as "away" due to inactivity (e.g. in the "Logged-In Users" widget or for the chat).' =>
            '',
        'Defines the postmaster default queue.' => '',
        'Defines the priority in which the information is logged and presented.' =>
            '',
        'Defines the recipient target of the phone ticket and the sender of the email ticket ("Queue" shows all queues, "System address" displays all system addresses) in the agent interface.' =>
            '',
        'Defines the recipient target of the tickets ("Queue" shows all queues, "SystemAddress" shows only the queues which are assigned to system addresses) in the customer interface.' =>
            '',
        'Defines the required permission to show a ticket in the escalation view of the agent interface.' =>
            '',
        'Defines the search limit for the stats.' => '',
        'Defines the search parameters for the AgentCustomerUserAddressBook screen. With the setting \'CustomerTicketTextField\' the values for the recipient field can be specified.' =>
            '',
        'Defines the sender for rejected emails.' => '',
        'Defines the separator between the agents real name and the given queue email address.' =>
            '',
        'Defines the shown columns and the position in the AgentCustomerUserAddressBook result screen.' =>
            '',
        'Defines the shown links in the footer area of the customer and public interface of this OTOBO system. The value in "Key" is the external URL, the value in "Content" is the shown label.' =>
            '',
        'Defines the source dynamic field for storing historical data.' =>
            '',
        'Defines the standard permissions available for customers within the application. If more permissions are needed, you can enter them here. Permissions must be hard coded to be effective. Please ensure, when adding any of the afore mentioned permissions, that the "rw" permission remains the last entry.' =>
            '',
        'Defines the standard size of PDF pages.' => '',
        'Defines the state of a ticket if it gets a follow-up and the ticket was already closed.' =>
            '',
        'Defines the state of a ticket if it gets a follow-up.' => '',
        'Defines the state type of the reminder for pending tickets.' => '',
        'Defines the subject for notification mails sent to agents, about new password.' =>
            '',
        'Defines the subject for notification mails sent to agents, with token about new requested password.' =>
            '',
        'Defines the subject for notification mails sent to customers, about new account.' =>
            '',
        'Defines the subject for notification mails sent to customers, about new password.' =>
            '',
        'Defines the subject for notification mails sent to customers, with token about new requested password.' =>
            '',
        'Defines the subject for rejected emails.' => '',
        'Defines the system administrator\'s email address. It will be displayed in the error screens of the application.' =>
            '',
        'Defines the system identifier. Every ticket number and http session string contains this ID. This ensures that only tickets which belong to your system will be processed as follow-ups (useful when communicating between two instances of OTOBO).' =>
            '',
        'Defines the target attribute in the link to external customer database. E.g. \'AsPopup PopupType_TicketAction\'.' =>
            '',
        'Defines the target attribute in the link to external customer database. E.g. \'target="cdb"\'.' =>
            '',
        'Defines the target dynamic fields for storing historical data.' =>
            '',
        'Defines the ticket appointment type backend for ticket dynamic field date time.' =>
            '',
        'Defines the ticket appointment type backend for ticket escalation time.' =>
            '',
        'Defines the ticket appointment type backend for ticket pending time.' =>
            '',
        'Defines the ticket fields that are going to be displayed calendar events. The "Key" defines the field or ticket attribute and the "Content" defines the display name.' =>
            '',
        'Defines the ticket plugin for calendar appointments.' => '',
        'Defines the time zone of the indicated calendar, which can be assigned later to a specific queue.' =>
            '',
        'Defines the timeout (in seconds, minimum is 20 seconds) for the support data collection with the public module \'PublicSupportDataCollector\' (e.g. used from the OTOBO Daemon).' =>
            '',
        'Defines the two-factor module to authenticate agents.' => '',
        'Defines the two-factor module to authenticate customers.' => '',
        'Defines the type of protocol, used by the web server, to serve the application. If https protocol will be used instead of plain http, it must be specified here. Since this has no affect on the web server\'s settings or behavior, it will not change the method of access to the application and, if it is wrong, it will not prevent you from logging into the application. This setting is only used as a variable, OTOBO_CONFIG_HttpType which is found in all forms of messaging used by the application, to build links to the tickets within your system.' =>
            '',
        'Defines the used character for plaintext email quotes in the ticket compose screen of the agent interface. If this is empty or inactive, original emails will not be quoted but appended to the response.' =>
            '',
        'Defines the user identifier for the customer panel.' => '',
        'Defines the username to access the SOAP handle (bin/cgi-bin/rpc.pl).' =>
            '',
        'Defines the users avatar. Please note: setting \'Active\' to 0 will only prevent agents from editing settings of this group in their personal preferences, but will still allow administrators to edit the settings of another user\'s behalf. Use \'PreferenceGroup\' to control in which area these settings should be shown in the user interface.' =>
            '',
        'Defines the valid state types for a ticket. If a ticket is in a state which have any state type from this setting, this ticket will be considered as open, otherwise as closed.' =>
            '',
        'Defines the valid states for unlocked tickets. To unlock tickets the script "bin/otobo.Console.pl Maint::Ticket::UnlockTimeout" can be used.' =>
            '',
        'Defines the viewable locks of a ticket. NOTE: When you change this setting, make sure to delete the cache in order to use the new value. Default: unlock, tmp_lock.' =>
            '',
        'Defines the width for the rich text editor component for this screen. Enter number (pixels) or percent value (relative).' =>
            '',
        'Defines the width for the rich text editor component. Enter number (pixels) or percent value (relative).' =>
            '',
        'Defines time in minutes since last modification for drafts of specified type before they are considered expired.' =>
            '',
        'Defines whether to index archived tickets for fulltext searches.' =>
            '',
        'Defines which article sender types should be shown in the preview of a ticket.' =>
            '',
        'Defines which items are available for \'Action\' in third level of the ACL structure.' =>
            '',
        'Defines which items are available in first level of the ACL structure.' =>
            '',
        'Defines which items are available in second level of the ACL structure.' =>
            '',
        'Defines which states should be set automatically (Content), after the pending time of state (Key) has been reached.' =>
            '',
        'Defines, which tickets of which ticket state types should not be listed in linked ticket lists.' =>
            '',
        'Delete expired cache from core modules.' => '',
        'Delete expired loader cache weekly (Sunday mornings).' => '',
        'Delete expired sessions.' => '',
        'Delete expired ticket draft entries.' => '',
        'Delete expired upload cache hourly.' => '',
        'Delete this ticket' => '',
        'Deleted link to ticket "%s".' => 'Deleted link to ticket "%s".',
        'Deletes a session if the session id is used with an invalid remote IP address.' =>
            '',
        'Deletes requested sessions if they have timed out.' => '',
        'Delivers extended debugging information in the frontend in case any AJAX errors occur, if enabled.' =>
            '',
        'DeploymentHistory' => '',
        'Detached' => '',
        'Determines if a button to delete a link should be displayed next to each link in each zoom mask.' =>
            '',
        'Determines if the list of possible queues to move to ticket into should be displayed in a dropdown list or in a new window in the agent interface. If "New Window" is set you can add a move note to the ticket.' =>
            '',
        'Determines if the statistics module may generate ticket lists.' =>
            '',
        'Determines the next possible ticket states, after the creation of a new email ticket in the agent interface.' =>
            '',
        'Determines the next possible ticket states, after the creation of a new phone ticket in the agent interface.' =>
            '',
        'Determines the next possible ticket states, for process tickets in the agent interface.' =>
            '',
        'Determines the next possible ticket states, for process tickets in the customer interface.' =>
            '',
        'Determines the next screen after new customer ticket in the customer interface.' =>
            '',
        'Determines the next screen after the follow-up screen of a zoomed ticket in the customer interface.' =>
            '',
        'Determines the next screen after the ticket is moved. LastScreenOverview will return the last overview screen (e.g. search results, queueview, dashboard). TicketZoom will return to the TicketZoom.' =>
            '',
        'Determines the possible states for pending tickets that changed state after reaching time limit.' =>
            '',
        'Determines the strings that will be shown as recipient (To:) of the phone ticket and as sender (From:) of the email ticket in the agent interface. For Queue as NewQueueSelectionType "<Queue>" shows the names of the queues and for SystemAddress "<Realname> <<Email>>" shows the name and email of the recipient.' =>
            '',
        'Determines the strings that will be shown as recipient (To:) of the ticket in the customer interface. For Queue as CustomerPanelSelectionType, "<Queue>" shows the names of the queues, and for SystemAddress, "<Realname> <<Email>>" shows the name and email of the recipient.' =>
            '',
        'Determines the way the linked objects are displayed in each zoom mask.' =>
            '',
        'Determines which options will be valid of the recipient (phone ticket) and the sender (email ticket) in the agent interface.' =>
            '',
        'Determines which queues will be valid for ticket\'s recepients in the customer interface.' =>
            '',
        'Disable HTTP header "Content-Security-Policy" to allow loading of external script contents. Disabling this HTTP header can be a security issue! Only disable it, if you know what you are doing!' =>
            '',
        'Disable HTTP header "X-Frame-Options: SAMEORIGIN" to allow OTOBO to be included as an IFrame in other websites. Disabling this HTTP header can be a security issue! Only disable it, if you know what you are doing!' =>
            '',
        'Disable cloud services' => '',
        'Disables sending reminder notifications to the responsible agent of a ticket (Ticket::Responsible needs to be enabled).' =>
            '',
        'Disables the redirection to the last screen overview / dashboard after a ticket is closed.' =>
            '',
        'Disables the web installer (http://yourhost.example.com/otobo/installer.pl), to prevent the system from being hijacked. If not enabled, the system can be reinstalled and the current basic configuration will be used to pre-populate the questions within the installer script. If enabled, it also disables the GenericAgent, PackageManager and SQL Box.' =>
            '',
        'Display a warning and prevent search when using stop words within fulltext search.' =>
            '',
        'Display communication log entries.' => '',
        'Display settings to override defaults for Process Tickets.' => '',
        'Displays the accounted time for an article in the ticket zoom view.' =>
            '',
        'Displays the number of all tickets with the same CustomerID as current ticket in the ticket zoom view.' =>
            '',
        'Down' => '',
        'Dropdown' => '',
        'Dutch' => '',
        'Dutch stop words for fulltext index. These words will be removed from the search index.' =>
            '',
        'Dynamic Fields Checkbox Backend GUI' => '',
        'Dynamic Fields Contact Data Backend GUI' => '',
        'Dynamic Fields Database Backend GUI' => '',
        'Dynamic Fields Date Time Backend GUI' => '',
        'Dynamic Fields Drop-down Backend GUI' => '',
        'Dynamic Fields GUI' => '',
        'Dynamic Fields Multiselect Backend GUI' => '',
        'Dynamic Fields Overview Limit' => '',
        'Dynamic Fields Text Backend GUI' => '',
        'Dynamic Fields Web Service Backend GUI' => '',
        'Dynamic Fields used to export the search result in CSV format.' =>
            '',
        'Dynamic fields groups for process widget. The key is the name of the group, the value contains the fields to be shown. Example: \'Key => My Group\', \'Content: Name_X, NameY\'.' =>
            '',
        'Dynamic fields limit per page for Dynamic Fields Overview.' => '',
        'Dynamic fields options shown in the ticket message screen of the customer interface. NOTE. If you want to display these fields also in the ticket zoom of the customer interface, you have to enable them in CustomerTicketZoom###DynamicField.' =>
            '',
        'Dynamic fields options shown in the ticket reply section in the ticket zoom screen of the customer interface.' =>
            '',
        'Dynamic fields shown in the email outbound screen of the agent interface.' =>
            '',
        'Dynamic fields shown in the process widget in ticket zoom screen of the agent interface.' =>
            '',
        'Dynamic fields shown in the sidebar of the ticket zoom screen of the agent interface.' =>
            '',
        'Dynamic fields shown in the ticket close screen of the agent interface.' =>
            '',
        'Dynamic fields shown in the ticket compose screen of the agent interface.' =>
            '',
        'Dynamic fields shown in the ticket email screen of the agent interface.' =>
            '',
        'Dynamic fields shown in the ticket forward screen of the agent interface.' =>
            '',
        'Dynamic fields shown in the ticket free text screen of the agent interface.' =>
            '',
        'Dynamic fields shown in the ticket medium format overview screen of the agent interface.' =>
            '',
        'Dynamic fields shown in the ticket move screen of the agent interface.' =>
            '',
        'Dynamic fields shown in the ticket note screen of the agent interface.' =>
            '',
        'Dynamic fields shown in the ticket overview screen of the customer interface.' =>
            '',
        'Dynamic fields shown in the ticket owner screen of the agent interface.' =>
            '',
        'Dynamic fields shown in the ticket pending screen of the agent interface.' =>
            '',
        'Dynamic fields shown in the ticket phone inbound screen of the agent interface.' =>
            '',
        'Dynamic fields shown in the ticket phone outbound screen of the agent interface.' =>
            '',
        'Dynamic fields shown in the ticket phone screen of the agent interface.' =>
            '',
        'Dynamic fields shown in the ticket preview format overview screen of the agent interface.' =>
            '',
        'Dynamic fields shown in the ticket print screen of the agent interface.' =>
            '',
        'Dynamic fields shown in the ticket print screen of the customer interface.' =>
            '',
        'Dynamic fields shown in the ticket priority screen of the agent interface.' =>
            '',
        'Dynamic fields shown in the ticket responsible screen of the agent interface.' =>
            '',
        'Dynamic fields shown in the ticket search overview results screen of the customer interface.' =>
            '',
        'Dynamic fields shown in the ticket search screen of the agent interface.' =>
            '',
        'Dynamic fields shown in the ticket search screen of the customer interface.' =>
            '',
        'Dynamic fields shown in the ticket small format overview screen of the agent interface.' =>
            '',
        'Dynamic fields shown in the ticket zoom screen of the customer interface.' =>
            '',
        'DynamicField' => '',
        'DynamicField backend registration.' => '',
        'DynamicField object registration.' => '',
        'DynamicField_%s' => '',
        'E-Mail Outbound' => '',
        'Edit Customer Companies.' => '',
        'Edit Customer Users.' => '',
        'Edit appointment' => '',
        'Edit contacts with data' => '',
        'Edit contacts with data.' => '',
        'Edit customer company' => '',
        'Elasticsearch' => '',
        'Elasticsearch quick result module.' => '',
        'Email Addresses' => '',
        'Email Outbound' => '',
        'Email Resend' => '',
        'Email communication channel.' => '',
        'Enable highlighting queues based on ticket age.' => '',
        'Enable keep-alive connection header for SOAP responses.' => '',
        'Enable this if you trust in all your public and private pgp keys, even if they are not certified with a trusted signature.' =>
            '',
        'Enabled filters.' => '',
        'Enables PGP support. When PGP support is enabled for signing and encrypting mail, it is HIGHLY recommended that the web server runs as the OTOBO user. Otherwise, there will be problems with the privileges when accessing .gnupg folder.' =>
            '',
        'Enables S/MIME support.' => '',
        'Enables customers to create their own accounts.' => '',
        'Enables fetch S/MIME from CustomerUser backend support.' => '',
        'Enables file upload in the package manager frontend.' => '',
        'Enables or disables the caching for templates. WARNING: Do NOT disable template caching for production environments for it will cause a massive performance drop! This setting should only be disabled for debugging reasons!' =>
            '',
        'Enables or disables the debug mode over frontend interface.' => '',
        'Enables or disables the ticket watcher feature, to keep track of tickets without being the owner nor the responsible.' =>
            '',
        'Enables performance log (to log the page response time). It will affect the system performance. Frontend::Module###AdminPerformanceLog must be enabled.' =>
            '',
        'Enables the minimal ticket counter size (if "Date" was selected as TicketNumberGenerator).' =>
            '',
        'Enables ticket bulk action feature for the agent frontend to work on more than one ticket at a time.' =>
            '',
        'Enables ticket bulk action feature only for the listed groups.' =>
            '',
        'Enables ticket responsible feature, to keep track of a specific ticket.' =>
            '',
        'Enables ticket type feature.' => '',
        'Enables ticket watcher feature only for the listed groups.' => '',
        'English (Canada)' => '',
        'English (United Kingdom)' => '',
        'English (United States)' => '',
        'English stop words for fulltext index. These words will be removed from the search index.' =>
            '',
        'Enroll process for this ticket' => '',
        'Enter your shared secret to enable two factor authentication. WARNING: Make sure that you add the shared secret to your generator application and the application works well. Otherwise you will be not able to login anymore without the two factor token.' =>
            '',
        'Escalated Tickets' => '',
        'Escalation view' => '',
        'EscalationTime' => '',
        'Estonian' => '',
        'Event module registration (store historical data in dynamic fields).' =>
            '',
        'Event module registration. For more performance you can define a trigger event (e. g. Event => TicketCreate).' =>
            '',
        'Event module registration. For more performance you can define a trigger event (e. g. Event => TicketCreate). This is only possible if all Ticket dynamic fields need the same event.' =>
            '',
        'Event module that performs an update statement on TicketIndex to rename the queue name there if needed and if StaticDB is actually used.' =>
            '',
        'Event module that updates customer company object name for dynamic fields.' =>
            '',
        'Event module that updates customer user object name for dynamic fields.' =>
            '',
        'Event module that updates customer user search profiles if login changes.' =>
            '',
        'Event module that updates customer user service membership if login changes.' =>
            '',
        'Event module that updates customer users after an update of the Customer.' =>
            '',
        'Event module that updates tickets after an update of the Customer User.' =>
            '',
        'Event module that updates tickets after an update of the Customer.' =>
            '',
        'Events Ticket Calendar' => '',
        'Example package autoload configuration.' => '',
        'Execute SQL statements.' => '',
        'Executes a custom command or module. Note: if module is used, function is required.' =>
            '',
        'Executes follow-up checks on In-Reply-To or References headers for mails that don\'t have a ticket number in the subject.' =>
            '',
        'Executes follow-up checks on OTOBO Header \'X-OTOBO-Bounce\'.' =>
            '',
        'Executes follow-up checks on attachment contents for mails that don\'t have a ticket number in the subject.' =>
            '',
        'Executes follow-up checks on email body for mails that don\'t have a ticket number in the subject.' =>
            '',
        'Executes follow-up checks on the raw source email for mails that don\'t have a ticket number in the subject.' =>
            '',
        'Exports the whole article tree in search result (it can affect the system performance).' =>
            '',
        'External' => '',
        'External Link' => '',
        'Fetch emails via fetchmail (using SSL).' => '',
        'Fetch emails via fetchmail.' => '',
        'Fetch incoming emails from configured mail accounts.' => '',
        'Fetches packages via proxy. Overwrites "WebUserAgent::Proxy".' =>
            '',
        'Fields of the customer company index, used for the company fulltext search. Fields are also stored, but are not mandatory for the overall functionality.' =>
            '',
        'Fields of the ticket index, used for the ticket fulltext search. Fields are also stored, but are not mandatory for the overall functionality. If fields are added which can be updated (especially DynamicFields), their respective update event has to be added to the TicketManagement invoker of the Elasticsearch webservice!' =>
            '',
        'Fields stored in the customer company index which are used for other things besides fulltext searches. For the complete functionality all fields are mandatory.' =>
            '',
        'Fields stored in the customer user index which are used for other things besides fulltext searches. For the complete functionality all fields are mandatory.' =>
            '',
        'Fields stored in the ticket index which are used for other things besides fulltext searches. For the complete functionality all fields are mandatory. If fields are added which can be updated (especially DynamicFields), their respective update event has to be added to the TicketManagement invoker of the Elasticsearch webservice!' =>
            '',
        'Fields to be searched in ticket index. Fields are also stored, but are not mandatory for the overall functionality.' =>
            '',
        'File that is displayed in the Kernel::Modules::AgentInfo module, if located under Kernel/Output/HTML/Templates/Standard/AgentInfo.tt.' =>
            '',
        'Filter for debugging ACLs. Note: More ticket attributes can be added in the format <OTOBO_TICKET_Attribute> e.g. <OTOBO_TICKET_Priority>.' =>
            '',
        'Filter for debugging Transitions. Note: More filters can be added in the format <OTOBO_TICKET_Attribute> e.g. <OTOBO_TICKET_Priority>.' =>
            '',
        'Filter incoming emails.' => '',
        'Finnish' => '',
        'First Christmas Day' => '',
        'First Queue' => '',
        'First response time' => '',
        'FirstLock' => '',
        'FirstResponse' => '',
        'FirstResponseDiffInMin' => '',
        'FirstResponseInMin' => '',
        'Firstname Lastname' => '',
        'Firstname Lastname (UserLogin)' => '',
        'For these state types the ticket numbers are striked through in the link table.' =>
            '',
        'Force the storage of the original article text in the article search index, without executing filters or applying stop word lists. This will increase the size of the search index and thus may slow down fulltext searches.' =>
            '',
        'Forces encoding of outgoing emails (7bit|8bit|quoted-printable|base64).' =>
            '',
        'Forces to choose a different ticket state (from current) after lock action. Define the current state as key, and the next state after lock action as content.' =>
            '',
        'Forces to unlock tickets after being moved to another queue.' =>
            '',
        'Format to be ingested' => '',
        'Forwarded to "%s".' => 'Forwarded to "%s".',
        'French' => '',
        'French (Canada)' => '',
        'French stop words for fulltext index. These words will be removed from the search index.' =>
            '',
        'Frontend' => '',
        'Frontend module registration (disable AgentTicketService link if Ticket Service feature is not used).' =>
            '',
        'Frontend module registration (disable company link if no company feature is used).' =>
            '',
        'Frontend module registration (disable ticket processes screen if no process available) for Customer.' =>
            '',
        'Frontend module registration (disable ticket processes screen if no process available).' =>
            '',
        'Frontend module registration (show personal favorites as sub navigation items of \'Admin\').' =>
            '',
        'Frontend module registration for the agent interface.' => '',
        'Frontend module registration for the customer interface.' => '',
        'Frontend module registration for the public interface.' => '',
        'Full value' => '',
        'Fulltext index regex filters to remove parts of the text.' => '',
        'Fulltext search' => '',
        'Fulltext search using Elasticsearch' => '',
        'FulltextES' => '',
        'Galician' => '',
        'General ticket data shown in the ticket overviews (fall-back). Note that TicketNumber can not be disabled, because it is necessary.' =>
            '',
        'Generate dashboard statistics.' => '',
        'Generic Info module.' => '',
        'GenericAgent' => '',
        'GenericInterface Debugger GUI' => '',
        'GenericInterface ErrorHandling GUI' => '',
        'GenericInterface Invoker Event GUI' => '',
        'GenericInterface Invoker GUI' => '',
        'GenericInterface Operation GUI' => '',
        'GenericInterface TransportHTTPREST GUI' => '',
        'GenericInterface TransportHTTPSOAP GUI' => '',
        'GenericInterface Web Service GUI' => '',
        'GenericInterface Web Service History GUI' => '',
        'GenericInterface Web Service Mapping GUI' => '',
        'GenericInterface module registration for an error handling module.' =>
            '',
        'GenericInterface module registration for the PassThrough invoker layer.' =>
            '',
        'GenericInterface module registration for the invoker layer.' => '',
        'GenericInterface module registration for the mapping layer.' => '',
        'GenericInterface module registration for the operation layer.' =>
            '',
        'GenericInterface module registration for the transport layer.' =>
            '',
        'German' => '',
        'German stop words for fulltext index. These words will be removed from the search index.' =>
            '',
        'Gives customer users group based access to tickets from customer users of the same customer (ticket CustomerID is a CustomerID of the customer user).' =>
            '',
        'Gives end users the possibility to override the separator character for CSV files, defined in the translation files. Please note: setting \'Active\' to 0 will only prevent agents from editing settings of this group in their personal preferences, but will still allow administrators to edit the settings of another user\'s behalf. Use \'PreferenceGroup\' to control in which area these settings should be shown in the user interface.' =>
            '',
        'Global Search Module.' => '',
        'Go to dashboard!' => '',
        'Google Authenticator' => '',
        'Graph: Bar Chart' => '',
        'Graph: Line Chart' => '',
        'Graph: Stacked Area Chart' => '',
        'Greek' => '',
        'Hebrew' => '',
        'Helps to extend your articles full-text search (From, To, Cc, Subject and Body search). It will strip all articles and will build an index after article creation, increasing fulltext searches about 50%. To create an initial index use "bin/otobo.Console.pl Maint::Ticket::FulltextIndex --rebuild".' =>
            '',
        'High Contrast' => '',
        'High contrast skin for visually impaired users.' => '',
        'Hindi' => '',
        'Hungarian' => '',
        'If "DB" was selected for Customer::AuthModule, a database driver (normally autodetection is used) can be specified.' =>
            '',
        'If "DB" was selected for Customer::AuthModule, a password to connect to the customer table can be specified.' =>
            '',
        'If "DB" was selected for Customer::AuthModule, a username to connect to the customer table can be specified.' =>
            '',
        'If "DB" was selected for Customer::AuthModule, the DSN for the connection to the customer table must be specified.' =>
            '',
        'If "DB" was selected for Customer::AuthModule, the column name for the CustomerPassword in the customer table must be specified.' =>
            '',
        'If "DB" was selected for Customer::AuthModule, the encryption type of passwords must be specified.' =>
            '',
        'If "DB" was selected for Customer::AuthModule, the name of the column for the CustomerKey in the customer table must be specified.' =>
            '',
        'If "DB" was selected for Customer::AuthModule, the name of the table where your customer data should be stored must be specified.' =>
            '',
        'If "DB" was selected for SessionModule, a table in database where session data will be stored must be specified.' =>
            '',
        'If "FS" was selected for SessionModule, a directory where the session data will be stored must be specified.' =>
            '',
        'If "HTTPBasicAuth" was selected for Customer::AuthModule, you can specify (by using a RegExp) to strip parts of REMOTE_USER (e. g. for to remove trailing domains). RegExp-Note, $1 will be the new Login.' =>
            '',
        'If "HTTPBasicAuth" was selected for Customer::AuthModule, you can specify to strip leading parts of user names (e. g. for domains like example_domain\user to user).' =>
            '',
        'If "LDAP" was selected for Customer::AuthModule and if you want to add a suffix to every customer login name, specifiy it here, e. g. you just want to write the username user but in your LDAP directory exists user@domain.' =>
            '',
        'If "LDAP" was selected for Customer::AuthModule and special paramaters are needed for the Net::LDAP perl module, you can specify them here. See "perldoc Net::LDAP" for more information about the parameters.' =>
            '',
        'If "LDAP" was selected for Customer::AuthModule and your users have only anonymous access to the LDAP tree, but you want to search through the data, you can do this with a user who has access to the LDAP directory. Specify the password for this special user here.' =>
            '',
        'If "LDAP" was selected for Customer::AuthModule and your users have only anonymous access to the LDAP tree, but you want to search through the data, you can do this with a user who has access to the LDAP directory. Specify the username for this special user here.' =>
            '',
        'If "LDAP" was selected for Customer::AuthModule, the BaseDN must be specified.' =>
            '',
        'If "LDAP" was selected for Customer::AuthModule, the LDAP host can be specified.' =>
            '',
        'If "LDAP" was selected for Customer::AuthModule, the user identifier must be specified.' =>
            '',
        'If "LDAP" was selected for Customer::AuthModule, user attributes can be specified. For LDAP posixGroups use UID, for non LDAP posixGroups use full user DN.' =>
            '',
        'If "LDAP" was selected for Customer::AuthModule, you can specify access attributes here.' =>
            '',
        'If "LDAP" was selected for Customer::AuthModule, you can specify if the applications will stop if e. g. a connection to a server can\'t be established due to network problems.' =>
            '',
        'If "LDAP" was selected for Customer::Authmodule, you can check if the user is allowed to authenticate because he is in a posixGroup, e.g. user needs to be in a group xyz to use OTOBO. Specify the group, who may access the system.' =>
            '',
        'If "LDAP" was selected, you can add a filter to each LDAP query, e.g. (mail=*), (objectclass=user) or (!objectclass=computer).' =>
            '',
        'If "Radius" was selected for Customer::AuthModule, the password to authenticate to the radius host must be specified.' =>
            '',
        'If "Radius" was selected for Customer::AuthModule, the radius host must be specified.' =>
            '',
        'If "Radius" was selected for Customer::AuthModule, you can specify if the applications will stop if e. g. a connection to a server can\'t be established due to network problems.' =>
            '',
        'If "Sendmail" was selected as SendmailModule, the location of the sendmail binary and the needed options must be specified.' =>
            '',
        'If "SysLog" was selected for LogModule, a special log facility can be specified.' =>
            '',
        'If "SysLog" was selected for LogModule, the charset that should be used for logging can be specified.' =>
            '',
        'If "bcrypt" was selected for CryptType, use cost specified here for bcrypt hashing. Currently max. supported cost value is 31.' =>
            '',
        'If "file" was selected for LogModule, a logfile must be specified. If the file doesn\'t exist, it will be created by the system.' =>
            '',
        'If active, none of the regular expressions may match the user\'s email address to allow registration.' =>
            '',
        'If active, one of the regular expressions has to match the user\'s email address to allow registration.' =>
            '',
        'If any of the "SMTP" mechanisms was selected as SendmailModule, and authentication to the mail server is needed, a password must be specified.' =>
            '',
        'If any of the "SMTP" mechanisms was selected as SendmailModule, and authentication to the mail server is needed, an username must be specified.' =>
            '',
        'If any of the "SMTP" mechanisms was selected as SendmailModule, the mailhost that sends out the mails must be specified.' =>
            '',
        'If any of the "SMTP" mechanisms was selected as SendmailModule, the port where your mailserver is listening for incoming connections must be specified.' =>
            '',
        'If enabled debugging information for ACLs is logged.' => '',
        'If enabled debugging information for transitions is logged.' => '',
        'If enabled the daemon will redirect the standard error stream to a log file.' =>
            '',
        'If enabled the daemon will redirect the standard output stream to a log file.' =>
            '',
        'If enabled the daemon will use this directory to create its PID files. Note: Please stop the daemon before any change and use this setting only if <$OTOBOHome>/var/run/ can not be used.' =>
            '',
        'If enabled, OTOBO will deliver all CSS files in minified form.' =>
            '',
        'If enabled, OTOBO will deliver all JavaScript files in minified form.' =>
            '',
        'If enabled, TicketPhone and TicketEmail will be open in new windows.' =>
            '',
        'If enabled, the OTOBO version tag will be removed from the Webinterface, the HTTP headers and the X-Headers of outgoing mails. NOTE: If you change this option, please make sure to delete the cache.' =>
            '',
        'If enabled, the cache data be held in memory.' => '',
        'If enabled, the cache data will be stored in cache backend.' => '',
        'If enabled, the customer can search for tickets in all services (regardless what services are assigned to the customer).' =>
            '',
        'If enabled, the different overviews (Dashboard, LockedView, QueueView) will automatically refresh after the specified time.' =>
            '',
        'If enabled, the first level of the main menu opens on mouse hover (instead of click only).' =>
            '',
        'If enabled, users that haven\'t selected a time zone yet will be notified to do so. Note: Notification will not be shown if (1) user has not yet selected a time zone and (2) OTOBOTimeZone and UserDefaultTimeZone do match and (3) are not set to UTC.' =>
            '',
        'If no SendmailNotificationEnvelopeFrom is specified, this setting makes it possible to use the email\'s from address instead of an empty envelope sender (required in certain mail server configurations).' =>
            '',
        'If set, this address is used as envelope sender header in outgoing notifications. If no address is specified, the envelope sender header is empty (unless SendmailNotificationEnvelopeFrom::FallbackToEmailFrom is set).' =>
            '',
        'If set, this address is used as envelope sender in outgoing messages (not notifications - see below). If no address is specified, the envelope sender is equal to queue e-mail address.' =>
            '',
        'If this option is enabled, tickets created via the web interface, via Customers or Agents, will receive an autoresponse if configured. If this option is not enabled, no autoresponses will be sent.' =>
            '',
        'If this regex matches, no message will be send by the autoresponder.' =>
            '',
        'If this setting is enabled, it is possible to install packages which are not verified by OTOBO Team. These packages could threaten your whole system!' =>
            '',
        'If this setting is enabled, local modifications will not be highlighted as errors in the package manager and support data collector.' =>
            '',
        'If you\'re going to be out of office, you may wish to let other users know by setting the exact dates of your absence.' =>
            '',
        'Ignore system sender article types (e. g. auto responses or email notifications) to be flagged as \'Unread Article\' in AgentTicketZoom or expanded automatically in Large view screens.' =>
            '',
        'Import appointments screen.' => '',
        'Include tickets of subqueues per default when selecting a queue.' =>
            '',
        'Include unknown customers in ticket filter.' => '',
        'Includes article create times in the ticket search of the agent interface.' =>
            '',
        'Incoming Phone Call.' => '',
        'IndexAccelerator: to choose your backend TicketViewAccelerator module. "RuntimeDB" generates each queue view on the fly from ticket table (no performance problems up to approx. 60.000 tickets in total and 6.000 open tickets in the system). "StaticDB" is the most powerful module, it uses an extra ticket-index table that works like a view (recommended if more than 80.000 and 6.000 open tickets are stored in the system). Use the command "bin/otobo.Console.pl Maint::Ticket::QueueIndexRebuild" for initial index creation.' =>
            '',
        'Indicates if a bounce e-mail should always be treated as normal follow-up.' =>
            '',
        'Indonesian' => '',
        'Inline' => '',
        'Input' => '',
        'Interface language' => '',
        'Internal communication channel.' => '',
        'International Workers\' Day' => '',
        'It is possible to configure different skins, for example to distinguish between diferent agents, to be used on a per-domain basis within the application. Using a regular expression (regex), you can configure a Key/Content pair to match a domain. The value in "Key" should match the domain, and the value in "Content" should be a valid skin on your system. Please see the example entries for the proper form of the regex.' =>
            '',
        'It is possible to configure different skins, for example to distinguish between diferent customers, to be used on a per-domain basis within the application. Using a regular expression (regex), you can configure a Key/Content pair to match a domain. The value in "Key" should match the domain, and the value in "Content" should be a valid skin on your system. Please see the example entries for the proper form of the regex.' =>
            '',
        'It is possible to configure different themes, for example to distinguish between agents and customers, to be used on a per-domain basis within the application. Using a regular expression (regex), you can configure a Key/Content pair to match a domain. The value in "Key" should match the domain, and the value in "Content" should be a valid theme on your system. Please see the example entries for the proper form of the regex.' =>
            '',
        'Italian' => '',
        'Italian stop words for fulltext index. These words will be removed from the search index.' =>
            '',
        'Ivory' => '',
        'Ivory (Slim)' => '',
        'Japanese' => '',
        'JavaScript function for the search frontend.' => '',
        'Korean' => '',
        'Language' => '',
        'Large' => '',
        'Last Screen Overview' => '',
        'Last customer subject' => '',
        'Lastname Firstname' => '',
        'Lastname Firstname (UserLogin)' => '',
        'Lastname, Firstname' => '',
        'Lastname, Firstname (UserLogin)' => '',
        'LastnameFirstname' => '',
        'Latvian' => '',
        'Left' => '',
        'Link Object' => '',
        'Link Object.' => '',
        'Link agents to groups.' => '',
        'Link agents to roles.' => '',
        'Link customer users to customers.' => '',
        'Link customer users to groups.' => '',
        'Link customer users to services.' => '',
        'Link customers to groups.' => '',
        'Link queues to auto responses.' => '',
        'Link roles to groups.' => '',
        'Link templates to attachments.' => '',
        'Link templates to queues.' => '',
        'Link this ticket to other objects' => '',
        'Links 2 tickets with a "Normal" type link.' => '',
        'Links 2 tickets with a "ParentChild" type link.' => '',
        'Links appointments and tickets with a "Normal" type link.' => '',
        'List of CSS files to always be loaded for the agent interface.' =>
            '',
        'List of CSS files to always be loaded for the customer interface.' =>
            '',
        'List of JS files to always be loaded for the agent interface.' =>
            '',
        'List of JS files to always be loaded for the customer interface.' =>
            '',
        'List of all CustomerCompany events to be displayed in the GUI.' =>
            '',
        'List of all CustomerUser events to be displayed in the GUI.' => '',
        'List of all DynamicField events to be displayed in the GUI.' => '',
        'List of all LinkObject events to be displayed in the GUI.' => '',
        'List of all Package events to be displayed in the GUI.' => '',
        'List of all appointment events to be displayed in the GUI.' => '',
        'List of all article events to be displayed in the GUI.' => '',
        'List of all calendar events to be displayed in the GUI.' => '',
        'List of all queue events to be displayed in the GUI.' => '',
        'List of all ticket events to be displayed in the GUI.' => '',
        'List of colors in hexadecimal RGB which will be available for selection during calendar creation. Make sure the colors are dark enough so white text can be overlayed on them.' =>
            '',
        'List of default Standard Templates which are assigned automatically to new Queues upon creation.' =>
            '',
        'List of responsive CSS files to always be loaded for the agent interface.' =>
            '',
        'List of responsive CSS files to always be loaded for the customer interface.' =>
            '',
        'List view' => '',
        'Lithuanian' => '',
        'Loader module registration for the agent interface.' => '',
        'Loader module registration for the customer interface.' => '',
        'Lock / unlock this ticket' => '',
        'Locked Tickets' => '',
        'Locked Tickets.' => '',
        'Locked ticket.' => 'Locked ticket.',
        'Logged in users.' => '',
        'Logged-In Users' => '',
        'Logout of customer panel.' => '',
        'Look into a ticket!' => '',
        'Loop protection: no auto-response sent to "%s".' => '',
        'Macedonian' => '',
        'Mail Accounts' => '',
        'MailQueue configuration settings.' => '',
        'Main menu item registration.' => '',
        'Main menu registration.' => '',
        'Makes the application block external content loading.' => '',
        'Makes the application check the MX record of email addresses before sending an email or submitting a telephone or email ticket.' =>
            '',
        'Makes the application check the syntax of email addresses.' => '',
        'Makes the session management use html cookies. If html cookies are disabled or if the client browser disabled html cookies, then the system will work as usual and append the session id to the links.' =>
            '',
        'Malay' => '',
        'Manage OTOBO Team cloud services.' => '',
        'Manage PGP keys for email encryption.' => '',
        'Manage POP3 or IMAP accounts to fetch email from.' => '',
        'Manage S/MIME certificates for email encryption.' => '',
        'Manage System Configuration Deployments.' => '',
        'Manage different calendars.' => '',
        'Manage existing sessions.' => '',
        'Manage support data.' => '',
        'Manage system registration.' => '',
        'Manage tasks triggered by event or time based execution.' => '',
        'Mark as Spam!' => '',
        'Mark this ticket as junk!' => '',
        'Max size (in characters) of the customer information table (phone and email) in the compose screen.' =>
            '',
        'Max size (in rows) of the informed agents box in the agent interface.' =>
            '',
        'Max size (in rows) of the involved agents box in the agent interface.' =>
            '',
        'Max size of the subjects in an email reply and in some overview screens.' =>
            '',
        'Maximal auto email responses to own email-address a day (Loop-Protection).' =>
            '',
        'Maximal auto email responses to own email-address a day, configurable by email address (Loop-Protection).' =>
            '',
        'Maximal number of results returned by ES per field.' => '',
        'Maximal size in KBytes for mails that can be fetched via POP3/POP3S/IMAP/IMAPS (KBytes).' =>
            '',
        'Maximum Number of a calendar shown in a dropdown.' => '',
        'Maximum length (in characters) of the dynamic field in the article of the ticket zoom view.' =>
            '',
        'Maximum length (in characters) of the dynamic field in the sidebar of the ticket zoom view.' =>
            '',
        'Maximum number of active calendars in overview screens. Please note that large number of active calendars can have a performance impact on your server by making too much simultaneous calls.' =>
            '',
        'Maximum number of results returned from the quick result.' => '',
        'Maximum number of tickets to be displayed in the result of a search in the agent interface.' =>
            '',
        'Maximum number of tickets to be displayed in the result of a search in the customer interface.' =>
            '',
        'Maximum number of tickets to be displayed in the result of this operation.' =>
            '',
        'Maximum size (in characters) of the customer information table in the ticket zoom view.' =>
            '',
        'Medium' => '',
        'Merge this ticket and all articles into another ticket' => '',
        'Merged Ticket (%s/%s) to (%s/%s).' => '',
        'Merged Ticket <OTOBO_TICKET> to <OTOBO_MERGE_TO_TICKET>.' => '',
        'Minute' => '',
        'Miscellaneous' => '',
        'Module for To-selection in new ticket screen in the customer interface.' =>
            '',
        'Module to check if a incoming e-mail message is bounce.' => '',
        'Module to check if arrived emails should be marked as internal (because of original forwarded internal email). IsVisibleForCustomer and SenderType define the values for the arrived email/article.' =>
            '',
        'Module to check the group permissions for customer access to tickets.' =>
            '',
        'Module to check the group permissions for the access to tickets.' =>
            '',
        'Module to compose signed messages (PGP or S/MIME).' => '',
        'Module to define the email security options to use (PGP or S/MIME).' =>
            '',
        'Module to encrypt composed messages (PGP or S/MIME).' => '',
        'Module to fetch customer users SMIME certificates of incoming messages.' =>
            '',
        'Module to filter and manipulate incoming messages. Block/ignore all spam email with From: noreply@ address.' =>
            '',
        'Module to filter and manipulate incoming messages. Get a 4 digit number to ticket free text, use regex in Match e. g. From => \'(.+?)@.+?\', and use () as [***] in Set =>.' =>
            '',
        'Module to filter encrypted bodies of incoming messages.' => '',
        'Module to generate accounted time ticket statistics.' => '',
        'Module to generate html OpenSearch profile for short ticket search in the agent interface.' =>
            '',
        'Module to generate html OpenSearch profile for short ticket search in the customer interface.' =>
            '',
        'Module to generate ticket solution and response time statistics.' =>
            '',
        'Module to generate ticket statistics.' => '',
        'Module to grant access if the CustomerID of the customer has necessary group permissions.' =>
            '',
        'Module to grant access if the CustomerID of the ticket matches the CustomerID of the customer.' =>
            '',
        'Module to grant access if the CustomerUserID of the ticket matches the CustomerUserID of the customer.' =>
            '',
        'Module to grant access to any agent that has been involved in a ticket in the past (based on ticket history entries).' =>
            '',
        'Module to grant access to the agent responsible of a ticket.' =>
            '',
        'Module to grant access to the creator of a ticket.' => '',
        'Module to grant access to the owner of a ticket.' => '',
        'Module to grant access to the watcher agents of a ticket.' => '',
        'Module to show notifications and escalations (ShownMax: max. shown escalations, EscalationInMinutes: Show ticket which will escalation in, CacheTime: Cache of calculated escalations in seconds).' =>
            '',
        'Module to use database filter storage.' => '',
        'Module used to detect if attachments are present.' => '',
        'My Queues' => '',
        'My Services' => '',
        'My Tickets.' => '',
        'Name of custom queue. The custom queue is a queue selection of your preferred queues and can be selected in the preferences settings.' =>
            '',
        'Name of custom service. The custom service is a service selection of your preferred services and can be selected in the preferences settings.' =>
            '',
        'NameX' => '',
        'New Tickets' => '',
        'New Window' => '',
        'New Year\'s Day' => '',
        'New Year\'s Eve' => '',
        'New process ticket' => '',
        'News about OTOBO releases!' => '',
        'News about OTOBO.' => '',
        'Next possible ticket states after adding a phone note in the ticket phone inbound screen of the agent interface.' =>
            '',
        'Next possible ticket states after adding a phone note in the ticket phone outbound screen of the agent interface.' =>
            '',
        'None' => '',
        'Norwegian' => '',
        'Notification Settings' => '',
        'Notified about response time escalation.' => '',
        'Notified about solution time escalation.' => '',
        'Notified about update time escalation.' => '',
        'Number of displayed tickets' => '',
        'Number of lines (per ticket) that are shown by the search utility in the agent interface.' =>
            '',
        'Number of shards (NS) and replicas (NR) for the index.' => '',
        'Number of tickets to be displayed in each page of a search result in the agent interface.' =>
            '',
        'Number of tickets to be displayed in each page of a search result in the customer interface.' =>
            '',
        'Number of tickets to be displayed in each page.' => '',
        'OTOBO News' => '',
        'OTOBO Team Services' => '',
        'OTOBO can use one or more readonly mirror databases for expensive operations like fulltext search or statistics generation. Here you can specify the DSN for the first mirror database.' =>
            '',
        'OTOBO doesn\'t support recurring Appointments without end date or number of iterations. During import process, it might happen that ICS file contains such Appointments. Instead, system creates all Appointments in the past, plus Appointments for the next N months (120 months/10 years by default).' =>
            '',
        'Open an external link!' => '',
        'Open tickets (customer user)' => '',
        'Open tickets (customer)' => '',
        'Option' => '',
        'Optional queue limitation for the CreatorCheck permission module. If set, permission is only granted for tickets in the specified queues.' =>
            '',
        'Optional queue limitation for the InvolvedCheck permission module. If set, permission is only granted for tickets in the specified queues.' =>
            '',
        'Optional queue limitation for the OwnerCheck permission module. If set, permission is only granted for tickets in the specified queues.' =>
            '',
        'Optional queue limitation for the ResponsibleCheck permission module. If set, permission is only granted for tickets in the specified queues.' =>
            '',
        'Other Customers' => '',
        'Out Of Office' => '',
        'Out Of Office Time' => '',
        'Out of Office users.' => '',
        'Output filter to inject the necessary Dynamic field names in hidden input.' =>
            '',
        'Overloads (redefines) existing functions in Kernel::System::Ticket. Used to easily add customizations.' =>
            '',
        'Overview Escalated Tickets.' => '',
        'Overview Refresh Time' => '',
        'Overview of all Tickets per assigned Queue.' => '',
        'Overview of all appointments.' => '',
        'Overview of all escalated tickets.' => '',
        'Overview of all open Tickets.' => '',
        'Overview of all open tickets.' => '',
        'Overview of customer tickets.' => '',
        'PGP Key' => '',
        'PGP Key Management' => '',
        'PGP Keys' => '',
        'Package event module file a scheduler task for update registration.' =>
            '',
        'Parameters for the CreateNextMask object in the preference view of the agent interface. Please note: setting \'Active\' to 0 will only prevent agents from editing settings of this group in their personal preferences, but will still allow administrators to edit the settings of another user\'s behalf. Use \'PreferenceGroup\' to control in which area these settings should be shown in the user interface.' =>
            '',
        'Parameters for the CustomQueue object in the preference view of the agent interface. Please note: setting \'Active\' to 0 will only prevent agents from editing settings of this group in their personal preferences, but will still allow administrators to edit the settings of another user\'s behalf. Use \'PreferenceGroup\' to control in which area these settings should be shown in the user interface.' =>
            '',
        'Parameters for the CustomService object in the preference view of the agent interface. Please note: setting \'Active\' to 0 will only prevent agents from editing settings of this group in their personal preferences, but will still allow administrators to edit the settings of another user\'s behalf. Use \'PreferenceGroup\' to control in which area these settings should be shown in the user interface.' =>
            '',
        'Parameters for the RefreshTime object in the preference view of the agent interface. Please note: setting \'Active\' to 0 will only prevent agents from editing settings of this group in their personal preferences, but will still allow administrators to edit the settings of another user\'s behalf. Use \'PreferenceGroup\' to control in which area these settings should be shown in the user interface.' =>
            '',
        'Parameters for the column filters of the small ticket overview. Please note: setting \'Active\' to 0 will only prevent agents from editing settings of this group in their personal preferences, but will still allow administrators to edit the settings of another user\'s behalf. Use \'PreferenceGroup\' to control in which area these settings should be shown in the user interface.' =>
            '',
        'Parameters for the dashboard backend of the customer company information of the agent interface. "Group" is used to restrict the access to the plugin (e. g. Group: admin;group1;group2;). "Default" determines if the plugin is enabled by default or if the user needs to enable it manually. "CacheTTLLocal" is the cache time in minutes for the plugin.' =>
            '',
        'Parameters for the dashboard backend of the customer id list overview of the agent interface . "Limit" is the number of entries shown by default. "Group" is used to restrict the access to the plugin (e. g. Group: admin;group1;group2;). "Default" determines if the plugin is enabled by default or if the user needs to enable it manually. "CacheTTLLocal" is the cache time in minutes for the plugin.' =>
            '',
        'Parameters for the dashboard backend of the customer id status widget of the agent interface . "Group" is used to restrict the access to the plugin (e. g. Group: admin;group1;group2;). "Default" determines if the plugin is enabled by default or if the user needs to enable it manually. "CacheTTLLocal" is the cache time in minutes for the plugin.' =>
            '',
        'Parameters for the dashboard backend of the customer user information of the agent interface. "Group" is used to restrict the access to the plugin (e. g. Group: admin;group1;group2;). "Default" determines if the plugin is enabled by default or if the user needs to enable it manually. "CacheTTLLocal" is the cache time in minutes for the plugin.' =>
            '',
        'Parameters for the dashboard backend of the customer user list overview of the agent interface . "Limit" is the number of entries shown by default. "Group" is used to restrict the access to the plugin (e. g. Group: admin;group1;group2;). "Default" determines if the plugin is enabled by default or if the user needs to enable it manually. "CacheTTLLocal" is the cache time in minutes for the plugin.' =>
            '',
        'Parameters for the dashboard backend of the new tickets overview of the agent interface. "Limit" is the number of entries shown by default. "Group" is used to restrict the access to the plugin (e. g. Group: admin;group1;group2;). "Default" determines if the plugin is enabled by default or if the user needs to enable it manually. "CacheTTLLocal" is the cache time in minutes for the plugin. "Mandatory" determines if the plugin is always shown and can not be removed by agents. Note: Only Ticket attributes and Dynamic Fields (DynamicField_NameX) are allowed for DefaultColumns.' =>
            '',
        'Parameters for the dashboard backend of the new tickets overview of the agent interface. "Limit" is the number of entries shown by default. "Group" is used to restrict the access to the plugin (e. g. Group: admin;group1;group2;). "Default" determines if the plugin is enabled by default or if the user needs to enable it manually. "CacheTTLLocal" is the cache time in minutes for the plugin. Note: Only Ticket attributes and Dynamic Fields (DynamicField_NameX) are allowed for DefaultColumns.' =>
            '',
        'Parameters for the dashboard backend of the open tickets overview of the agent interface. "Limit" is the number of entries shown by default. "Group" is used to restrict the access to the plugin (e. g. Group: admin;group1;group2;). "Default" determines if the plugin is enabled by default or if the user needs to enable it manually. "CacheTTLLocal" is the cache time in minutes for the plugin. "Mandatory" determines if the plugin is always shown and can not be removed by agents. Note: Only Ticket attributes and Dynamic Fields (DynamicField_NameX) are allowed for DefaultColumns.' =>
            '',
        'Parameters for the dashboard backend of the open tickets overview of the agent interface. "Limit" is the number of entries shown by default. "Group" is used to restrict the access to the plugin (e. g. Group: admin;group1;group2;). "Default" determines if the plugin is enabled by default or if the user needs to enable it manually. "CacheTTLLocal" is the cache time in minutes for the plugin. Note: Only Ticket attributes and Dynamic Fields (DynamicField_NameX) are allowed for DefaultColumns.' =>
            '',
        'Parameters for the dashboard backend of the queue overview widget of the agent interface. "Group" is used to restrict the access to the plugin (e. g. Group: admin;group1;group2;). "QueuePermissionGroup" is not mandatory, queues are only listed if they belong to this permission group if you enable it. "States" is a list of states, the key is the sort order of the state in the widget. "Default" determines if the plugin is enabled by default or if the user needs to enable it manually. "CacheTTLLocal" is the cache time in minutes for the plugin. "Mandatory" determines if the plugin is always shown and can not be removed by agents.' =>
            '',
        'Parameters for the dashboard backend of the running process tickets overview of the agent interface . "Limit" is the number of entries shown by default. "Group" is used to restrict the access to the plugin (e. g. Group: admin;group1;group2;). "Default" determines if the plugin is enabled by default or if the user needs to enable it manually. "CacheTTLLocal" is the cache time in minutes for the plugin. "Mandatory" determines if the plugin is always shown and can not be removed by agents.' =>
            '',
        'Parameters for the dashboard backend of the ticket escalation overview of the agent interface . "Limit" is the number of entries shown by default. "Group" is used to restrict the access to the plugin (e. g. Group: admin;group1;group2;). "Default" determines if the plugin is enabled by default or if the user needs to enable it manually. "CacheTTLLocal" is the cache time in minutes for the plugin. "Mandatory" determines if the plugin is always shown and can not be removed by agents. Note: Only Ticket attributes and Dynamic Fields (DynamicField_NameX) are allowed for DefaultColumns.' =>
            '',
        'Parameters for the dashboard backend of the ticket escalation overview of the agent interface . "Limit" is the number of entries shown by default. "Group" is used to restrict the access to the plugin (e. g. Group: admin;group1;group2;). "Default" determines if the plugin is enabled by default or if the user needs to enable it manually. "CacheTTLLocal" is the cache time in minutes for the plugin. Note: Only Ticket attributes and Dynamic Fields (DynamicField_NameX) are allowed for DefaultColumns.' =>
            '',
        'Parameters for the dashboard backend of the ticket escalation overview of the agent interface. "Limit" is the number of entries shown by default. "Group" is used to restrict the access to the plugin (e. g. Group: admin;group1;group2;). "Default" determines if the plugin is enabled by default or if the user needs to enable it manually. "CacheTTLLocal" is the cache time in minutes for the plugin. Note: Only Ticket attributes and Dynamic Fields (DynamicField_NameX) are allowed for DefaultColumns.' =>
            '',
        'Parameters for the dashboard backend of the ticket events calendar of the agent interface. "Limit" is the number of entries shown by default. "Group" is used to restrict the access to the plugin (e. g. Group: admin;group1;group2;). "Default" determines if the plugin is enabled by default or if the user needs to enable it manually. "CacheTTLLocal" is the cache time in minutes for the plugin. "Mandatory" determines if the plugin is always shown and can not be removed by agents.' =>
            '',
        'Parameters for the dashboard backend of the ticket pending reminder overview of the agent interface . "Limit" is the number of entries shown by default. "Group" is used to restrict the access to the plugin (e. g. Group: admin;group1;group2;). "Default" determines if the plugin is enabled by default or if the user needs to enable it manually. "CacheTTLLocal" is the cache time in minutes for the plugin. "Mandatory" determines if the plugin is always shown and can not be removed by agents. Note: Only Ticket attributes and Dynamic Fields (DynamicField_NameX) are allowed for DefaultColumns.' =>
            '',
        'Parameters for the dashboard backend of the ticket pending reminder overview of the agent interface . "Limit" is the number of entries shown by default. "Group" is used to restrict the access to the plugin (e. g. Group: admin;group1;group2;). "Default" determines if the plugin is enabled by default or if the user needs to enable it manually. "CacheTTLLocal" is the cache time in minutes for the plugin. Note: Only Ticket attributes and Dynamic Fields (DynamicField_NameX) are allowed for DefaultColumns.' =>
            '',
        'Parameters for the dashboard backend of the ticket pending reminder overview of the agent interface. "Limit" is the number of entries shown by default. "Group" is used to restrict the access to the plugin (e. g. Group: admin;group1;group2;). "Default" determines if the plugin is enabled by default or if the user needs to enable it manually. "CacheTTLLocal" is the cache time in minutes for the plugin. Note: Only Ticket attributes and Dynamic Fields (DynamicField_NameX) are allowed for DefaultColumns.' =>
            '',
        'Parameters for the dashboard backend of the ticket stats of the agent interface. "Limit" is the number of entries shown by default. "Group" is used to restrict the access to the plugin (e. g. Group: admin;group1;group2;). "Default" determines if the plugin is enabled by default or if the user needs to enable it manually. "CacheTTLLocal" is the cache time in minutes for the plugin. "Mandatory" determines if the plugin is always shown and can not be removed by agents.' =>
            '',
        'Parameters for the dashboard backend of the upcoming events widget of the agent interface. "Limit" is the number of entries shown by default. "Group" is used to restrict the access to the plugin (e. g. Group: admin;group1;group2;). "Default" determines if the plugin is enabled by default or if the user needs to enable it manually. "CacheTTLLocal" is the cache time in minutes for the plugin. "Mandatory" determines if the plugin is always shown and can not be removed by agents.' =>
            '',
        'Parameters for the pages (in which the communication log entries are shown) of the communication log overview.' =>
            '',
        'Parameters for the pages (in which the dynamic fields are shown) of the dynamic fields overview. Please note: setting \'Active\' to 0 will only prevent agents from editing settings of this group in their personal preferences, but will still allow administrators to edit the settings of another user\'s behalf. Use \'PreferenceGroup\' to control in which area these settings should be shown in the user interface.' =>
            '',
        'Parameters for the pages (in which the tickets are shown) of the medium ticket overview. Please note: setting \'Active\' to 0 will only prevent agents from editing settings of this group in their personal preferences, but will still allow administrators to edit the settings of another user\'s behalf. Use \'PreferenceGroup\' to control in which area these settings should be shown in the user interface.' =>
            '',
        'Parameters for the pages (in which the tickets are shown) of the small ticket overview. Please note: setting \'Active\' to 0 will only prevent agents from editing settings of this group in their personal preferences, but will still allow administrators to edit the settings of another user\'s behalf. Use \'PreferenceGroup\' to control in which area these settings should be shown in the user interface.' =>
            '',
        'Parameters for the pages (in which the tickets are shown) of the ticket preview overview. Please note: setting \'Active\' to 0 will only prevent agents from editing settings of this group in their personal preferences, but will still allow administrators to edit the settings of another user\'s behalf. Use \'PreferenceGroup\' to control in which area these settings should be shown in the user interface.' =>
            '',
        'Parameters of the example SLA attribute Comment2.' => '',
        'Parameters of the example queue attribute Comment2.' => '',
        'Parameters of the example service attribute Comment2.' => '',
        'Parent' => '',
        'ParentChild' => '',
        'Path for the log file (it only applies if "FS" was selected for LoopProtectionModule and it is mandatory).' =>
            '',
        'Pending time' => '',
        'People' => '',
        'Performs the configured action for each event (as an Invoker) for each configured web service.' =>
            '',
        'Permitted width for compose email windows.' => '',
        'Permitted width for compose note windows.' => '',
        'Persian' => '',
        'Phone Call Inbound' => '',
        'Phone Call Outbound' => '',
        'Phone Call.' => '',
        'Phone call' => '',
        'Phone communication channel.' => '',
        'Phone-Ticket' => '',
        'Picture Upload' => '',
        'Picture upload module.' => '',
        'Picture-Upload' => '',
        'Please click the button below to create your first ticket.' => '',
        'Plugin search' => '',
        'Plugin search module for autocomplete.' => '',
        'Polish' => '',
        'Portuguese' => '',
        'Portuguese (Brasil)' => '',
        'PostMaster Filters' => '',
        'PostMaster Mail Accounts' => '',
        'Print this ticket' => '',
        'Priorities' => '',
        'Process Management Activity Dialog GUI' => '',
        'Process Management Activity GUI' => '',
        'Process Management Path GUI' => '',
        'Process Management Transition Action GUI' => '',
        'Process Management Transition GUI' => '',
        'Process Ticket.' => '',
        'Process pending tickets.' => '',
        'ProcessID' => '',
        'Processes & Automation' => '',
        'Product News' => '',
        'Protection against CSRF (Cross Site Request Forgery) exploits (for more info see https://en.wikipedia.org/wiki/Cross-site_request_forgery).' =>
            '',
        'Protection against brute force attacks. MaxAttempt: How many failed login attempts are allowed before a ban. BanDuration: Duration of the ban. KeepCacheDuration: How long failed attempts are remembered.' =>
            '',
        'Provides a matrix overview of the tickets per state per queue' =>
            '',
        'Provides customer users access to tickets even if the tickets are not assigned to a customer user of the same customer ID(s), based on permission groups.' =>
            '',
        'Public Calendar' => '',
        'Public calendar.' => '',
        'Queue view' => '',
        'Queues ↔ Auto Responses' => '',
        'Rebuild the ticket index for AgentTicketQueue.' => '',
        'Rebuilds the ACL preselection cache.' => '',
        'Recognize if a ticket is a follow-up to an existing ticket using an external ticket number. Note: the first capturing group from the \'NumberRegExp\' expression will be used as the ticket number value.' =>
            '',
        'Redis server address. Example: 127.0.0.1:6379.' => '',
        'Refresh interval' => '',
        'Registers a log module, that can be used to log communication related information.' =>
            '',
        'Reminder Tickets' => '',
        'Removed subscription for user "%s".' => 'Removed subscription for user "%s".',
        'Removes old generic interface debug log entries created before the specified amount of days.' =>
            '',
        'Removes old system configuration deployments (Sunday mornings).' =>
            '',
        'Removes old ticket number counters (each 10 minutes).' => '',
        'Removes the ticket watcher information when a ticket is archived.' =>
            '',
        'Renew existing SMIME certificates from customer backend. Note: SMIME and SMIME::FetchFromCustomer needs to be enabled in SysConfig and customer backend needs to be configured to fetch UserSMIMECertificate attribute.' =>
            '',
        'Replaces the original sender with current customer\'s email address on compose answer in the ticket compose screen of the agent interface.' =>
            '',
        'Reports' => '',
        'Reprocess mails from spool directory that could not be imported in the first place.' =>
            '',
        'Required permissions to change the customer of a ticket in the agent interface.' =>
            '',
        'Required permissions to use the close ticket screen in the agent interface.' =>
            '',
        'Required permissions to use the email outbound screen in the agent interface.' =>
            '',
        'Required permissions to use the email resend screen in the agent interface.' =>
            '',
        'Required permissions to use the ticket bounce screen in the agent interface.' =>
            '',
        'Required permissions to use the ticket compose screen in the agent interface.' =>
            '',
        'Required permissions to use the ticket forward screen in the agent interface.' =>
            '',
        'Required permissions to use the ticket free text screen in the agent interface.' =>
            '',
        'Required permissions to use the ticket merge screen of a zoomed ticket in the agent interface.' =>
            '',
        'Required permissions to use the ticket note screen in the agent interface.' =>
            '',
        'Required permissions to use the ticket owner screen of a zoomed ticket in the agent interface.' =>
            '',
        'Required permissions to use the ticket pending screen of a zoomed ticket in the agent interface.' =>
            '',
        'Required permissions to use the ticket phone inbound screen in the agent interface.' =>
            '',
        'Required permissions to use the ticket phone outbound screen in the agent interface.' =>
            '',
        'Required permissions to use the ticket priority screen of a zoomed ticket in the agent interface.' =>
            '',
        'Required permissions to use the ticket responsible screen in the agent interface.' =>
            '',
        'Resend Ticket Email.' => '',
        'Resent email to "%s".' => '',
        'Resets and unlocks the owner of a ticket if it was moved to another queue.' =>
            '',
        'Responsible Tickets' => '',
        'Responsible Tickets.' => '',
        'Restores a ticket from the archive (only if the event is a state change to any open available state).' =>
            '',
        'Retains all services in listings even if they are children of invalid elements.' =>
            '',
        'Right' => '',
        'Roles ↔ Groups' => '',
        'Romanian' => '',
        'Run file based generic agent jobs (Note: module name needs to be specified in -configuration-module param e.g. "Kernel::System::GenericAgent").' =>
            '',
        'Running Process Tickets' => '',
        'Runs an initial wildcard search of the existing contacts with data when accessing the AdminContactWD module.' =>
            '',
        'Runs an initial wildcard search of the existing customer company when accessing the AdminCustomerCompany module.' =>
            '',
        'Runs an initial wildcard search of the existing customer users when accessing the AdminCustomerUser module.' =>
            '',
        'Runs the system in "Demo" mode. If enabled, agents can change preferences, such as selection of language and theme via the agent web interface. These changes are only valid for the current session. It will not be possible for agents to change their passwords.' =>
            '',
        'Russian' => '',
        'S/MIME Certificates' => '',
        'Salutations' => '',
        'Sample command output' => '',
        'Saves the attachments of articles. "DB" stores all data in the database (not recommended for storing big attachments). "FS" stores the data on the filesystem; this is faster but the webserver should run under the OTOBO user. You can switch between the modules even on a system that is already in production without any loss of data. Note: Searching for attachment names is not supported when "FS" is used.' =>
            '',
        'Schedule a maintenance period.' => '',
        'Screen after new ticket' => '',
        'Search Customer' => '',
        'Search Ticket.' => '',
        'Search Tickets.' => '',
        'Search User' => '',
        'Search backend default router.' => '',
        'Search backend router.' => '',
        'Search.' => '',
        'Second Christmas Day' => '',
        'Second Queue' => '',
        'Select after which period ticket overviews should refresh automatically.' =>
            '',
        'Select how many tickets should be shown in overviews by default.' =>
            '',
        'Select the main interface language.' => '',
        'Select the separator character used in CSV files (stats and searches). If you don\'t select a separator here, the default separator for your language will be used.' =>
            '',
        'Select your frontend Theme.' => '',
        'Select your personal time zone. All times will be displayed relative to this time zone.' =>
            '',
        'Select your preferred layout for the software.' => '',
        'Select your preferred theme for OTOBO.' => '',
        'Selects the cache backend to use.' => '',
        'Selects the module to handle uploads via the web interface. "DB" stores all uploads in the database, "FS" uses the file system.' =>
            '',
        'Selects the ticket number generator module. "AutoIncrement" increments the ticket number, the SystemID and the counter are used with SystemID.counter format (e.g. 1010138, 1010139). With "Date" the ticket numbers will be generated by the current date, the SystemID and the counter. The format looks like Year.Month.Day.SystemID.counter (e.g. 200206231010138, 200206231010139). With "DateChecksum"  the counter will be appended as checksum to the string of date and SystemID. The checksum will be rotated on a daily basis. The format looks like Year.Month.Day.SystemID.Counter.CheckSum (e.g. 2002070110101520, 2002070110101535).' =>
            '',
        'Send new outgoing mail from this ticket' => '',
        'Send notifications to users.' => '',
        'Sender type for new tickets from the customer inteface.' => '',
        'Sends agent follow-up notification only to the owner, if a ticket is unlocked (the default is to send the notification to all agents).' =>
            '',
        'Sends all outgoing email via bcc to the specified address. Please use this only for backup reasons.' =>
            '',
        'Sends customer notifications just to the mapped customer.' => '',
        'Sends registration information to OTOBO group.' => '',
        'Sends reminder notifications of unlocked ticket after reaching the reminder date (only sent to ticket owner).' =>
            '',
        'Sends the notifications which are configured in the admin interface under "Ticket Notifications".' =>
            '',
        'Sent "%s" notification to "%s" via "%s".' => '',
        'Sent auto follow-up to "%s".' => '',
        'Sent auto reject to "%s".' => '',
        'Sent auto reply to "%s".' => '',
        'Sent email to "%s".' => '',
        'Sent email to customer.' => '',
        'Sent notification to "%s".' => '',
        'Serbian Cyrillic' => '',
        'Serbian Latin' => '',
        'Service Level Agreements' => '',
        'Service view' => '',
        'ServiceView' => '',
        'Set sender email addresses for this system.' => '',
        'Set the default height (in pixels) of inline HTML articles in AgentTicketZoom.' =>
            '',
        'Set the limit of tickets that will be executed on a single genericagent job execution.' =>
            '',
        'Set the maximum height (in pixels) of inline HTML articles in AgentTicketZoom.' =>
            '',
        'Set the minimum log level. If you select \'error\', just errors are logged. With \'debug\' you get all logging messages. The order of log levels is: \'debug\', \'info\', \'notice\' and \'error\'.' =>
            '',
        'Set this ticket to pending' => '',
        'Sets if SLA must be selected by the agent.' => '',
        'Sets if SLA must be selected by the customer.' => '',
        'Sets if note must be filled in by the agent. Can be overwritten by Ticket::Frontend::NeedAccountedTime.' =>
            '',
        'Sets if queue must be selected by the agent.' => '',
        'Sets if service must be selected by the agent.' => '',
        'Sets if service must be selected by the customer.' => '',
        'Sets if state must be selected by the agent.' => '',
        'Sets if ticket owner must be selected by the agent.' => '',
        'Sets if ticket responsible must be selected by the agent.' => '',
        'Sets the PendingTime of a ticket to 0 if the state is changed to a non-pending state.' =>
            '',
        'Sets the age in minutes (first level) for highlighting queues that contain untouched tickets.' =>
            '',
        'Sets the age in minutes (second level) for highlighting queues that contain untouched tickets.' =>
            '',
        'Sets the configuration level of the administrator. Depending on the config level, some sysconfig options will be not shown. The config levels are in in ascending order: Expert, Advanced, Beginner. The higher the config level is (e.g. Beginner is the highest), the less likely is it that the user can accidentally configure the system in a way that it is not usable any more.' =>
            '',
        'Sets the count of articles visible in preview mode of ticket overviews.' =>
            '',
        'Sets the default article customer visibility for new email tickets in the agent interface.' =>
            '',
        'Sets the default article customer visibility for new phone tickets in the agent interface.' =>
            '',
        'Sets the default body text for notes added in the close ticket screen of the agent interface.' =>
            '',
        'Sets the default body text for notes added in the ticket move screen of the agent interface.' =>
            '',
        'Sets the default body text for notes added in the ticket note screen of the agent interface.' =>
            '',
        'Sets the default body text for notes added in the ticket owner screen of a zoomed ticket in the agent interface.' =>
            '',
        'Sets the default body text for notes added in the ticket pending screen of a zoomed ticket in the agent interface.' =>
            '',
        'Sets the default body text for notes added in the ticket priority screen of a zoomed ticket in the agent interface.' =>
            '',
        'Sets the default body text for notes added in the ticket responsible screen of the agent interface.' =>
            '',
        'Sets the default error message for the login screen on Agent and Customer interface, it\'s shown when a running system maintenance period is active.' =>
            '',
        'Sets the default link type of split tickets in the agent interface.' =>
            '',
        'Sets the default link type of splitted tickets in the agent interface.' =>
            '',
        'Sets the default message for the login screen on Agent and Customer interface, it\'s shown when a running system maintenance period is active.' =>
            '',
        'Sets the default message for the notification is shown on a running system maintenance period.' =>
            '',
        'Sets the default next state for new phone tickets in the agent interface.' =>
            '',
        'Sets the default next ticket state, after the creation of an email ticket in the agent interface.' =>
            '',
        'Sets the default note text for new telephone tickets. E.g \'New ticket via call\' in the agent interface.' =>
            '',
        'Sets the default priority for new email tickets in the agent interface.' =>
            '',
        'Sets the default priority for new phone tickets in the agent interface.' =>
            '',
        'Sets the default sender type for new email tickets in the agent interface.' =>
            '',
        'Sets the default sender type for new phone ticket in the agent interface.' =>
            '',
        'Sets the default subject for new email tickets (e.g. \'email Outbound\') in the agent interface.' =>
            '',
        'Sets the default subject for new phone tickets (e.g. \'Phone call\') in the agent interface.' =>
            '',
        'Sets the default subject for notes added in the close ticket screen of the agent interface.' =>
            '',
        'Sets the default subject for notes added in the ticket move screen of the agent interface.' =>
            '',
        'Sets the default subject for notes added in the ticket note screen of the agent interface.' =>
            '',
        'Sets the default subject for notes added in the ticket owner screen of a zoomed ticket in the agent interface.' =>
            '',
        'Sets the default subject for notes added in the ticket pending screen of a zoomed ticket in the agent interface.' =>
            '',
        'Sets the default subject for notes added in the ticket priority screen of a zoomed ticket in the agent interface.' =>
            '',
        'Sets the default subject for notes added in the ticket responsible screen of the agent interface.' =>
            '',
        'Sets the default text for new email tickets in the agent interface.' =>
            '',
        'Sets the inactivity time (in seconds) to pass before a session is killed and a user is logged out.' =>
            '',
        'Sets the maximum number of active customers within the timespan defined in SessionMaxIdleTime.' =>
            '',
        'Sets the maximum number of active sessions per customers within the timespan defined in SessionMaxIdleTime.' =>
            '',
        'Sets the method PGP will use to sing and encrypt emails. Note Inline method is not compatible with RichText messages.' =>
            '',
        'Sets the minimal ticket counter size if "AutoIncrement" was selected as TicketNumberGenerator. Default is 5, this means the counter starts from 10000.' =>
            '',
        'Sets the minutes a notification is shown for notice about upcoming system maintenance period.' =>
            '',
        'Sets the number of lines that are displayed in text messages (e.g. ticket lines in the QueueZoom).' =>
            '',
        'Sets the options for PGP binary.' => '',
        'Sets the password for private PGP key.' => '',
        'Sets the prefered time units (e.g. work units, hours, minutes).' =>
            '',
        'Sets the preferred digest to be used for PGP binary.' => '',
        'Sets the prefix to the scripts folder on the server, as configured on the web server. This setting is used as a variable, OTOBO_CONFIG_ScriptAlias which is found in all forms of messaging used by the application, to build links to the tickets within the system.' =>
            '',
        'Sets the queue in the ticket close screen of a zoomed ticket in the agent interface.' =>
            '',
        'Sets the queue in the ticket free text screen of a zoomed ticket in the agent interface.' =>
            '',
        'Sets the queue in the ticket note screen of a zoomed ticket in the agent interface.' =>
            '',
        'Sets the queue in the ticket owner screen of a zoomed ticket in the agent interface.' =>
            '',
        'Sets the queue in the ticket pending screen of a zoomed ticket in the agent interface.' =>
            '',
        'Sets the queue in the ticket priority screen of a zoomed ticket in the agent interface.' =>
            '',
        'Sets the queue in the ticket responsible screen of a zoomed ticket in the agent interface.' =>
            '',
        'Sets the responsible agent of the ticket in the close ticket screen of the agent interface.' =>
            '',
        'Sets the responsible agent of the ticket in the ticket bulk screen of the agent interface.' =>
            '',
        'Sets the responsible agent of the ticket in the ticket free text screen of the agent interface.' =>
            '',
        'Sets the responsible agent of the ticket in the ticket note screen of the agent interface.' =>
            '',
        'Sets the responsible agent of the ticket in the ticket owner screen of a zoomed ticket in the agent interface.' =>
            '',
        'Sets the responsible agent of the ticket in the ticket pending screen of a zoomed ticket in the agent interface.' =>
            '',
        'Sets the responsible agent of the ticket in the ticket priority screen of a zoomed ticket in the agent interface.' =>
            '',
        'Sets the responsible agent of the ticket in the ticket responsible screen of the agent interface.' =>
            '',
        'Sets the service in the close ticket screen of the agent interface (Ticket::Service needs to be enabled).' =>
            '',
        'Sets the service in the ticket free text screen of the agent interface (Ticket::Service needs to be enabled).' =>
            '',
        'Sets the service in the ticket note screen of the agent interface (Ticket::Service needs to be enabled).' =>
            '',
        'Sets the service in the ticket owner screen of a zoomed ticket in the agent interface (Ticket::Service needs to be enabled).' =>
            '',
        'Sets the service in the ticket pending screen of a zoomed ticket in the agent interface (Ticket::Service needs to be enabled).' =>
            '',
        'Sets the service in the ticket priority screen of a zoomed ticket in the agent interface (Ticket::Service needs to be enabled).' =>
            '',
        'Sets the service in the ticket responsible screen of the agent interface (Ticket::Service needs to be enabled).' =>
            '',
        'Sets the state of a ticket in the close ticket screen of the agent interface.' =>
            '',
        'Sets the state of a ticket in the ticket bulk screen of the agent interface.' =>
            '',
        'Sets the state of a ticket in the ticket free text screen of the agent interface.' =>
            '',
        'Sets the state of a ticket in the ticket note screen of the agent interface.' =>
            '',
        'Sets the state of a ticket in the ticket responsible screen of the agent interface.' =>
            '',
        'Sets the state of the ticket in the ticket owner screen of a zoomed ticket in the agent interface.' =>
            '',
        'Sets the state of the ticket in the ticket pending screen of a zoomed ticket in the agent interface.' =>
            '',
        'Sets the state of the ticket in the ticket priority screen of a zoomed ticket in the agent interface.' =>
            '',
        'Sets the stats hook.' => '',
        'Sets the ticket owner in the close ticket screen of the agent interface.' =>
            '',
        'Sets the ticket owner in the ticket bulk screen of the agent interface.' =>
            '',
        'Sets the ticket owner in the ticket free text screen of the agent interface.' =>
            '',
        'Sets the ticket owner in the ticket note screen of the agent interface.' =>
            '',
        'Sets the ticket owner in the ticket owner screen of a zoomed ticket in the agent interface.' =>
            '',
        'Sets the ticket owner in the ticket pending screen of a zoomed ticket in the agent interface.' =>
            '',
        'Sets the ticket owner in the ticket priority screen of a zoomed ticket in the agent interface.' =>
            '',
        'Sets the ticket owner in the ticket responsible screen of the agent interface.' =>
            '',
        'Sets the ticket type in the close ticket screen of the agent interface (Ticket::Type needs to be enabled).' =>
            '',
        'Sets the ticket type in the ticket bulk screen of the agent interface.' =>
            '',
        'Sets the ticket type in the ticket free text screen of the agent interface (Ticket::Type needs to be enabled).' =>
            '',
        'Sets the ticket type in the ticket note screen of the agent interface (Ticket::Type needs to be enabled).' =>
            '',
        'Sets the ticket type in the ticket owner screen of a zoomed ticket in the agent interface (Ticket::Type needs to be enabled).' =>
            '',
        'Sets the ticket type in the ticket pending screen of a zoomed ticket in the agent interface (Ticket::Type needs to be enabled).' =>
            '',
        'Sets the ticket type in the ticket priority screen of a zoomed ticket in the agent interface (Ticket::Type needs to be enabled).' =>
            '',
        'Sets the ticket type in the ticket responsible screen of the agent interface (Ticket::Type needs to be enabled).' =>
            '',
        'Sets the time zone being used internally by OTOBO to e. g. store dates and times in the database. WARNING: This setting must not be changed once set and tickets or any other data containing date/time have been created.' =>
            '',
        'Sets the time zone that will be assigned to newly created users and will be used for users that haven\'t yet set a time zone. This is the time zone being used as default to convert date and time between the OTOBO time zone and the user\'s time zone.' =>
            '',
        'Sets the timeout (in seconds) for http/ftp downloads.' => '',
        'Sets the timeout (in seconds) for package downloads. Overwrites "WebUserAgent::Timeout".' =>
            '',
        'Settings for the customer login screen.' => '',
        'Shared Secret' => '',
        'Show a responsible selection in phone and email tickets in the agent interface.' =>
            '',
        'Show article as rich text even if rich text writing is disabled.' =>
            '',
        'Show command line output.' => '',
        'Show queues even when only locked tickets are in.' => '',
        'Show the current owner in the customer interface.' => '',
        'Show the current queue in the customer interface.' => '',
        'Show the history for this ticket' => '',
        'Show the ticket history' => '',
        'Shows a count of attachments in the ticket zoom, if the article has attachments.' =>
            '',
        'Shows a link in the menu for creating a calendar appointment linked to the ticket directly from the ticket zoom view of the agent interface. Additional access control to show or not show this link can be done by using Key "Group" and Content like "rw:group1;move_into:group2". To cluster menu items use for Key "ClusterName" and for the Content any name you want to see in the UI. Use "ClusterPriority" to configure the order of a certain cluster within the toolbar.' =>
            '',
        'Shows a link in the menu for subscribing / unsubscribing from a ticket in the ticket zoom view of the agent interface. Additional access control to show or not show this link can be done by using Key "Group" and Content like "rw:group1;move_into:group2". To cluster menu items use for Key "ClusterName" and for the Content any name you want to see in the UI. Use "ClusterPriority" to configure the order of a certain cluster within the toolbar.' =>
            '',
        'Shows a link in the menu that allows linking a ticket with another object in the ticket zoom view of the agent interface.  Additional access control to show or not show this link can be done by using Key "Group" and Content like "rw:group1;move_into:group2". To cluster menu items use for Key "ClusterName" and for the Content any name you want to see in the UI. Use "ClusterPriority" to configure the order of a certain cluster within the toolbar.' =>
            '',
        'Shows a link in the menu that allows merging tickets in the ticket zoom view of the agent interface. Additional access control to show or not show this link can be done by using Key "Group" and Content like "rw:group1;move_into:group2". To cluster menu items use for Key "ClusterName" and for the Content any name you want to see in the UI. Use "ClusterPriority" to configure the order of a certain cluster within the toolbar.' =>
            '',
        'Shows a link in the menu to access the history of a ticket in the ticket zoom view of the agent interface. Additional access control to show or not show this link can be done by using Key "Group" and Content like "rw:group1;move_into:group2". To cluster menu items use for Key "ClusterName" and for the Content any name you want to see in the UI. Use "ClusterPriority" to configure the order of a certain cluster within the toolbar.' =>
            '',
        'Shows a link in the menu to add a free text field in the ticket zoom view of the agent interface. Additional access control to show or not show this link can be done by using Key "Group" and Content like "rw:group1;move_into:group2". To cluster menu items use for Key "ClusterName" and for the Content any name you want to see in the UI. Use "ClusterPriority" to configure the order of a certain cluster within the toolbar.' =>
            '',
        'Shows a link in the menu to add a note in the ticket zoom view of the agent interface. Additional access control to show or not show this link can be done by using Key "Group" and Content like "rw:group1;move_into:group2". To cluster menu items use for Key "ClusterName" and for the Content any name you want to see in the UI. Use "ClusterPriority" to configure the order of a certain cluster within the toolbar.' =>
            '',
        'Shows a link in the menu to add a note to a ticket in every ticket overview of the agent interface.' =>
            '',
        'Shows a link in the menu to add a phone call inbound in the ticket zoom view of the agent interface. Additional access control to show or not show this link can be done by using Key "Group" and Content like "rw:group1;move_into:group2". To cluster menu items use for Key "ClusterName" and for the Content any name you want to see in the UI. Use "ClusterPriority" to configure the order of a certain cluster within the toolbar.' =>
            '',
        'Shows a link in the menu to add a phone call outbound in the ticket zoom view of the agent interface. Additional access control to show or not show this link can be done by using Key "Group" and Content like "rw:group1;move_into:group2". To cluster menu items use for Key "ClusterName" and for the Content any name you want to see in the UI. Use "ClusterPriority" to configure the order of a certain cluster within the toolbar.' =>
            '',
        'Shows a link in the menu to change the customer who requested the ticket in the ticket zoom view of the agent interface. Additional access control to show or not show this link can be done by using Key "Group" and Content like "rw:group1;move_into:group2". To cluster menu items use for Key "ClusterName" and for the Content any name you want to see in the UI. Use "ClusterPriority" to configure the order of a certain cluster within the toolbar.' =>
            '',
        'Shows a link in the menu to change the owner of a ticket in the ticket zoom view of the agent interface. Additional access control to show or not show this link can be done by using Key "Group" and Content like "rw:group1;move_into:group2". To cluster menu items use for Key "ClusterName" and for the Content any name you want to see in the UI. Use "ClusterPriority" to configure the order of a certain cluster within the toolbar.' =>
            '',
        'Shows a link in the menu to change the responsible agent of a ticket in the ticket zoom view of the agent interface. Additional access control to show or not show this link can be done by using Key "Group" and Content like "rw:group1;move_into:group2". To cluster menu items use for Key "ClusterName" and for the Content any name you want to see in the UI. Use "ClusterPriority" to configure the order of a certain cluster within the toolbar.' =>
            '',
        'Shows a link in the menu to close a ticket in every ticket overview of the agent interface.' =>
            '',
        'Shows a link in the menu to close a ticket in the ticket zoom view of the agent interface. Additional access control to show or not show this link can be done by using Key "Group" and Content like "rw:group1;move_into:group2". To cluster menu items use for Key "ClusterName" and for the Content any name you want to see in the UI. Use "ClusterPriority" to configure the order of a certain cluster within the toolbar.' =>
            '',
        'Shows a link in the menu to delete a ticket in every ticket overview of the agent interface. Additional access control to show or not show this link can be done by using Key "Group" and Content like "rw:group1;move_into:group2".' =>
            '',
        'Shows a link in the menu to delete a ticket in the ticket zoom view of the agent interface. Additional access control to show or not show this link can be done by using Key "Group" and Content like "rw:group1;move_into:group2". To cluster menu items use for Key "ClusterName" and for the Content any name you want to see in the UI. Use "ClusterPriority" to configure the order of a certain cluster within the toolbar.' =>
            '',
        'Shows a link in the menu to enroll a ticket into a process in the ticket zoom view of the agent interface.' =>
            '',
        'Shows a link in the menu to go back in the ticket zoom view of the agent interface. Additional access control to show or not show this link can be done by using Key "Group" and Content like "rw:group1;move_into:group2". To cluster menu items use for Key "ClusterName" and for the Content any name you want to see in the UI. Use "ClusterPriority" to configure the order of a certain cluster within the toolbar.' =>
            '',
        'Shows a link in the menu to lock / unlock a ticket in the ticket overviews of the agent interface.' =>
            '',
        'Shows a link in the menu to lock/unlock tickets in the ticket zoom view of the agent interface. Additional access control to show or not show this link can be done by using Key "Group" and Content like "rw:group1;move_into:group2". To cluster menu items use for Key "ClusterName" and for the Content any name you want to see in the UI. Use "ClusterPriority" to configure the order of a certain cluster within the toolbar.' =>
            '',
        'Shows a link in the menu to move a ticket in every ticket overview of the agent interface.' =>
            '',
        'Shows a link in the menu to print a ticket or an article in the ticket zoom view of the agent interface. Additional access control to show or not show this link can be done by using Key "Group" and Content like "rw:group1;move_into:group2". To cluster menu items use for Key "ClusterName" and for the Content any name you want to see in the UI. Use "ClusterPriority" to configure the order of a certain cluster within the toolbar.' =>
            '',
        'Shows a link in the menu to see the history of a ticket in every ticket overview of the agent interface.' =>
            '',
        'Shows a link in the menu to see the priority of a ticket in the ticket zoom view of the agent interface. Additional access control to show or not show this link can be done by using Key "Group" and Content like "rw:group1;move_into:group2". To cluster menu items use for Key "ClusterName" and for the Content any name you want to see in the UI. Use "ClusterPriority" to configure the order of a certain cluster within the toolbar.' =>
            '',
        'Shows a link in the menu to send an outbound email in the ticket zoom view of the agent interface. Additional access control to show or not show this link can be done by using Key "Group" and Content like "rw:group1;move_into:group2". To cluster menu items use for Key "ClusterName" and for the Content any name you want to see in the UI. Use "ClusterPriority" to configure the order of a certain cluster within the toolbar.' =>
            '',
        'Shows a link in the menu to set a ticket as junk in every ticket overview of the agent interface. Additional access control to show or not show this link can be done by using Key "Group" and Content like "rw:group1;move_into:group2".' =>
            '',
        'Shows a link in the menu to set a ticket as pending in the ticket zoom view of the agent interface. Additional access control to show or not show this link can be done by using Key "Group" and Content like "rw:group1;move_into:group2". To cluster menu items use for Key "ClusterName" and for the Content any name you want to see in the UI. Use "ClusterPriority" to configure the order of a certain cluster within the toolbar.' =>
            '',
        'Shows a link in the menu to set the priority of a ticket in every ticket overview of the agent interface.' =>
            '',
        'Shows a link in the menu to zoom a ticket in the ticket overviews of the agent interface.' =>
            '',
        'Shows a link to access article attachments via a html online viewer in the zoom view of the article in the agent interface.' =>
            '',
        'Shows a link to download article attachments in the zoom view of the article in the agent interface.' =>
            '',
        'Shows a link to see a zoomed email ticket in plain text.' => '',
        'Shows a link to set a ticket as junk in the ticket zoom view of the agent interface. Additional access control to show or not show this link can be done by using Key "Group" and Content like "rw:group1;move_into:group2". To cluster menu items use for Key "ClusterName" and for the Content any name you want to see in the UI. Use "ClusterPriority" to configure the order of a certain cluster within the toolbar.' =>
            '',
        'Shows a list of all the involved agents on this ticket, in the close ticket screen of the agent interface.' =>
            '',
        'Shows a list of all the involved agents on this ticket, in the ticket free text screen of the agent interface.' =>
            '',
        'Shows a list of all the involved agents on this ticket, in the ticket note screen of the agent interface.' =>
            '',
        'Shows a list of all the involved agents on this ticket, in the ticket owner screen of a zoomed ticket in the agent interface.' =>
            '',
        'Shows a list of all the involved agents on this ticket, in the ticket pending screen of a zoomed ticket in the agent interface.' =>
            '',
        'Shows a list of all the involved agents on this ticket, in the ticket priority screen of a zoomed ticket in the agent interface.' =>
            '',
        'Shows a list of all the involved agents on this ticket, in the ticket responsible screen of the agent interface.' =>
            '',
        'Shows a list of all the possible agents (all agents with note permissions on the queue/ticket) to determine who should be informed about this note, in the close ticket screen of the agent interface.' =>
            '',
        'Shows a list of all the possible agents (all agents with note permissions on the queue/ticket) to determine who should be informed about this note, in the ticket free text screen of the agent interface.' =>
            '',
        'Shows a list of all the possible agents (all agents with note permissions on the queue/ticket) to determine who should be informed about this note, in the ticket note screen of the agent interface.' =>
            '',
        'Shows a list of all the possible agents (all agents with note permissions on the queue/ticket) to determine who should be informed about this note, in the ticket owner screen of a zoomed ticket in the agent interface.' =>
            '',
        'Shows a list of all the possible agents (all agents with note permissions on the queue/ticket) to determine who should be informed about this note, in the ticket pending screen of a zoomed ticket in the agent interface.' =>
            '',
        'Shows a list of all the possible agents (all agents with note permissions on the queue/ticket) to determine who should be informed about this note, in the ticket priority screen of a zoomed ticket in the agent interface.' =>
            '',
        'Shows a list of all the possible agents (all agents with note permissions on the queue/ticket) to determine who should be informed about this note, in the ticket responsible screen of the agent interface.' =>
            '',
        'Shows a preview of the ticket overview (CustomerInfo => 1 - shows also Customer-Info, CustomerInfoMaxSize max. size in characters of Customer-Info).' =>
            '',
        'Shows all both ro and rw queues in the queue view.' => '',
        'Shows all both ro and rw tickets in the service view.' => '',
        'Shows all open tickets (even if they are locked) in the escalation view of the agent interface.' =>
            '',
        'Shows all the articles of the ticket (expanded) in the agent zoom view.' =>
            '',
        'Shows all the articles of the ticket (expanded) in the customer zoom view.' =>
            '',
        'Shows all the customer identifiers in a multi-select field (not useful if you have a lot of customer identifiers).' =>
            '',
        'Shows all the customer user identifiers in a multi-select field (not useful if you have a lot of customer user identifiers).' =>
            '',
        'Shows an owner selection in phone and email tickets in the agent interface.' =>
            '',
        'Shows customer history tickets in AgentTicketPhone, AgentTicketEmail and AgentTicketCustomer.' =>
            '',
        'Shows either the last customer article\'s subject or the ticket title in the small format overview.' =>
            '',
        'Shows existing parent/child queue lists in the system in the form of a tree or a list.' =>
            '',
        'Shows information on how to start OTOBO Daemon' => '',
        'Shows link to external page in the ticket zoom view of the agent interface. Additional access control to show or not show this link can be done by using Key "Group" and Content like "rw:group1;move_into:group2".' =>
            '',
        'Shows the article head information in the agent zoom view.' => '',
        'Shows the articles sorted normally or in reverse, under ticket zoom in the agent interface.' =>
            '',
        'Shows the customer user information (phone and email) in the compose screen.' =>
            '',
        'Shows the enabled ticket attributes in the customer interface (0 = Disabled and 1 = Enabled).' =>
            '',
        'Shows the message of the day (MOTD) in the agent dashboard. "Group" is used to restrict access to the plugin (e. g. Group: admin;group1;group2;). "Default" indicates if the plugin is enabled by default or if the user needs to enable it manually. "Mandatory" determines if the plugin is always shown and can not be removed by agents.' =>
            '',
        'Shows the message of the day on login screen of the agent interface.' =>
            '',
        'Shows the ticket history (reverse ordered) in the agent interface.' =>
            '',
        'Shows the ticket priority options in the close ticket screen of the agent interface.' =>
            '',
        'Shows the ticket priority options in the move ticket screen of the agent interface.' =>
            '',
        'Shows the ticket priority options in the ticket bulk screen of the agent interface.' =>
            '',
        'Shows the ticket priority options in the ticket free text screen of the agent interface.' =>
            '',
        'Shows the ticket priority options in the ticket note screen of the agent interface.' =>
            '',
        'Shows the ticket priority options in the ticket owner screen of a zoomed ticket in the agent interface.' =>
            '',
        'Shows the ticket priority options in the ticket pending screen of a zoomed ticket in the agent interface.' =>
            '',
        'Shows the ticket priority options in the ticket priority screen of a zoomed ticket in the agent interface.' =>
            '',
        'Shows the ticket priority options in the ticket responsible screen of the agent interface.' =>
            '',
        'Shows the title field in the close ticket screen of the agent interface.' =>
            '',
        'Shows the title field in the ticket free text screen of the agent interface.' =>
            '',
        'Shows the title field in the ticket note screen of the agent interface.' =>
            '',
        'Shows the title field in the ticket owner screen of a zoomed ticket in the agent interface.' =>
            '',
        'Shows the title field in the ticket pending screen of a zoomed ticket in the agent interface.' =>
            '',
        'Shows the title field in the ticket priority screen of a zoomed ticket in the agent interface.' =>
            '',
        'Shows the title field in the ticket responsible screen of the agent interface.' =>
            '',
        'Shows time in long format (days, hours, minutes), if enabled; or in short format (days, hours), if not enabled.' =>
            '',
        'Shows time use complete description (days, hours, minutes), if enabled; or just first letter (d, h, m), if not enabled.' =>
            '',
        'Signatures' => '',
        'Simple' => '',
        'Skin' => '',
        'Slovak' => '',
        'Slovenian' => '',
        'Small' => '',
        'Software Package Manager.' => '',
        'Solution time' => '',
        'SolutionDiffInMin' => '',
        'SolutionInMin' => '',
        'Some description!' => '',
        'Some picture description!' => '',
        'Sorts the tickets (ascendingly or descendingly) when a single queue is selected in the queue view and after the tickets are sorted by priority. Values: 0 = ascending (oldest on top, default), 1 = descending (youngest on top). Use the QueueID for the key and 0 or 1 for value.' =>
            '',
        'Sorts the tickets (ascendingly or descendingly) when a single queue is selected in the service view and after the tickets are sorted by priority. Values: 0 = ascending (oldest on top, default), 1 = descending (youngest on top). Use the ServiceID for the key and 0 or 1 for value.' =>
            '',
        'Spam' => '',
        'Spam Assassin example setup. Ignores emails that are marked with SpamAssassin.' =>
            '',
        'Spam Assassin example setup. Moves marked mails to spam queue.' =>
            '',
        'Spanish' => '',
        'Spanish (Colombia)' => '',
        'Spanish (Mexico)' => '',
        'Spanish stop words for fulltext index. These words will be removed from the search index.' =>
            '',
        'Specifies if an agent should receive email notification of his own actions.' =>
            '',
        'Specifies the directory to store the data in, if "FS" was selected for ArticleStorage.' =>
            '',
        'Specifies the directory where SSL certificates are stored.' => '',
        'Specifies the directory where private SSL certificates are stored.' =>
            '',
        'Specifies the email address that should be used by the application when sending notifications. The email address is used to build the complete display name for the notification master (i.e. "OTOBO Notifications" otobo@your.example.com). You can use the OTOBO_CONFIG_FQDN variable as set in your configuation, or choose another email address.' =>
            '',
        'Specifies the email addresses to get notification messages from scheduler tasks.' =>
            '',
        'Specifies the group where the user needs rw permissions so that he can access the "SwitchToCustomer" feature.' =>
            '',
        'Specifies the group where the user needs rw permissions so that they can edit other users preferences.' =>
            '',
        'Specifies the name that should be used by the application when sending notifications. The sender name is used to build the complete display name for the notification master (i.e. "OTOBO Notifications" otobo@your.example.com).' =>
            '',
        'Specifies the order in which the firstname and the lastname of agents will be displayed.' =>
            '',
        'Specifies the path of the file for the logo in the page header (gif|jpg|png, 700 x 100 pixel).' =>
            '',
        'Specifies the path of the file for the performance log.' => '',
        'Specifies the path to the converter that allows the view of Microsoft Excel files, in the web interface.' =>
            '',
        'Specifies the path to the converter that allows the view of Microsoft Word files, in the web interface.' =>
            '',
        'Specifies the path to the converter that allows the view of PDF documents, in the web interface.' =>
            '',
        'Specifies the path to the converter that allows the view of XML files, in the web interface.' =>
            '',
        'Specifies the text that should appear in the log file to denote a CGI script entry.' =>
            '',
        'Specifies user id of the postmaster data base.' => '',
        'Specifies whether all storage backends should be checked when looking for attachments. This is only required for installations where some attachments are in the file system, and others in the database.' =>
            '',
        'Specifies whether the (MIMEBase) article attachments will be indexed and searchable.' =>
            '',
        'Specify how many sub directory levels to use when creating cache files. This should prevent too many cache files being in one directory.' =>
            '',
        'Specify the password to authenticate for the first mirror database.' =>
            '',
        'Specify the username to authenticate for the first mirror database.' =>
            '',
        'Standard available permissions for agents within the application. If more permissions are needed, they can be entered here. Permissions must be defined to be effective. Some other good permissions have also been provided built-in: note, close, pending, customer, freetext, move, compose, responsible, forward, and bounce. Make sure that "rw" is always the last registered permission.' =>
            '',
        'Start number for statistics counting. Every new stat increments this number.' =>
            '',
        'Started response time escalation.' => '',
        'Started solution time escalation.' => '',
        'Started update time escalation.' => '',
        'Starts a wildcard search of the active object after the link object mask is started.' =>
            '',
        'Stat#' => '',
        'States' => '',
        'Statistics overview.' => '',
        'Status view' => '',
        'Stopped response time escalation.' => '',
        'Stopped solution time escalation.' => '',
        'Stopped update time escalation.' => '',
        'Stores cookies after the browser has been closed.' => '',
        'Strips empty lines on the ticket preview in the queue view.' => '',
        'Strips empty lines on the ticket preview in the service view.' =>
            '',
        'Support Agent' => '',
        'Swahili' => '',
        'Swedish' => '',
        'System Address Display Name' => '',
        'System Configuration Deployment' => '',
        'System Configuration Group' => '',
        'System Configuration Setting History' => '',
        'System Maintenance' => '',
        'Templates ↔ Attachments' => '',
        'Templates ↔ Queues' => '',
        'Textarea' => '',
        'Thai' => '',
        'The agent skin\'s InternalName which should be used in the agent interface. Please check the available skins in Frontend::Agent::Skins.' =>
            '',
        'The customer skin\'s InternalName which should be used in the customer interface. Please check the available skins in Frontend::Customer::Skins.' =>
            '',
        'The daemon registration for the scheduler cron task manager.' =>
            '',
        'The daemon registration for the scheduler future task manager.' =>
            '',
        'The daemon registration for the scheduler generic agent task manager.' =>
            '',
        'The daemon registration for the scheduler task worker.' => '',
        'The daemon registration for the system configuration deployment sync manager.' =>
            '',
        'The divider between TicketHook and ticket number. E.g \': \'.' =>
            '',
        'The duration in minutes after emitting an event, in which the new escalation notify and start events are suppressed.' =>
            '',
        'The format of the subject. \'Left\' means \'[TicketHook#:12345] Some Subject\', \'Right\' means \'Some Subject [TicketHook#:12345]\', \'None\' means \'Some Subject\' and no ticket number. In the latter case you should verify that the setting PostMaster::CheckFollowUpModule###0200-References is activated to recognize followups based on email headers.' =>
            '',
        'The headline shown in the customer interface.' => '',
        'The identifier for a ticket, e.g. Ticket#, Call#, MyTicket#. The default is Ticket#.' =>
            '',
        'The logo shown in the header of the agent interface for the skin "High Contrast". See "AgentLogo" for further description.' =>
            '',
        'The logo shown in the header of the agent interface for the skin "default". See "AgentLogo" for further description.' =>
            '',
        'The logo shown in the header of the agent interface for the skin "ivory". See "AgentLogo" for further description.' =>
            '',
        'The logo shown in the header of the agent interface for the skin "ivory-slim". See "AgentLogo" for further description.' =>
            '',
        'The logo shown in the header of the agent interface for the skin "slim". See "AgentLogo" for further description.' =>
            '',
        'The logo shown in the header of the agent interface. The URL to the image can be a relative URL to the skin image directory, or a full URL to a remote web server.' =>
            '',
        'The logo shown in the header of the customer interface. The URL to the image can be a relative URL to the skin image directory, or a full URL to a remote web server.' =>
            '',
        'The logo shown on top of the login box of the agent interface. The URL to the image can be a relative URL to the skin image directory, or a full URL to a remote web server.' =>
            '',
        'The maximal number of articles expanded on a single page in AgentTicketZoom.' =>
            '',
        'The maximal number of articles shown on a single page in AgentTicketZoom.' =>
            '',
        'The maximum number of mails fetched at once before reconnecting to the server.' =>
            '',
        'The secret you supplied is invalid. The secret must only contain letters (A-Z, uppercase) and numbers (2-7) and must consist of 16 characters.' =>
            '',
        'The text at the beginning of the subject in an email reply, e.g. RE, AW, or AS.' =>
            '',
        'The text at the beginning of the subject when an email is forwarded, e.g. FW, Fwd, or WG.' =>
            '',
        'The value of the From field' => '',
        'Theme' => '',
        'This configuration registers an OutputFilter module that injects the javascript functionality to remove PendingTime.' =>
            '',
        'This event module stores attributes from CustomerUser as DynamicFields tickets. Please see DynamicFieldFromCustomerUser::Mapping setting for how to configure the mapping.' =>
            '',
        'This is a Description for Comment on Framework.' => '',
        'This is a Description for DynamicField on Framework.' => '',
        'This is the default orange - black skin for the customer interface.' =>
            '',
        'This is the default orange - black skin.' => '',
        'This module and its PreRun() function will be executed, if defined, for every request. This module is useful to check some user options or to display news about new applications.' =>
            '',
        'This module is being used to extend the password policy.' => '',
        'This module is part of the admin area of OTOBO Community Edition.' =>
            '',
        'This module is part of the admin area of OTOBO.' => '',
        'This option defines the dynamic field in which a Process Management activity entity id is stored.' =>
            '',
        'This option defines the dynamic field in which a Process Management process entity id is stored.' =>
            '',
        'This option defines the process tickets default lock.' => '',
        'This option defines the process tickets default priority.' => '',
        'This option defines the process tickets default queue.' => '',
        'This option defines the process tickets default state.' => '',
        'This option will deny the access to customer company tickets, which are not created by the customer user.' =>
            '',
        'This setting allows you to override the built-in country list with your own list of countries. This is particularly handy if you just want to use a small select group of countries.' =>
            '',
        'This setting is deprecated. Set OTOBOTimeZone instead.' => '',
        'This setting shows the sorting attributes in all overview screen, not only in queue view.' =>
            '',
        'Ticket Close.' => '',
        'Ticket Compose Bounce Email.' => '',
        'Ticket Compose email Answer.' => '',
        'Ticket Customer.' => '',
        'Ticket Forward Email.' => '',
        'Ticket FreeText.' => '',
        'Ticket History.' => '',
        'Ticket Lock.' => '',
        'Ticket Merge.' => '',
        'Ticket Move.' => '',
        'Ticket Note.' => '',
        'Ticket Notifications' => '',
        'Ticket Outbound Email.' => '',
        'Ticket Overview "Medium" Limit' => '',
        'Ticket Overview "Preview" Limit' => '',
        'Ticket Overview "Small" Limit' => '',
        'Ticket Owner.' => '',
        'Ticket Pending.' => '',
        'Ticket Print.' => '',
        'Ticket Priority.' => '',
        'Ticket Queue Overview' => '',
        'Ticket Responsible.' => '',
        'Ticket Watcher' => '',
        'Ticket Zoom' => '',
        'Ticket Zoom.' => '',
        'Ticket bulk module.' => '',
        'Ticket event module that triggers the escalation stop events.' =>
            '',
        'Ticket limit per page for Ticket Overview "Medium".' => '',
        'Ticket limit per page for Ticket Overview "Preview".' => '',
        'Ticket limit per page for Ticket Overview "Small".' => '',
        'Ticket notifications' => '',
        'Ticket overview' => '',
        'Ticket plain view of an email.' => '',
        'Ticket split dialog.' => '',
        'Ticket title' => '',
        'Ticket zoom view.' => '',
        'TicketNumber' => '',
        'Tickets.' => '',
        'Tile registration for the CustomerDashboard. Module is required.' =>
            '',
        'Time in seconds that gets added to the actual time if setting a pending-state (default: 86400 = 1 day).' =>
            '',
        'To accept login information, such as an EULA or license.' => '',
        'To download attachments.' => '',
        'To view HTML attachments.' => '',
        'Toggles display of OTOBO FeatureAddons list in PackageManager.' =>
            '',
        'Toolbar Item for a shortcut. Additional access control to show or not show this link can be done by using Key "Group" and Content like "rw:group1;move_into:group2".' =>
            '',
        'Transport selection for appointment notifications. Please note: setting \'Active\' to 0 will only prevent agents from editing settings of this group in their personal preferences, but will still allow administrators to edit the settings of another user\'s behalf. Use \'PreferenceGroup\' to control in which area these settings should be shown in the user interface.' =>
            '',
        'Transport selection for ticket notifications. Please note: setting \'Active\' to 0 will only prevent agents from editing settings of this group in their personal preferences, but will still allow administrators to edit the settings of another user\'s behalf. Use \'PreferenceGroup\' to control in which area these settings should be shown in the user interface.' =>
            '',
        'Tree view' => '',
        'Triggers add or update of automatic calendar appointments based on certain ticket times.' =>
            '',
        'Triggers ticket escalation events and notification events for escalation.' =>
            '',
        'Turkish' => '',
        'Turns off SSL certificate validation, for example if you use a transparent HTTPS proxy. Use at your own risk!' =>
            '',
        'Turns on drag and drop for the main navigation.' => '',
        'Turns on the remote ip address check. It should not be enabled if the application is used, for example, via a proxy farm or a dialup connection, because the remote ip address is mostly different for the requests.' =>
            '',
        'Tweak the system as you wish.' => '',
        'Type of daemon log rotation to use: Choose \'OTOBO\' to let OTOBO system to handle the file rotation, or choose \'External\' to use a 3rd party rotation mechanism (i.e. logrotate). Note: External rotation mechanism requires its own and independent configuration.' =>
            '',
        'Ukrainian' => '',
        'Unlock tickets that are past their unlock timeout.' => '',
        'Unlock tickets whenever a note is added and the owner is out of office.' =>
            '',
        'Unlocked ticket.' => 'Unlocked ticket.',
        'Up' => '',
        'Upcoming Events' => '',
        'Update Ticket "Seen" flag if every article got seen or a new Article got created.' =>
            '',
        'Update time' => '',
        'Updates the ticket escalation index after a ticket attribute got updated.' =>
            '',
        'Updates the ticket index accelerator.' => '',
        'Upload your PGP key.' => '',
        'Upload your S/MIME certificate.' => '',
        'Use Redis::Fast instead of Redis.' => '',
        'Use new type of select and autocomplete fields in agent interface, where applicable (InputFields).' =>
            '',
        'Use specified Redis logical database.' => '',
        'User Profile' => '',
        'UserFirstname' => '',
        'UserLastname' => '',
        'Users, Groups & Roles' => '',
        'Uses richtext for viewing and editing ticket notification.' => '',
        'Uses richtext for viewing and editing: articles, salutations, signatures, standard templates, auto responses and notifications.' =>
            '',
        'Vietnam' => '',
        'View performance benchmark results.' => '',
        'Watch this ticket' => '',
        'Watched Tickets' => '',
        'Watched Tickets.' => '',
        'We are performing scheduled maintenance.' => '',
        'We are performing scheduled maintenance. Login is temporarily not available.' =>
            '',
        'We are performing scheduled maintenance. We should be back online shortly.' =>
            '',
        'Web Service' => '',
        'Web Services' => '',
        'Welcome text for the dashboard header. Name will be inserted to %s of the WelcomeText. "UserTitle", "UserFirstname", "UserLastname", "UserEmail" and "UserLogin" will be substituted.' =>
            '',
        'When agent creates a ticket, whether or not the ticket is automatically locked to the agent.' =>
            '',
        'When tickets are merged, a note will be added automatically to the ticket which is no longer active. Here you can define the body of this note (this text cannot be changed by the agent).' =>
            '',
        'When tickets are merged, a note will be added automatically to the ticket which is no longer active. Here you can define the subject of this note (this subject cannot be changed by the agent).' =>
            '',
        'When tickets are merged, the customer can be informed per email by setting the check box "Inform Sender". In this text area, you can define a pre-formatted text which can later be modified by the agents.' =>
            '',
        'Whether fields should be automatically filled (1), and in that case also be hidden from ticket formulars (2).' =>
            '',
        'Whether or not to collect meta information from articles using filters configured in Ticket::Frontend::ZoomCollectMetaFilters.' =>
            '',
        'Whether the execution of TicketACL can be avoided by checking cached field dependencies. This can improve loading times of ticket formulars, but has to be disabled, if ACLModules are to be used for Ticket- and Form-ReturnTypes.' =>
            '',
        'Whether to force redirect all requests from http to https protocol. Please check that your web server is configured correctly for https protocol before enable this option.' =>
            '',
        'Yes, but hide archived tickets' => '',
        'Your email with ticket number "<OTOBO_TICKET>" is bounced to "<OTOBO_BOUNCE_TO>". Contact this address for further information.' =>
            '',
        'Your email with ticket number "<OTOBO_TICKET>" is merged to "<OTOBO_MERGE_TO_TICKET>".' =>
            '',
        'Your queue selection of your preferred queues. You also get notified about those queues via email if enabled.' =>
            '',
        'Your service selection of your preferred services. You also get notified about those services via email if enabled.' =>
            '',
        'Zoom' => '',
        'attachment' => '',
        'bounce' => '',
        'compose' => '',
        'debug' => '',
        'error' => '',
        'forward' => '',
        'info' => '',
        'inline' => '',
        'normal' => '',
        'notice' => '',
        'pending' => '',
        'phone' => '',
        'responsible' => '',
        'reverse' => '',
        'stats' => '',

    };

    $Self->{JavaScriptStrings} = [
        ' ...and %s more',
        ' ...show less',
        '%s B',
        '%s GB',
        '%s KB',
        '%s MB',
        '%s TB',
        'A key with this name (\'%s\') already exists.',
        'A package upgrade was recently finished. Click here to see the results.',
        'A popup of this screen is already open. Do you want to close it and load this one instead?',
        'A preview of this website can\'t be provided because it didn\'t allow to be embedded.',
        'Add',
        'Add Event Trigger',
        'Add all',
        'Add entry',
        'Add key',
        'Add new draft',
        'Add new entry',
        'Add to favourites',
        'Agent',
        'All occurrences',
        'All-day',
        'An error occurred during communication.',
        'An error occurred! Please check the browser error log for more details!',
        'An item with this name is already present.',
        'An unconnected transition is already placed on the canvas. Please connect this transition first before placing another transition.',
        'An unknown error occurred when deleting the attachment. Please try again. If the error persists, please contact your system administrator.',
        'An unknown error occurred. Please contact the administrator.',
        'Apply',
        'Appointment',
        'Apr',
        'April',
        'Are you sure you want to delete this appointment? This operation cannot be undone.',
        'Are you sure you want to remove all user values?',
        'Are you sure you want to update all installed packages?',
        'Are you using a browser plugin like AdBlock or AdBlockPlus? This can cause several issues and we highly recommend you to add an exception for this domain.',
        'Article display',
        'Article filter',
        'As soon as you use this button or link, you will leave this screen and its current state will be saved automatically. Do you want to continue?',
        'Ascending sort applied, ',
        'Attachment was deleted successfully.',
        'Attachments',
        'Aug',
        'August',
        'Available space %s of %s.',
        'Basic information',
        'By restoring this deployment all settings will be reverted to the value they had at the time of the deployment. Do you really want to continue?',
        'Calendar',
        'Cancel',
        'Cannot proceed',
        'Clear',
        'Clear all',
        'Clear debug log',
        'Clear search',
        'Click to delete this attachment.',
        'Click to select a file for upload.',
        'Click to select a file or just drop it here.',
        'Click to select files or just drop them here.',
        'Click to select or drop files here.',
        'Clone web service',
        'Close preview',
        'Close this dialog',
        'Complex %s with %s arguments',
        'Confirm',
        'Could not open popup window. Please disable any popup blockers for this application.',
        'Current selection',
        'Currently not possible',
        'Customer interface does not support articles not visible for customers.',
        'Data Protection',
        'Date/Time',
        'Day',
        'Dec',
        'December',
        'Delete',
        'Delete Entity',
        'Delete conditions',
        'Delete draft',
        'Delete error handling module',
        'Delete field',
        'Delete invoker',
        'Delete operation',
        'Delete this Attachment',
        'Delete this Event Trigger',
        'Delete this Invoker',
        'Delete this Key Mapping',
        'Delete this Mail Account',
        'Delete this Operation',
        'Delete this PostMasterFilter',
        'Delete this Template',
        'Delete web service',
        'Deleting attachment...',
        'Deleting the field and its data. This may take a while...',
        'Deleting the mail account and its data. This may take a while...',
        'Deleting the postmaster filter and its data. This may take a while...',
        'Deleting the template and its data. This may take a while...',
        'Deploy',
        'Deploy now',
        'Deploying, please wait...',
        'Deployment comment...',
        'Deployment successful. You\'re being redirected...',
        'Descending sort applied, ',
        'Description',
        'Dismiss',
        'Do not show this warning again.',
        'Do you really want to continue?',
        'Do you really want to delete "%s"?',
        'Do you really want to delete this certificate?',
        'Do you really want to delete this dynamic field? ALL associated data will be LOST!',
        'Do you really want to delete this generic agent job?',
        'Do you really want to delete this key?',
        'Do you really want to delete this link?',
        'Do you really want to delete this notification language?',
        'Do you really want to delete this notification?',
        'Do you really want to delete this scheduled system maintenance?',
        'Do you really want to delete this statistic?',
        'Do you really want to reset this setting to it\'s default value?',
        'Do you really want to revert this setting to its historical value?',
        'Don\'t save, update manually',
        'Draft title',
        'Duplicate event.',
        'Duplicated entry',
        'Edit Field Details',
        'Edit this setting',
        'Edit this transition',
        'End date',
        'Error',
        'Error during AJAX communication',
        'Error during AJAX communication. Status: %s, Error: %s',
        'Error in the mail settings. Please correct and try again.',
        'Error: Browser Check failed!',
        'Event Type Filter',
        'Expanded',
        'Feb',
        'February',
        'Filters',
        'Finished',
        'First select a customer user, then select a customer ID to assign to this ticket.',
        'Fr',
        'Fri',
        'Friday',
        'Generate',
        'Generate Result',
        'Generating...',
        'Grouped',
        'Help',
        'Hide EntityIDs',
        'If you now leave this page, all open popup windows will be closed, too!',
        'Import web service',
        'Information about the OTOBO Daemon',
        'Invalid date (need a future date)!',
        'Invalid date (need a past date)!',
        'Invalid date!',
        'It is going to be deleted from the field, please try again.',
        'It is not possible to add a new event trigger because the event is not set.',
        'It is not possible to set this entry to invalid. All affected configuration settings have to be changed beforehand.',
        'It was not possible to delete this draft.',
        'It was not possible to generate the Support Bundle.',
        'Jan',
        'January',
        'Jul',
        'July',
        'Jump',
        'Jun',
        'June',
        'Just this occurrence',
        'Keys with values can\'t be renamed. Please remove this key/value pair instead and re-add it afterwards.',
        'Less',
        'Link',
        'Loading, please wait...',
        'Loading...',
        'Location',
        'Mail check successful.',
        'Mapping for Key',
        'Mapping for Key %s',
        'Mar',
        'March',
        'May',
        'May_long',
        'Mo',
        'Mon',
        'Monday',
        'Month',
        'More',
        'Name',
        'Namespace %s could not be initialized, because %s could not be found.',
        'Next',
        'No Data Available.',
        'No TransitionActions assigned.',
        'No data found.',
        'No dialogs assigned yet. Just pick an activity dialog from the list on the left and drag it here.',
        'No matches found.',
        'No package information available.',
        'No response from get package upgrade result.',
        'No response from get package upgrade run status.',
        'No response from package upgrade all.',
        'No sort applied, ',
        'No space left for the following files: %s',
        'Not available',
        'Notice',
        'Notification',
        'Nov',
        'November',
        'OK',
        'Oct',
        'October',
        'One or more errors occurred!',
        'Open URL in new tab',
        'Open date selection',
        'Open this node in a new window',
        'Please add values for all keys before saving the setting.',
        'Please check the fields marked as red for valid inputs.',
        'Please either turn some off first or increase the limit in configuration.',
        'Please enter at least one search value or * to find anything.',
        'Please enter at least one search word to find anything.',
        'Please note that at least one of the settings you have changed requires a page reload. Click here to reload the current screen.',
        'Please only select at most %s files for upload.',
        'Please only select one file for upload.',
        'Please remove the following words from your search as they cannot be searched for:',
        'Please see the documentation or ask your admin for further information.',
        'Please turn off Compatibility Mode in Internet Explorer!',
        'Please wait...',
        'Preparing to deploy, please wait...',
        'Press Ctrl+C (Cmd+C) to copy to clipboard',
        'Previous',
        'Process state',
        'Queues',
        'Reload page',
        'Reload page (%ss)',
        'Remove',
        'Remove Entity from canvas',
        'Remove active filters for this widget.',
        'Remove all user changes.',
        'Remove from favourites',
        'Remove selection',
        'Remove the Transition from this Process',
        'Remove the filter',
        'Remove this dynamic field',
        'Remove this entry',
        'Repeat',
        'Request Details',
        'Request Details for Communication ID',
        'Reset',
        'Reset globally',
        'Reset locally',
        'Reset option is required!',
        'Reset options',
        'Reset setting',
        'Reset setting on global level.',
        'Resource',
        'Resources',
        'Restore default settings',
        'Restore web service configuration',
        'Results',
        'Rule',
        'Running',
        'Sa',
        'Sat',
        'Saturday',
        'Save',
        'Save and update automatically',
        'Scale preview content',
        'Search',
        'Search attributes',
        'Search the System Configuration',
        'Searching for linkable objects. This may take a while...',
        'Select a customer ID to assign to this ticket',
        'Select a customer ID to assign to this ticket.',
        'Select all',
        'Sending Update...',
        'Sep',
        'September',
        'Setting a template will overwrite any text or attachment.',
        'Settings',
        'Show',
        'Show EntityIDs',
        'Show current selection',
        'Show or hide the content.',
        'Slide the navigation bar',
        'Sorry, but you can\'t disable all methods for notifications marked as mandatory.',
        'Sorry, but you can\'t disable all methods for this notification.',
        'Sorry, the only existing condition can\'t be removed.',
        'Sorry, the only existing field can\'t be removed.',
        'Sorry, the only existing parameter can\'t be removed.',
        'Sorry, you can only upload %s files.',
        'Sorry, you can only upload one file here.',
        'Split',
        'Stacked',
        'Start date',
        'Status',
        'Stream',
        'Su',
        'Sun',
        'Sunday',
        'Support Bundle',
        'Support Data information was successfully sent.',
        'Switch to desktop mode',
        'Switch to mobile mode',
        'System Registration',
        'Team',
        'Th',
        'The browser you are using is too old.',
        'The deployment is already running.',
        'The following files are not allowed to be uploaded: %s',
        'The following files exceed the maximum allowed size per file of %s and were not uploaded: %s',
        'The following files were already uploaded and have not been uploaded again: %s',
        'The item you\'re currently viewing is part of a not-yet-deployed configuration setting, which makes it impossible to edit it in its current state. Please wait until the setting has been deployed. If you\'re unsure what to do next, please contact your system administrator.',
        'The key must not be empty.',
        'The mail could not be sent',
        'There are currently no elements available to select from.',
        'There are no more drafts available.',
        'There is a package upgrade process running, click here to see status information about the upgrade progress.',
        'There was an error deleting the attachment. Please check the logs for more information.',
        'There was an error. Please save all settings you are editing and check the logs for more information.',
        'This Activity cannot be deleted because it is the Start Activity.',
        'This Activity is already used in the Process. You cannot add it twice!',
        'This Transition is already used for this Activity. You cannot use it twice!',
        'This TransitionAction is already used in this Path. You cannot use it twice!',
        'This address already exists on the address list.',
        'This dynamic field database value is already selected.',
        'This element has children elements and can currently not be removed.',
        'This event is already attached to the job, Please use a different one.',
<<<<<<< HEAD
        'This feature is part of the %s. Please contact us at %s for an upgrade.',
=======
>>>>>>> 919f7d4f
        'This field can have no more than 250 characters.',
        'This field is required.',
        'This is %s',
        'This is a repeating appointment',
        'This is currently disabled because of an ongoing package upgrade.',
        'This item still contains sub items. Are you sure you want to remove this item including its sub items?',
        'This option is currently disabled because the OTOBO Daemon is not running.',
        'This software runs with a huge lists of browsers, please upgrade to one of these.',
        'This window must be called from compose window.',
        'Thu',
        'Thursday',
        'Timeline Day',
        'Timeline Month',
        'Timeline Week',
        'Title',
        'Today',
        'Too many active calendars',
        'Try again',
        'Tu',
        'Tue',
        'Tuesday',
        'Unfortunately deploying is currently not possible, maybe because another agent is already deploying. Please try again later.',
        'Unknown',
        'Unlock setting.',
        'Update All Packages',
        'Update Result',
        'Update all packages',
        'Update manually',
        'Upload information',
        'Uploading...',
        'Use options below to narrow down for which tickets appointments will be automatically created.',
        'WARNING: When you change the name of the group \'admin\', before making the appropriate changes in the SysConfig, you will be locked out of the administrations panel! If this happens, please rename the group back to admin per SQL statement.',
        'Warning',
        'Was not possible to send Support Data information.',
        'We',
        'Wed',
        'Wednesday',
        'Week',
        'Would you like to edit just this occurrence or all occurrences?',
        'Yes',
        'You can either have the affected settings updated automatically to reflect the changes you just made or do it on your own by pressing \'update manually\'.',
        'You can use the category selection to limit the navigation tree below to entries from the selected category. As soon as you select the category, the tree will be re-built.',
        'You have undeployed settings, would you like to deploy them?',
        'activate to apply a descending sort',
        'activate to apply an ascending sort',
        'activate to remove the sort',
        'and %s more...',
        'day',
        'month',
        'more',
        'no',
        'none',
        'or',
        'sorting is disabled',
        'user(s) have modified this setting.',
        'week',
        'yes',
    ];

    # $$STOP$$
    return;
}

1;<|MERGE_RESOLUTION|>--- conflicted
+++ resolved
@@ -1,5 +1,5 @@
 # --
-# Copyright (C) 2001-2020 OTRS AG, https://otrs.com/
+# Copyright (C) 2001-2019 OTRS AG, https://otrs.com/
 # --
 # This software comes with ABSOLUTELY NO WARRANTY. For details, see
 # the enclosed file COPYING for license information (GPL). If you
@@ -30,11 +30,7 @@
     $Self->{DateFormatShort}     = '%Y-%M-%D';
     $Self->{DateInputFormat}     = '%Y-%M-%D';
     $Self->{DateInputFormatLong} = '%Y-%M-%D - %T';
-<<<<<<< HEAD
-    $Self->{Completeness}        = 0.00254928619986404;
-=======
     $Self->{Completeness}        = 0.00252016129032258;
->>>>>>> 919f7d4f
 
     # csv separator
     $Self->{Separator}         = ',';
@@ -757,8 +753,6 @@
         'Owner' => '',
         'Responsible' => '',
         'Ticket lock' => '',
-        'Dynamic fields' => '',
-        'Add dynamic field' => '',
         'Create times' => '',
         'No create time settings.' => '',
         'Ticket created' => '',
@@ -809,6 +803,7 @@
         'New customer ID' => '',
         'New title' => '',
         'New type' => '',
+        'New Dynamic Field Values' => '',
         'Archive selected tickets' => '',
         'Add Note' => '',
         'Visible for customer' => '',
@@ -3005,6 +3000,7 @@
         # Template: DashboardEventsTicketCalendar
         'Event Information' => '',
         'Ticket fields' => '',
+        'Dynamic fields' => '',
 
         # Template: Error
         'Send a bugreport' => '',
@@ -5556,7 +5552,6 @@
         'Deleting the field and its data. This may take a while...' => '',
 
         # JS File: Core.Agent.Admin.GenericAgent
-        'Remove this dynamic field' => '',
         'Remove selection' => '',
         'Do you really want to delete this generic agent job?' => '',
         'Delete this Event Trigger' => '',
@@ -9136,7 +9131,6 @@
         'Remove selection',
         'Remove the Transition from this Process',
         'Remove the filter',
-        'Remove this dynamic field',
         'Remove this entry',
         'Repeat',
         'Request Details',
@@ -9221,10 +9215,6 @@
         'This dynamic field database value is already selected.',
         'This element has children elements and can currently not be removed.',
         'This event is already attached to the job, Please use a different one.',
-<<<<<<< HEAD
-        'This feature is part of the %s. Please contact us at %s for an upgrade.',
-=======
->>>>>>> 919f7d4f
         'This field can have no more than 250 characters.',
         'This field is required.',
         'This is %s',
