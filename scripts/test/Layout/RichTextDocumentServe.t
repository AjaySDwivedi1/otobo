--- conflicted
+++ resolved
@@ -22,15 +22,8 @@
 # core modules
 
 # CPAN modules
-<<<<<<< HEAD
 use HTTP::Request::Common qw(GET);
 use Test2::V0;
-=======
-use Test2::V0;
-
-# OTOBO modules
-use Kernel::System::UnitTest::RegisterDriver;    # set up $Kernel::OM and $main::Self
->>>>>>> 73e4972a
 
 # OTOBO modules
 use Kernel::System::UnitTest::RegisterOM;    # Set up $Kernel::OM
@@ -403,13 +396,9 @@
 );
 
 for my $Test (@Tests) {
-<<<<<<< HEAD
-    subtest $Test->{Name} => sub {
-=======
     subtest "$Test->{Name} (line @{[ $Test->{Line} // '???' ]})" => sub {
         my $ToDo = $Test->{Todo} ? todo( $Test->{Todo} ) : undef;
 
->>>>>>> 73e4972a
         my %HTML = $LayoutObject->RichTextDocumentServe(
             $Test->%*,
         );
