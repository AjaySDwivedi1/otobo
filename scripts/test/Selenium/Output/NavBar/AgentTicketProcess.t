# --
# OTOBO is a web-based ticketing system for service organisations.
# --
# Copyright (C) 2001-2020 OTRS AG, https://otrs.com/
# Copyright (C) 2019-2021 Rother OSS GmbH, https://otobo.de/
# --
# This program is free software: you can redistribute it and/or modify it under
# the terms of the GNU General Public License as published by the Free Software
# Foundation, either version 3 of the License, or (at your option) any later version.
# This program is distributed in the hope that it will be useful, but WITHOUT
# ANY WARRANTY; without even the implied warranty of MERCHANTABILITY or FITNESS
# FOR A PARTICULAR PURPOSE. See the GNU General Public License for more details.
# You should have received a copy of the GNU General Public License
# along with this program. If not, see <https://www.gnu.org/licenses/>.
# --

use strict;
use warnings;
use v5.24;
use utf8;

# core modules

# CPAN modules
use Test2::V0;

# OTOBO modules
use Kernel::System::UnitTest::RegisterDriver;    # Set up $Self (unused) and $Kernel::OM
use Kernel::System::UnitTest::Selenium;

my $Selenium = Kernel::System::UnitTest::Selenium->new( LogExecuteCommandActive => 1 );

my $ProcessObject           = $Kernel::OM->Get('Kernel::System::ProcessManagement::DB::Process');
my $TransitionObject        = $Kernel::OM->Get('Kernel::System::ProcessManagement::DB::Transition');
my $ActivityObject          = $Kernel::OM->Get('Kernel::System::ProcessManagement::DB::Activity');
my $TransitionActionsObject = $Kernel::OM->Get('Kernel::System::ProcessManagement::DB::TransitionAction');
my $ActivityDialogObject    = $Kernel::OM->Get('Kernel::System::ProcessManagement::DB::ActivityDialog');

$Selenium->RunTest(
    sub {

        my $Helper       = $Kernel::OM->Get('Kernel::System::UnitTest::Helper');
        my $ConfigObject = $Kernel::OM->Get('Kernel::Config');

        # Create test user.
        my $TestUserLogin = $Helper->TestUserCreate(
            Groups => [ 'admin', 'users' ],
        ) || die "Did not get test user";

        # Get test user ID.
        my $TestUserID = $Kernel::OM->Get('Kernel::System::User')->UserLookup(
            UserLogin => $TestUserLogin,
        );

        # Login as test user.
        $Selenium->Login(
            Type     => 'Agent',
            User     => $TestUserLogin,
            Password => $TestUserLogin,
        );

        my $ScriptAlias = $ConfigObject->Get('ScriptAlias');

        # Import test selenium process.
        $Selenium->VerifiedGet("${ScriptAlias}index.pl?Action=AdminProcessManagement");
        my $Location = $ConfigObject->Get('Home')
            . "/scripts/test/sample/ProcessManagement/TestProcess.yml";
        $Selenium->find_element( "#FileUpload",                      'css' )->send_keys($Location);
        $Selenium->find_element( "#OverwriteExistingEntitiesImport", 'css' )->click();
        $Selenium->WaitFor(
            JavaScript => "return typeof(\$) === 'function' && !\$('#OverwriteExistingEntitiesImport:checked').length"
        );
        $Selenium->find_element("//button[\@value='Upload process configuration'][\@type='submit']")->VerifiedClick();

        # Synchronize process.
        $Selenium->find_element("//a[contains(\@href, \'Subaction=ProcessSync' )]")->VerifiedClick();

<<<<<<< HEAD
        # We have to allow a 1 second delay for Apache2::Reload to pick up the changed process cache.
        # TODO: sleep 10s ???
        sleep 1;

=======
>>>>>>> 8f0a4282
        # Get process list.
        my $List = $ProcessObject->ProcessList(
            UseEntities => 1,
            UserID      => $TestUserID,
        );

        # Get process entity.
        my %ListReverse = reverse %{$List};
        my $ProcessName = "TestProcess";

        my $Process = $ProcessObject->ProcessGet(
            EntityID => $ListReverse{$ProcessName},
            UserID   => $TestUserID,
        );

        # Check if NavBarAgentTicketProcess button is available when process is available.
        $Selenium->VerifiedRefresh();

        $Selenium->content_contains(
            'Action=AgentTicketProcess',
            "NavBar 'New process ticket' button available",
        );

        # Clean up activities.
        my $Success;
        for my $Item ( @{ $Process->{Activities} } ) {
            my $Activity = $ActivityObject->ActivityGet(
                EntityID            => $Item,
                UserID              => $TestUserID,
                ActivityDialogNames => 0,
            );

            # Clean up activity dialogs.
            for my $ActivityDialogItem ( @{ $Activity->{ActivityDialogs} } ) {
                my $ActivityDialog = $ActivityDialogObject->ActivityDialogGet(
                    EntityID => $ActivityDialogItem,
                    UserID   => $TestUserID,
                );

                # Delete test activity dialog.
                $Success = $ActivityDialogObject->ActivityDialogDelete(
                    ID     => $ActivityDialog->{ID},
                    UserID => $TestUserID,
                );
                ok( $Success, "ActivityDialog deleted - $ActivityDialog->{Name}," );
            }

            # Delete test activity.
            $Success = $ActivityObject->ActivityDelete(
                ID     => $Activity->{ID},
                UserID => $TestUserID,
            );
            ok( $Success, "Activity deleted - $Activity->{Name}," );
        }

        # Clean up transition actions.
        for my $Item ( @{ $Process->{TransitionActions} } ) {
            my $TransitionAction = $TransitionActionsObject->TransitionActionGet(
                EntityID => $Item,
                UserID   => $TestUserID,
            );

            # Delete test transition action.
            $Success = $TransitionActionsObject->TransitionActionDelete(
                ID     => $TransitionAction->{ID},
                UserID => $TestUserID,
            );
            ok( $Success, "TransitionAction deleted - $TransitionAction->{Name}," );
        }

        # Clean up transition.
        for my $Item ( @{ $Process->{Transitions} } ) {
            my $Transition = $TransitionObject->TransitionGet(
                EntityID => $Item,
                UserID   => $TestUserID,
            );

            # Delete test transition.
            $Success = $TransitionObject->TransitionDelete(
                ID     => $Transition->{ID},
                UserID => $TestUserID,
            );
            ok( $Success, "Transition deleted - $Transition->{Name}," );
        }

        # Delete test process.
        $Success = $ProcessObject->ProcessDelete(
            ID     => $Process->{ID},
            UserID => $TestUserID,
        );
        ok( $Success, "Process deleted - $Process->{Name}," );

        # Get all processes.
        my $ProcessList = $ProcessObject->ProcessListGet(
            UserID => $TestUserID,
        );
        my @DeactivatedProcesses;

        # If there had been some active processes before testing,set them to inactive.
        for my $Process ( @{$ProcessList} ) {
            if ( $Process->{State} eq 'Active' ) {
                $ProcessObject->ProcessUpdate(
                    ID            => $Process->{ID},
                    EntityID      => $Process->{EntityID},
                    Name          => $Process->{Name},
                    StateEntityID => 'S2',
                    Layout        => $Process->{Layout},
                    Config        => $Process->{Config},
                    UserID        => $TestUserID,
                );

                # Save process because of restoring on the end of test.
                push @DeactivatedProcesses, $Process;
            }
        }

        $Selenium->VerifiedGet("${ScriptAlias}index.pl?Action=AdminProcessManagement");
        $Selenium->find_element("//a[contains(\@href, \'Subaction=ProcessSync' )]")->VerifiedClick();

        # Check if NavBarAgentTicketProcess button is not available when no process is available.
        $Selenium->VerifiedRefresh();
        $Selenium->content_lacks(
            'Action=AgentTicketProcess',
            "'New process ticket' button NOT available when no process is active when no process is available",
        );

        # Check if NavBarAgentTicketProcess button is available
        # When NavBarAgentTicketProcess module is disabled and no process is available.
        my %NavBarAgentTicketProcess = $Kernel::OM->Get('Kernel::System::SysConfig')->SettingGet(
            Name => 'Frontend::NavBarModule###1-TicketProcesses',
        );
        $Helper->ConfigSettingChange(
            Valid => 0,
            Key   => 'Frontend::NavBarModule###1-TicketProcesses',
            Value => $NavBarAgentTicketProcess{EffectiveValue},
        );

        $Selenium->VerifiedRefresh();
        $Selenium->content_contains(
            'Action=AgentTicketProcess',
            "'New process ticket' button IS available when no process is active, but NavBarAgentTicketProcess is disabled",
        );

        # Restore state of process.
        for my $Process (@DeactivatedProcesses) {
            $ProcessObject->ProcessUpdate(
                ID            => $Process->{ID},
                EntityID      => $Process->{EntityID},
                Name          => $Process->{Name},
                StateEntityID => 'S1',
                Layout        => $Process->{Layout},
                Config        => $Process->{Config},
                UserID        => $TestUserID,
            );
        }

        # Synchronize process after deleting test process.
        $Selenium->VerifiedGet("${ScriptAlias}index.pl?Action=AdminProcessManagement");
        $Selenium->find_element("//a[contains(\@href, \'Subaction=ProcessSync' )]")->VerifiedClick();

        my $CacheObject = $Kernel::OM->Get('Kernel::System::Cache');

        # Make sure the cache is correct.
        for my $Cache (
            qw (ProcessManagement_Activity ProcessManagement_ActivityDialog ProcessManagement_Transition ProcessManagement_TransitionAction )
            )
        {
            $CacheObject->CleanUp( Type => $Cache );
        }
    }
);

done_testing();<|MERGE_RESOLUTION|>--- conflicted
+++ resolved
@@ -75,13 +75,6 @@
         # Synchronize process.
         $Selenium->find_element("//a[contains(\@href, \'Subaction=ProcessSync' )]")->VerifiedClick();
 
-<<<<<<< HEAD
-        # We have to allow a 1 second delay for Apache2::Reload to pick up the changed process cache.
-        # TODO: sleep 10s ???
-        sleep 1;
-
-=======
->>>>>>> 8f0a4282
         # Get process list.
         my $List = $ProcessObject->ProcessList(
             UseEntities => 1,
