--- conflicted
+++ resolved
@@ -218,13 +218,6 @@
         $Selenium->VerifiedGet("${ScriptAlias}index.pl?Action=AdminProcessManagement");
         $Selenium->find_element("//a[contains(\@href, \'Subaction=ProcessSync' )]")->VerifiedClick();
 
-<<<<<<< HEAD
-        # We have to allow a 1 second delay for Apache2::Reload to pick up the changed process cache.
-        # TODO: sleep 10s ???
-        sleep 1;
-
-=======
->>>>>>> 855beb7c
         # Log in customer.
         $Selenium->Login(
             Type     => 'Customer',
