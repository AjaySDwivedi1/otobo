--- conflicted
+++ resolved
@@ -75,15 +75,9 @@
         # Synchronize process.
         $Selenium->find_element("//a[contains(\@href, \'Subaction=ProcessSync' )]")->VerifiedClick();
 
-<<<<<<< HEAD
-        # We have to allow a 1 second delay for Apache2::Reload to pick up the changed process cache.
-        # TODO: sleep 10s ???
-        sleep 1;
-=======
         # We have to allow a 11 second delay for Apache2::Reload or Module::Refresh to pick up the changed process cache.
         # TODO: https://github.com/RotherOSS/otobo/issues/932
         sleep 11;
->>>>>>> fa9e27f4
 
         # Get process list.
         my $List = $ProcessObject->ProcessList(
