--- conflicted
+++ resolved
@@ -180,11 +180,5 @@
     );
 }
 
-$Self->DoneTesting();
-
-<<<<<<< HEAD
-=======
-
-$Self->DoneTesting();
-
->>>>>>> 451d9ae6
+# cleanup is done by RestoreDatabase()
+$Self->DoneTesting();