--- conflicted
+++ resolved
@@ -3103,13 +3103,7 @@
             },
         );
 
-<<<<<<< HEAD
         isa_ok( $TransportObject, 'Kernel::GenericInterface::Transport' );
-=======
-        # Redirect STDOUT from string so that the transport layer will write there.
-        local *STDOUT;
-        open STDOUT, '>:utf8', \$Response;    ## no critic qw(OTOBO::ProhibitOpen InputOutput::RequireEncodingWithUTF8Layer)
->>>>>>> b9c5713c
 
         # Discard request object to prevent errors.
         $Kernel::OM->ObjectsDiscard( Objects => ['Kernel::System::Web::Request'] );
