--- conflicted
+++ resolved
@@ -126,11 +126,8 @@
     $Kernel::OM->ObjectsDiscard( Objects => ['Kernel::System::Web::Request'] );
 
     # Fake environment variables as it gets it from the request.
-<<<<<<< HEAD
+    # %ENV will be picked up in Kernel::System::Web::Request::new().
     local $ENV{REQUEST_METHOD} = 'POST';
-=======
-    # %ENV will be picked up in Kernel::System::Web::Request::new().
->>>>>>> 64627803
     local $ENV{CONTENT_LENGTH} = length $Request;
     local $ENV{CONTENT_TYPE}   = $Test->{ContentType};
 
@@ -146,10 +143,4 @@
         $Test->{Value},
         "$Test->{Name} Result value",
     );
-<<<<<<< HEAD
-}
-=======
-}
-
-$Self->DoneTesting();
->>>>>>> 64627803
+}