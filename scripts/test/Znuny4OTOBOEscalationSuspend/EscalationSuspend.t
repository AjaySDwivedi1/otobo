# --
# OTOBO is a web-based ticketing system for service organisations.
# --
# Copyright (C) 2001-2019 OTRS AG, https://otrs.com/
# Copyright (C) 2012-2019 Znuny GmbH, http://znuny.com/
# Copyright (C) 2019-2020 Rother OSS GmbH, https://otobo.de/
# --
# This program is free software: you can redistribute it and/or modify it under
# the terms of the GNU General Public License as published by the Free Software
# Foundation, either version 3 of the License, or (at your option) any later version.
# This program is distributed in the hope that it will be useful, but WITHOUT
# ANY WARRANTY; without even the implied warranty of MERCHANTABILITY or FITNESS
# FOR A PARTICULAR PURPOSE. See the GNU General Public License for more details.
# You should have received a copy of the GNU General Public License
# along with this program. If not, see <https://www.gnu.org/licenses/>.
# --

use strict;
use warnings;
use utf8;

# Set up the test driver $Self when we are running as a standalone script.
use Kernel::System::UnitTest::RegisterDriver;

use Kernel::System::VariableCheck qw(:all);

<<<<<<< HEAD
use vars (qw($Self));
=======
our $Self;
>>>>>>> a0da444c

# explicitly declare the number of tests. This makes is obvious when the
# test script prematurely exits
$Self->Plan( Tests => 25 );
<<<<<<< HEAD
=======

## nofilter(TidyAll::Plugin::OTOBO::Migrations::OTOBO10::TimeObject)
>>>>>>> a0da444c

$Kernel::OM->ObjectParamAdd(
    'Kernel::System::UnitTest::Helper' => {
        RestoreDatabase => 1,
    },
);

my $HelperObject         = $Kernel::OM->Get('Kernel::System::UnitTest::Helper');
my $ConfigObject         = $Kernel::OM->Get('Kernel::Config');
my $TicketObject         = $Kernel::OM->Get('Kernel::System::Ticket');
my $QueueObject          = $Kernel::OM->Get('Kernel::System::Queue');
my $CacheObject          = $Kernel::OM->Get('Kernel::System::Cache');
my $ZnunyHelperObject    = $Kernel::OM->Get('Kernel::System::ZnunyHelper');
<<<<<<< HEAD
=======
my $TimeObject           = $Kernel::OM->Get('Kernel::System::Time');
>>>>>>> a0da444c
my $ArticleBackendObject = $Kernel::OM->Get('Kernel::System::Ticket::Article')->BackendForChannel(
    ChannelName => 'Internal',
);

# Disable transaction mode for escalation index ticket event module
my $TicketEventModulePostConfig = $ConfigObject->Get('Ticket::EventModulePost');
my $EscalationIndexName = '9990-EscalationIndex';

$Self->True(
    $TicketEventModulePostConfig->{$EscalationIndexName},
    "Ticket::EventModulePost $EscalationIndexName exists",
);

$TicketEventModulePostConfig->{$EscalationIndexName}->{Transaction} = 0;
$ConfigObject->Set(
    Key   => 'Ticket::EventModulePost',
    Value => $TicketEventModulePostConfig,
);

$TicketEventModulePostConfig = $ConfigObject->Get('Ticket::EventModulePost');

$Self->IsDeeply(
    $TicketEventModulePostConfig->{$EscalationIndexName},
    {
        'Transaction' => 0,
        'Event' =>
            'TicketSLAUpdate|TicketQueueUpdate|TicketStateUpdate|TicketCreate|ArticleCreate|TicketDynamicFieldUpdate|TicketTypeUpdate|TicketServiceUpdate|TicketCustomerUpdate|TicketPriorityUpdate|TicketMerge',
        'Module' => 'Kernel::System::Ticket::Event::TicketEscalationIndex'
    },
    "Disable transaction mode for $EscalationIndexName Ticket::EventModulePost",
);

# Subs:
# Kernel::System::Ticket::TicketEscalationIndexBuild
# Kernel::System::Ticket::TicketEscalationSuspendCalculate
# Kernel::System::Ticket::TicketWorkingTimeSuspendCalculate
# Kernel::System::Ticket::TicketGetClosed

my $MySolutionTime = 120;
my $MyQueueName    = "MyTestQueue";
my $MyTicketName   = "MyTestTicket";
my $Pending        = 5;                # minutes
my $Success;
my $TicketEscalationIndexBuild;
my $TicketWorkingTimeSuspendCalculate;
my %TicketGetClosed;
my $TicketGetClosed;
my $SuspendStateActive;

# create a queue for testing

my $QueueID = $ZnunyHelperObject->_QueueCreateIfNotExists(
    Name                => $MyQueueName,
    ValidID             => 1,
    GroupID             => 1,
    FirstResponseTime   => $MySolutionTime,    # (optional)
    FirstResponseNotify => 80,                 # (optional, notify agent if first response escalation is 60% reached)
    UpdateTime          => 120,                # (optional)
    UpdateNotify        => 80,                 # (optional, notify agent if update escalation is 80% reached)
    SolutionTime        => 120,                # (optional)
    SolutionNotify      => 80,                 # (optional, notify agent if solution escalation is 80% reached)
    UnlockTimeout       => 480,                # (optional)
    FollowUpId          => 3,                  # possible (1), reject (2) or new ticket (3) (optional, default 0)
    FollowUpLock        => 0,                  # yes (1) or no (0) (optional, default 0)
    SystemAddressID     => 1,
    SalutationID        => 1,
    SignatureID         => 1,
    Comment             => 'Some comment',
    UserID              => 1,
);

if ($QueueID) {

    my %Queue = $QueueObject->QueueGet(
        ID => $QueueID,
    );

    $Self->Is(
        $Queue{Name},
        $MyQueueName,
        "QueueGet() - Queuename",
    );
    $Self->Is(
        $QueueID,
        $QueueID,
        "QueueGet() - QueueID of  $MyQueueName - ",
    );

    # check the SolutionTime
    $Self->Is(
        $Queue{SolutionTime},
        '120',
        'QueueGet() - SolutionTime - ',
    );
}

# create a ticket for testing
my $TicketID = $TicketObject->TicketCreate(
    Title         => $MyTicketName,
    Queue         => $MyQueueName,             # or QueueID => 123,
    Lock          => 'unlock',
    Priority      => '3 normal',               # or PriorityID => 2,
    State         => 'new',                    # or StateID => 5,
    CustomerID    => 'Znuny',
    CustomerUser  => 'customer@example.com',
    OwnerID       => 1,
    ResponsibleID => 1,                        # not required
    ArchiveFlag   => 'n',                      # (y|n) not required
    UserID        => 1,
);

$Self->True(
    $TicketID,
    "TicketCreate() - create test-ticket",
);

# check TicketID
$Self->Is(
    $TicketID,
    $TicketID,
    'TicketID: ',
);

# get Ticket-Values
my %Ticket = $TicketObject->TicketGet(
    TicketID => $TicketID,
    Extended => 1,
);

# we need an article to check SenderType (agent|customer)
my $ArticleID = $ArticleBackendObject->ArticleCreate(
    TicketID             => $TicketID,
    ChannelName          => 'Internal',
    IsVisibleForCustomer => 0,
    SenderType           => 'customer',                           # agent|system|customer
    From                 => 'Some Agent <email@example.com>',     # not required but useful
    Subject              => 'some short description',             # required
    Body                 => 'the message text',                   # required
    ContentType          => 'text/plain; charset=ISO-8859-15',    # or optional Charset & MimeType
    HistoryType    => 'OwnerUpdate',       # EmailCustomer|Move|AddNote|PriorityUpdate|WebRequestCustomer|...
    HistoryComment => 'Some free text!',
    UserID         => 1,
    NoAgentNotify  => 0,                   # if you don't want to send agent notifications
);
$Self->True(
    $ArticleID,
    "create article: $ArticleID",
);

# Kernel::System::Ticket::TicketEscalationIndexBuild

# check line 73
$Success = $TicketObject->TicketStateSet(
    State    => 'merged',
    TicketID => $TicketID,
    UserID   => 1,
);

# get Ticket-Values
%Ticket = $TicketObject->TicketGet(
    TicketID => $TicketID,
    Extended => 1,
);

$Self->Is(
    $Ticket{State},
    'merged',
    'TicketGet() - (State = merged) # do no escalations on (merge|close|remove) tickets',
);

$TicketEscalationIndexBuild = $TicketObject->TicketEscalationIndexBuild(
    TicketID => $TicketID,
    UserID   => 1,
);

$Self->True(
    $TicketEscalationIndexBuild,
    'TicketEscalationIndexBuild()  - should be true(1) if state = merged',
);

# check for EscalationSuspendCancelEscalation and EscalationSuspendStates
# Set the ticket to pending reminder

$Success = $TicketObject->TicketStateSet(
    State    => 'pending reminder',
    TicketID => $TicketID,
    UserID   => 1,
);

#set pending time to 30 min
my $PendingDateTime = $Kernel::OM->Create(
    'Kernel::System::DateTime',
    ObjectParams => {
        String => $Ticket{Created},
    }
);
$PendingDateTime->Add( Minutes => $Pending );

my $SystemPendingTime = $PendingDateTime->ToEpoch();
my $PendingTime       = $PendingDateTime->ToString();

$Success = $TicketObject->TicketPendingTimeSet(
    String   => $PendingTime,
    TicketID => $TicketID,
    UserID   => 1,
);

# clean up ticket cache to make sure we work on real values
$CacheObject->CleanUp(
    Type => 'Ticket',
);

# get the clean ticket and its escalation times
%Ticket = $TicketObject->TicketGet(
    TicketID => $TicketID,
    Extended => 1,
);

# get the two necessary sysconfigs for EscalationSuspendCancelEscalation and EscalationSuspendStates
# store them to reset them to the former value
# and set them that cancelescalation can come into action
my $EscalationSuspendCancelEscalationSetting = $ConfigObject->Get('EscalationSuspendCancelEscalation');
if ( !$EscalationSuspendCancelEscalationSetting ) {
    $ConfigObject->Set(
        Key   => 'EscalationSuspendCancelEscalation',
        Value => 1,
    );
}

my $EscalationSuspendStatesSetting = $ConfigObject->Get('EscalationSuspendStates');

if (
    !IsArrayRefWithData($EscalationSuspendStatesSetting)
    || !grep { $_ eq 'pending reminder' } @{$EscalationSuspendStatesSetting}
    )
{
    $ConfigObject->Set(
        Key   => 'EscalationSuspendStates',
        Value => ['pending reminder'],
    );
}

# forward the system time
$HelperObject->FixedTimeSet(
    $SystemPendingTime + 60,
);

# store current EscalationTimes to compare them after TicketEscalationIndexBuild
my %EscalationTimesBefore;
for my $Key (qw(EscalationTime EscalationResponseTime EscalationSolutionTime )) {
    $EscalationTimesBefore{$Key} = $Ticket{$Key};
}

$TicketEscalationIndexBuild = $TicketObject->TicketEscalationIndexBuild(
    TicketID => $TicketID,
    UserID   => 1,
);

# Again cache cleanup to get new EscalationTimes
$CacheObject->CleanUp(
    Type => 'Ticket',
);

%Ticket = $TicketObject->TicketGet(
    TicketID => $TicketID,
    Extended => 1,
);

# If EscalationTime, EscalationResponseTime and EscalationSolutionTime have been changed
# compared to the previous values
# and set to 0 IndexBuild was successful
for my $Key (qw(EscalationTime EscalationResponseTime EscalationSolutionTime )) {

    $Self->False(
        $Ticket{$Key} eq $EscalationTimesBefore{$Key},
        "$Key: Should get changed by TicketEscalationIndexBuild, is $Ticket{$Key} was $EscalationTimesBefore{$Key}",
    );

    $Self->False(
        $Ticket{$Key},
        "TicketEscalationIndexBuild() - $Key set to 0 successfully",
    );
}

# Jump back to normal time
$HelperObject->FixedTimeUnset();

# reset Configs
$ConfigObject->Set(
    Key   => 'EscalationSuspendStates',
    Value => $EscalationSuspendStatesSetting,
);
$ConfigObject->Set(
    Key   => 'EscalationSuspendCancelEscalation',
    Value => $EscalationSuspendCancelEscalationSetting,
);

# State = open
$Success = $TicketObject->TicketStateSet(
    State    => 'open',
    TicketID => $TicketID,
    UserID   => 1,
);

# get Ticket-Values
%Ticket = $TicketObject->TicketGet(
    TicketID => $TicketID,
    Extended => 1,
);

$TicketEscalationIndexBuild = $TicketObject->TicketEscalationIndexBuild(
    TicketID => $TicketID,
    UserID   => 1,
);

$Self->True(
    $TicketEscalationIndexBuild,
    'TicketEscalationIndexBuild() - state = open',
);

# get  FirstResponseTime
my %Escalation = $TicketObject->TicketEscalationPreferences(
    Ticket => \%Ticket,
    UserID => 1,
);

$Self->Is(
    $Escalation{FirstResponseTime},    #SolutionTime
    '120',
    'TicketEscalationPreferences() - seconds total till escalation, 120 - ',
);

# Ein Ticket wird erstellt. Die Lösungszeit beträgt 2 Stunden. Die zu erwartende Eskalation wird für 10:00 angezeigt.
# $SuspendStateActive = 1

$Success = $TicketObject->TicketPendingTimeSet(
    String   => $PendingTime,
    TicketID => $TicketID,
    UserID   => 1,
);

$Self->Is(
    $Ticket{Created},
    $Ticket{Created},
    '$Ticket{Created}',
);
$Self->IsNot(
    $PendingTime,
    $Ticket{Created},
    "TicketPendingTimeSet -  should be plus $Pending min. of createdTime",
);

#set pending reminder
$Success = $TicketObject->TicketStateSet(
    State    => 'pending reminder',
    TicketID => $TicketID,
    UserID   => 1,
);

# get Ticket-Values
%Ticket = $TicketObject->TicketGet(
    TicketID => $TicketID,
    Extended => 1,
);
$Self->Is(
    $Ticket{State},
    'pending reminder',
    '$Ticket{Created}',
);

my $SystemTime = $Kernel::OM->Create(
    'Kernel::System::DateTime',
    ObjectParams => {},
)->ToEpoch();

# if systemTime is greater SystemPendingTime Create CustomerArticle..
# Der Kunde Antwortet via E-Mail mit den fehlenden Informationen. Das Ticket wird in den Status "open"

if ( $SystemTime gt $SystemPendingTime ) {

    $ArticleID = $ArticleBackendObject->ArticleCreate(
        TicketID             => $TicketID,
        ChannelName          => 'Internal',
        IsVisibleForCustomer => 1,

        #         ArticleType => 'note-internal',                      # email-external|email-internal|phone|fax|...
        SenderType  => 'customer',                           # agent|system|customer
        From        => 'Some Agent <email@example.com>',     # not required but useful
        Subject     => 'some short description',             # required
        Body        => 'the message text',                   # required
        ContentType => 'text/plain; charset=ISO-8859-15',    # or optional Charset & MimeType
        HistoryType    => 'OwnerUpdate',       # EmailCustomer|Move|AddNote|PriorityUpdate|WebRequestCustomer|...
        HistoryComment => 'Some free text!',
        UserID         => 1,
        NoAgentNotify  => 0,                   # if you don't want to send agent notifications
    );
    $Self->True(
        $ArticleID,
        "create a new article: $ArticleID",
    );

    # change state to open (follow up via customer)
    $Success = $TicketObject->TicketStateSet(
        State    => 'open',
        TicketID => $TicketID,
        UserID   => 1,
    );

    # get Ticket-Values
    %Ticket = $TicketObject->TicketGet(
        TicketID => $TicketID,
        Extended => 1,
    );
}

$TicketEscalationIndexBuild = $TicketObject->TicketEscalationIndexBuild(
    TicketID => $TicketID,
    UserID   => 1,
);

$Self->True(
    $TicketEscalationIndexBuild,
    'TicketEscalationIndexBuild() - set pending time and customer article',
);

# Kernel::System::Ticket::TicketEscalationSuspendCalculate
sleep(10);

%Ticket = $TicketObject->TicketGet(
    TicketID => $TicketID,
    Extended => 1,
);

# get escalation properties
%Escalation = $TicketObject->TicketEscalationPreferences(
    Ticket => \%Ticket,
    UserID => 1,
);

$SuspendStateActive = 1;

#return $DestinationTime = $StartTime + $ResponseTime - $EscalatedTime;
my $TicketEscalationSuspendCalculat = $TicketObject->TicketEscalationSuspendCalculate(
    StartTime    => $Ticket{Created},
    TicketID     => $TicketID,
    ResponseTime => $Escalation{UpdateTime},
    Calendar     => $Escalation{Calendar},     #
    Suspended    => $SuspendStateActive,       # should be 1
);

my $TimeStamp = $Kernel::OM->Create(
    'Kernel::System::DateTime',
    ObjectParams => {
        Epoch => $TicketEscalationSuspendCalculat,
    }
)->ToString();

$Self->IsNot(
    $TimeStamp,
    "",
    'TicketEscalationSuspendCalculat()   - return new DestinationTime ',
);

# Kernel::System::Ticket::TicketWorkingTimeSuspendCalculate
# return $WorkingTimeUnsuspended ... (without pending status)
$TicketWorkingTimeSuspendCalculate = $TicketObject->TicketWorkingTimeSuspendCalculate(
    StartTime => $Ticket{Created},
    TicketID  => $TicketID,
    Calendar  => $Escalation{Calendar},
);

$Self->IsNot(
    $TicketWorkingTimeSuspendCalculate,
    '',
    'TicketWorkingTimeSuspendCalculate()   - WorkingTime:',
);<|MERGE_RESOLUTION|>--- conflicted
+++ resolved
@@ -24,20 +24,13 @@
 
 use Kernel::System::VariableCheck qw(:all);
 
-<<<<<<< HEAD
-use vars (qw($Self));
-=======
 our $Self;
->>>>>>> a0da444c
 
 # explicitly declare the number of tests. This makes is obvious when the
 # test script prematurely exits
 $Self->Plan( Tests => 25 );
-<<<<<<< HEAD
-=======
 
 ## nofilter(TidyAll::Plugin::OTOBO::Migrations::OTOBO10::TimeObject)
->>>>>>> a0da444c
 
 $Kernel::OM->ObjectParamAdd(
     'Kernel::System::UnitTest::Helper' => {
@@ -51,10 +44,6 @@
 my $QueueObject          = $Kernel::OM->Get('Kernel::System::Queue');
 my $CacheObject          = $Kernel::OM->Get('Kernel::System::Cache');
 my $ZnunyHelperObject    = $Kernel::OM->Get('Kernel::System::ZnunyHelper');
-<<<<<<< HEAD
-=======
-my $TimeObject           = $Kernel::OM->Get('Kernel::System::Time');
->>>>>>> a0da444c
 my $ArticleBackendObject = $Kernel::OM->Get('Kernel::System::Ticket::Article')->BackendForChannel(
     ChannelName => 'Internal',
 );
