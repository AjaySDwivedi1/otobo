--- conflicted
+++ resolved
@@ -24,20 +24,11 @@
 
 use Kernel::System::VariableCheck qw(:all);
 
-<<<<<<< HEAD
-use vars (qw($Self));
-=======
 our $Self;
->>>>>>> fc0c4d0d
 
 # explicitly declare the number of tests. This makes is obvious when the
 # test script prematurely exits
 $Self->Plan( Tests => 25 );
-<<<<<<< HEAD
-=======
-
-## nofilter(TidyAll::Plugin::OTOBO::Migrations::OTOBO10::TimeObject)
->>>>>>> fc0c4d0d
 
 $Kernel::OM->ObjectParamAdd(
     'Kernel::System::UnitTest::Helper' => {
@@ -51,10 +42,6 @@
 my $QueueObject          = $Kernel::OM->Get('Kernel::System::Queue');
 my $CacheObject          = $Kernel::OM->Get('Kernel::System::Cache');
 my $ZnunyHelperObject    = $Kernel::OM->Get('Kernel::System::ZnunyHelper');
-<<<<<<< HEAD
-=======
-my $TimeObject           = $Kernel::OM->Get('Kernel::System::Time');
->>>>>>> fc0c4d0d
 my $ArticleBackendObject = $Kernel::OM->Get('Kernel::System::Ticket::Article')->BackendForChannel(
     ChannelName => 'Internal',
 );
