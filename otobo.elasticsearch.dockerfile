--- conflicted
+++ resolved
@@ -4,17 +4,14 @@
 # Use 7.8.0, because latest flag is not available
 FROM docker.elastic.co/elasticsearch/elasticsearch:7.8.0
 
-<<<<<<< HEAD
 # take arguments that were passed via --build-arg
 ARG GIT_COMMIT=unspecified
 ARG GIT_BRANCH=unspecified
 
 # add some additional meta info to the image
+LABEL maintainer="Bernhard Schmalhofer <Bernhard.Schmalhofer@gmx.de>"
 LABEL git_commit=$GIT_COMMIT
 LABEL git_branch=$GIT_BRANCH
-=======
-LABEL maintainer="Bernhard Schmalhofer <Bernhard.Schmalhofer@gmx.de>"
->>>>>>> 87988733
 
 # Install important plugins
 RUN bin/elasticsearch-plugin install --batch ingest-attachment
