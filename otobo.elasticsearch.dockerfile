# This is the build file for the OTOBO Elasticsearch docker image.
# See also README_DOCKER.md.

# Use 7.8.0, because latest flag is not available
# This image is based on CentOS 7. The User is root.
FROM docker.elastic.co/elasticsearch/elasticsearch:7.8.0

<<<<<<< HEAD
# take arguments that were passed via --build-arg
ARG GIT_COMMIT=unspecified
ARG GIT_BRANCH=unspecified
=======
# install system tools
RUN packages=$( echo \
        "less" \
        "nano" \
        "tree" \
        "vim" \
    ) \
    && yum install -y $packages
>>>>>>> d1041743

# Install important plugins
RUN bin/elasticsearch-plugin install --batch ingest-attachment
RUN bin/elasticsearch-plugin install --batch analysis-icu

# We want an UTF-8 console
ENV LC_ALL C.UTF-8
ENV LANG C.UTF-8

# Add some additional meta info to the image.
# This done near the end as changes labels invalidate the layer cache.
LABEL maintainer="Team OTOBO <dev@otobo.org>"
LABEL git_commit=$GIT_COMMIT
LABEL git_branch=$GIT_BRANCH<|MERGE_RESOLUTION|>--- conflicted
+++ resolved
@@ -5,11 +5,10 @@
 # This image is based on CentOS 7. The User is root.
 FROM docker.elastic.co/elasticsearch/elasticsearch:7.8.0
 
-<<<<<<< HEAD
 # take arguments that were passed via --build-arg
 ARG GIT_COMMIT=unspecified
 ARG GIT_BRANCH=unspecified
-=======
+
 # install system tools
 RUN packages=$( echo \
         "less" \
@@ -18,7 +17,6 @@
         "vim" \
     ) \
     && yum install -y $packages
->>>>>>> d1041743
 
 # Install important plugins
 RUN bin/elasticsearch-plugin install --batch ingest-attachment
