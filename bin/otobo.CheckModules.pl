#!/usr/bin/env perl
# --
# OTOBO is a web-based ticketing system for service organisations.
# --
# Copyright (C) 2001-2020 OTRS AG, https://otrs.com/
# Copyright (C) 2019-2023 Rother OSS GmbH, https://otobo.de/
# --
# This program is free software: you can redistribute it and/or modify it under
# the terms of the GNU General Public License as published by the Free Software
# Foundation, either version 3 of the License, or (at your option) any later version.
# This program is distributed in the hope that it will be useful, but WITHOUT
# ANY WARRANTY; without even the implied warranty of MERCHANTABILITY or FITNESS
# FOR A PARTICULAR PURPOSE. See the GNU General Public License for more details.
# You should have received a copy of the GNU General Public License
# along with this program. If not, see <https://www.gnu.org/licenses/>.
# --

=head1 NAME

bin/otobo.CheckModules.pl - a helper for checking CPAN dependencies

=head1 SYNOPSIS

    # print usage information
    bin/otobo.CheckModules.pl --help
    bin/otobo.CheckModules.pl -h

    # Print the console command to install all missing packages for the standard configuration via the system package manager.
    bin/otobo.CheckModules.pl --inst

    # Print a list of those required and most commonly used optional packages for OTOBO.
    bin/otobo.CheckModules.pl --list

    # Print all required, optional and bundled packages of OTOBO.
    bin/otobo.CheckModules.pl --all

    # Print a list of all available features.
    bin/otobo.CheckModules.pl --features

    # Print a list of all packages belonging to at least one of the listed features.
    bin/otobo.CheckModules.pl --flist <features>

    # Print the console command to install all missing packages belonging to at least one of the listed features via the system package manager.
    bin/otobo.CheckModules.pl --finst <features>

    # Print a cpanfile with the required modules regardless whether they are already available.
    bin/otobo.CheckModules.pl --cpanfile > cpanfile

    # Print a cpanfile with the required modules for a Docker-based installation.
    bin/otobo.CheckModules.pl --docker-cpanfile > cpanfile.docker

=head1 DESCRIPTION

This scripts can be used for checking whether required Perl modules are installed.
Another usage is the generation of cpanfiles.

=cut

use strict;
use warnings;
use v5.24;
use utf8;

use File::Basename qw(dirname);
use FindBin qw($RealBin);
use lib dirname($RealBin);
use lib dirname($RealBin) . '/Kernel/cpan-lib';
use lib dirname($RealBin) . '/Custom';

# core modules
use ExtUtils::MakeMaker;
use File::Path;
use Getopt::Long;
use Term::ANSIColor;
use Pod::Usage;

# CPAN modules

# OTOBO modules
use Kernel::System::Environment;
use Kernel::System::VariableCheck qw( :all );

my %InstTypeToCMD = (

    # [InstType] => {
    #    CMD       => '[cmd to install module]',
    #    UseModule => 1/0,
    # }
    # Set UseModule to 1 if you want to use the
    # CPAN module name of the package as replace string.
    # e.g. yum install "perl(Date::Format)"
    # If you set it 0 it will use the name
    # for the InstType of the module
    # e.g. apt-get install -y libtimedate-perl
    # and as fallback the default CPAN install command
    # e.g. cpanm DBD::Oracle
    aptget => {
        CMD       => 'apt-get install -y %s',
        UseModule => 0,
    },
    emerge => {
        CMD       => 'emerge %s',
        UseModule => 0,
    },
    ppm => {
        CMD       => 'ppm install %s',
        UseModule => 0,
    },
    yum => {
        CMD       => 'yum install "%s"',
        SubCMD    => 'perl(%s)',
        UseModule => 1,
    },
    zypper => {
        CMD       => 'zypper install %s',
        UseModule => 0,
    },
    ports => {
        CMD       => 'cd /usr/ports %s',
        SubCMD    => ' && make -C %s install clean',
        UseModule => 0,
    },
    default => {
        CMD => 'cpanm %s',
    },
);

my %DistToInstType = (

    # apt-get
    debian    => 'aptget',
    ubuntu    => 'aptget',
    linuxmint => 'aptget',

    # emerge
    # for reasons unknown, some environments return "gentoo" (incl. the quotes)
    '"gentoo"' => 'emerge',
    gentoo     => 'emerge',

    # yum
    centos => 'yum',
    fedora => 'yum',
    rhel   => 'yum',
    redhat => 'yum',

    # zypper
    suse => 'zypper',

    # FreeBSD
    freebsd => 'ports',
);

# defines a set of features considered standard for non docker environments
my %IsStandardFeature = (
    'apache:mod_perl'  => 1,
    'db:mysql'         => 1,
    'div:bcrypt'       => 1,
    'div:hanextra'     => 1,
    'div:ldap'         => 1,
    'div:xmlparser'    => 1,
    'div:xslt'         => 1,
    'mail'             => 1,
    'mail:imap'        => 1,
    'mail:ntlm'        => 1,
    'mail:sasl'        => 1,
    'mail:ssl'         => 1,
    'performance:csv'  => 1,
    'performance:json' => 1,
);

# defines a set of features considered standard for docker environments
my %IsDockerFeature = (
    'db:mysql'           => 1,
    'db:odbc'            => 1,
    'db:postgresql'      => 1,
    'db:sqlite'          => 1,
    'devel:encoding'     => 1,
    'devel:test'         => 1,
    'div:bcrypt'         => 1,
    'div:ldap'           => 1,
    'div:xslt'           => 1,
    'gazelle'            => 1,
    'mail:imap'          => 1,
    'mail:ntlm'          => 1,
    'mail:sasl'          => 1,
    'performance:csv'    => 1,
    'performance:json'   => 1,
    'performance:redis'  => 1,
    'storage:s3'         => 1,
    'auth:openidconnect' => 1,
);

# Used for the generation of a cpanfile.
my %FeatureDescription = (
    'aaacore'        => 'Required packages',
    'apache'         => 'Recommended features for setups using apache',
    'db'             => 'Database support (installing one is required)',
    'db:mysql'       => 'Support for database MySQL',
    'db:odbc'        => 'Support for database access via ODBC',
    'db:oracle'      => 'Support for database Oracle',
    'db:postgresql'  => 'Support for database PostgreSQL',
    'db:sqlite'      => 'Support for database SQLLite',
    'devel'          => 'Features which can be useful in development environments',
    'devel:encoding' => 'Modules for debugging encoding issues',
    'devel:test'     => 'Modules for running the test suite',
    'div'            => 'Various features for additional functionality',
    'gazelle'        => 'Required packages if you want to use Gazelle webserver',
    'mail'           => 'Features enabling communication with a mail-server',
    'performance'    => 'Optional features which can increase performance',
    'storage:s3'     => 'AWS S3 compatible storage',
    'zzznone'        => 'Uncategorized',
);

my $OSDist;
eval {
    require Linux::Distribution;    ## nofilter(TidyAll::Plugin::OTOBO::Perl::Require)
    import Linux::Distribution;

    $OSDist = Linux::Distribution::distribution_name() || '';
};
$OSDist //= $^O;

# extract command line parameters
my $DoPrintAllModules;
my $DoPrintInstCommand;
my $DoPrintPackageList;
my $DoPrintFeatures;
my $DoPrintCpanfile;
my $DoPrintDockerCpanfile;
my $DoPrintHelp;
my @FeatureList;
my @FeatureInstList;
GetOptions(
    'help|h'          => \$DoPrintHelp,
    inst              => \$DoPrintInstCommand,
    list              => \$DoPrintPackageList,
    all               => \$DoPrintAllModules,
    features          => \$DoPrintFeatures,
    'finst=s{1,}'     => \@FeatureInstList,
    'flist=s{1,}'     => \@FeatureList,
    cpanfile          => \$DoPrintCpanfile,
    'docker-cpanfile' => \$DoPrintDockerCpanfile,
) || pod2usage(2);

if (@FeatureList) {
    $DoPrintPackageList = 1;
}
elsif (@FeatureInstList) {
    $DoPrintInstCommand = 1;
}
elsif ( !$DoPrintAllModules && !$DoPrintInstCommand && !$DoPrintPackageList && !$DoPrintFeatures && !$DoPrintCpanfile && !$DoPrintDockerCpanfile ) {
    $DoPrintHelp = 1;
}

# print help
if ($DoPrintHelp) {
    pod2usage(1);

    exit 1;
}

my $Options = shift || '';
my $NoColors;

if ( $DoPrintCpanfile || $DoPrintDockerCpanfile || $ENV{nocolors} || $Options =~ m{\A nocolors}msxi ) {
    $NoColors = 1;
}

my $ExitCode = 0;    # success

# This is the reference for Perl modules that are required by OTOBO or are optional.
# Modules that are required are marked by setting 'Required' to 1.
# Dependent packages can be declared by setting 'Depends' to a ref to an array of hash refs.
# The key 'Features' is only used for supporting features when creating a cpanfile.
# Each module must either have exactly one of the attributes 'Required' or 'Features'.
#
# The allowed versions can be specified with the attributes 'VersionRequired' and 'VersionsNotSupported'.
#
# There are cases when a specific version is desired in a Docker build. This version can be
# specified with the attribute 'DockerExactVersion'.
#
# ATTENTION: when making changes here then make sure that you also regenerate the cpanfiles:
#            bin/otobo.CheckModules.pl --cpanfile        > cpanfile
#            bin/otobo.CheckModules.pl --docker-cpanfile > cpanfile.docker
my @NeededModules = (

    # Core
    {
        Module    => 'Archive::Tar',
        Required  => 1,
        Comment   => 'Required for compressed file generation (in perlcore).',
        InstTypes => {
            aptget => 'perl',
            emerge => 'perl-core/Archive-Tar',
            zypper => 'perl-Archive-Tar',
            ports  => 'archivers/p5-Archive-Tar',
        },
    },
    {
        Module    => 'Archive::Zip',
        Required  => 1,
        Comment   => 'Required for compressed file generation.',
        InstTypes => {
            aptget => 'libarchive-zip-perl',
            emerge => 'dev-perl/Archive-Zip',
            zypper => 'perl-Archive-Zip',
            ports  => 'archivers/p5-Archive-Zip',
        },
    },
    {
        Module    => 'Date::Format',
        Required  => 1,
        InstTypes => {
            aptget => 'libtimedate-perl',
            emerge => 'dev-perl/TimeDate',
            zypper => 'perl-TimeDate',
            ports  => 'devel/p5-TimeDate',
        },
    },
    {
        Module          => 'DateTime',
        Required        => 1,
        VersionRequired => '1.08',
        InstTypes       => {
            aptget => 'libdatetime-perl',
            emerge => 'dev-perl/DateTime',
            zypper => 'perl-DateTime',
            ports  => 'devel/p5-TimeDate',
        },
        Depends => [
            {
                Module              => 'DateTime::TimeZone',
                Comment             => 'Olson time zone database, required for correct time calculations.',
                VersionsRecommended => [
                    {
                        Version => '2.20',
                        Comment => 'This version includes recent time zone changes for Chile.',
                    },
                ],
                InstTypes => {
                    aptget => 'libdatetime-timezone-perl',
                    emerge => undef,
                    zypper => 'perl-DateTime-TimeZone',
                    ports  => undef,
                },
            },
        ],
    },
    {
        Module    => 'Convert::BinHex',
        Required  => 1,
        InstTypes => {
            aptget => 'libconvert-binhex-perl',
            emerge => 'dev-perl/Convert-BinHex',
            zypper => 'perl-Convert-BinHex',
            ports  => 'converters/p5-Convert-BinHex'
        },
    },
    {
        Module    => 'CGI::PSGI',
        Required  => 1,
        Comment   => 'Adapt CGI.pm to the PSGI protocol',
        InstTypes => {
            aptget => 'libcgi-psgi-perl',
            emerge => undef,
            zypper => undef,
            ports  => undef,
        },
    },
    {
        Module    => 'DBI',
        Required  => 1,
        InstTypes => {
            aptget => 'libdbi-perl',
            emerge => 'dev-perl/DBI',
            zypper => 'perl-DBI',
            ports  => 'databases/p5-DBI',
        },
    },
    {
        Module    => 'DBIx::Connector',
        Required  => 1,
        Comment   => 'Sane persistent database connection',
        InstTypes => {
            aptget => 'libdbix-connector-perl',
            emerge => undef,
            zypper => undef,
            ports  => undef,
        },
    },
    {
        Module    => 'Digest::SHA',
        Required  => 1,
        InstTypes => {
            aptget => 'perl',
            emerge => 'dev-perl/Digest-SHA',
            zypper => 'perl-Digest-SHA',
            ports  => 'security/p5-Digest-SHA'
        },
    },
    {
        Module    => 'File::chmod',
        Required  => 1,
        InstTypes => {
            aptget => 'libfile-chmod-perl',
            emerge => 'dev-perl/File-chmod',
            zypper => 'perl-File-chmod',
            ports  => 'devel/p5-File-chmod',
        },
    },
    {
        Module    => 'List::AllUtils',
        Required  => 1,
        InstTypes => {
            aptget => 'liblist-allutils-perl',
            emerge => 'dev-perl/List-Allutils',
            zypper => 'perl-List-AllUtils',
            ports  => 'devel/p5-List-AllUtils',
        },
    },
    {
        Module    => 'LWP::UserAgent',
        Required  => 1,
        InstTypes => {
            aptget => 'libwww-perl',
            emerge => 'dev-perl/libwww-perl',
            zypper => 'perl-libwww-perl',
            ports  => 'www/p5-libwww',
        },
    },
    {
        Module    => 'Moo',
        Required  => 1,
        Comment   => 'Required for random number generator.',
        InstTypes => {
            aptget => 'libmoo-perl',
            emerge => 'dev-perl/Moo',
            zypper => 'perl-Moo',
            ports  => 'devel/p5-Moo',
        },
    },
    {
        Module    => 'namespace::autoclean',
        Required  => 1,
        Comment   => 'clean up imported methodes',
        InstTypes => {
            aptget => 'libnamespace-autoclean-perl',
            emerge => 'dev-perl/namespace-autoclean',
            zypper => 'perl-namespace-autoclean',
            ports  => 'devel/p5-namespace-autoclean',
        },
    },
    {
        Module               => 'Net::DNS',
        Required             => 1,
        VersionsNotSupported => [
            {
                Version => '0.60',
                Comment =>
                    'This version is broken and not useable! Please upgrade to a higher version.',
            },
        ],
        InstTypes => {
            aptget => 'libnet-dns-perl',
            emerge => 'dev-perl/Net-DNS',
            zypper => 'perl-Net-DNS',
            ports  => 'dns/p5-Net-DNS',
        },
    },
    {
        Module    => 'Net::SMTP::SSL',
        Required  => 1,
        Comment   => 'Required by Kernel/cpan-lib/Mail/Mailer/smtps.pm',
        InstTypes => {
            aptget => 'libnet-smtp-ssl-perl',
            emerge => 'dev-perl/Net-SMTP-SSL',
            zypper => 'perl-Net-SMTP-SSL',
            ports  => 'devel/p5-Net-SMTP-SSL',
        },
    },
    {
        Module    => 'Path::Class',
        Comment   => 'Neater path manipulation and some utils',
        Required  => 1,
        InstTypes => {
            aptget => 'libpath-class-perl',
            emerge => 'dev-perl/Path-Class',
            zypper => 'perl-Path-Class',
            ports  => 'devel/p5-Path-Class',
        },
    },
    {
        Module    => 'Sub::Exporter',
        Required  => 1,
        Comment   => 'needed by Kernel/cpan-lib/Crypt/Random/Source.pm',
        InstTypes => {
            aptget => 'libsub-exporter-perl',
            emerge => 'dev-perl/Sub-Exporter',
            zypper => 'perl-Sub-Exporter',
            ports  => 'devel/p5-Sub-Exporter',
        },
    },
    {
        Module    => 'Template::Toolkit',
        Required  => 1,
        Comment   => 'Template::Toolkit, the rendering engine of OTOBO.',
        InstTypes => {
            aptget => 'libtemplate-perl',
            emerge => 'dev-perl/Template-Toolkit',
            zypper => 'perl-Template-Toolkit',
            ports  => 'www/p5-Template-Toolkit',
        },
    },
    {
        Module    => 'Template::Stash::XS',
        Required  => 1,
        Comment   => 'The fast data stash for Template::Toolkit.',
        InstTypes => {
            aptget => 'libtemplate-perl',
            emerge => 'dev-perl/Template-Toolkit',
            zypper => 'perl-Template-Toolkit',
            ports  => 'www/p5-Template-Toolkit',
        },
    },
    {
        Module    => 'Text::CSV',
        Required  => 1,
        InstTypes => {
            aptget => 'libtext-csv-perl',
            emerge => 'dev-perl/Text-CSV',
            zypper => 'perl-Text-CSV',
            ports  => 'textproc/p5-Text-CSV',
        },
    },
    {
        Module    => 'Text::Trim',
        Required  => 1,
        InstTypes => {
            aptget => 'libtext-trim-perl',
            emerge => 'dev-perl/Text-Trim',
            zypper => 'perl-Text-Trim',
            ports  => 'devel/p5-Text-Trim',
        },
    },
    {
        Module    => 'Time::HiRes',
        Required  => 1,
        Comment   => 'Required for high resolution timestamps.',
        InstTypes => {
            aptget => 'perl',
            emerge => 'perl-core/Time-HiRes',
            zypper => 'perl-Time-HiRes',
            ports  => 'devel/p5-Time-HiRes',
        },
    },
    {
        Module    => 'Try::Tiny',
        Required  => 1,
        InstTypes => {
            aptget => 'libtry-tiny-perl',
            emerge => 'dev-perl/Try-Tiny',
            zypper => 'perl-Try-Tiny',
            ports  => 'devel/p5-Try-Tiny',
        },
    },
    {
        Module    => 'URI',
        Required  => 1,
        Comment   => 'for generating properly escaped URLs',
        InstTypes => {
            aptget => 'liburi-perl',
            emerge => 'dev-perl/URI',
            zypper => 'perl-URI',
            ports  => 'devel/p5-URI',
        },
    },
    {
        Module    => 'XML::LibXML',
        Required  => 1,
        Comment   => 'Required for XML processing.',
        InstTypes => {
            aptget => 'libxml-libxml-perl',
            zypper => 'perl-XML-LibXML',
            ports  => 'textproc/p5-XML-LibXML',
        },
    },
    {
        Module    => 'YAML::XS',
        Required  => 1,
        Comment   => 'Required for fast YAML processing.',
        InstTypes => {
            aptget => 'libyaml-libyaml-perl',
            emerge => 'dev-perl/YAML-LibYAML',
            zypper => 'perl-YAML-LibYAML',
            ports  => 'textproc/p5-YAML-LibYAML',
        },
    },
    {
        Module    => 'Unicode::Collate',
        Required  => 1,
        Comment   => 'For internationalised sorting',
        InstTypes => {
            aptget => 'perl',

            # This is a core Perl module which should be available on most distributions.
            # Redhat seems to be an exception. See https://github.com/RotherOSS/otobo/issues/219
            yum => 'perl-Unicode-Collate',
        },
    },

    # Feature storage:s3
    {
        Module          => 'Mojolicious',
        VersionRequired => '9.22',
        Features        => ['storage:s3'],
        Comment         => 'support for the REST requests to the S3 storage',
        InstTypes       => {
            aptget => undef,
            emerge => undef,
            yum    => undef,
            zypper => undef,
            ports  => undef,
        },
    },
    {
        Module    => 'Cpanel::JSON::XS',
        Features  => ['storage:s3'],
        Comment   => 'correct and fast JSON support, used by Mojo::JSON',
        InstTypes => {
            aptget => undef,
            emerge => undef,
            yum    => undef,
            zypper => undef,
            ports  => undef,
        },
    },
    {
        Module    => 'Mojolicious::Plugin::AWS',
        Features  => ['storage:s3'],
        Comment   => 'support for S3 using Mojo::UserAgent',
        InstTypes => {
            aptget => undef,
            emerge => undef,
            yum    => undef,
            zypper => undef,
            ports  => undef,
        },
    },

    # Feature db
    {
<<<<<<< HEAD
        Module    => 'DBD::mysql',
        Features  => ['db:mysql'],
        Comment   => 'Required to connect to a MariaDB or MySQL database.',
=======
        Module               => 'DBD::mysql',
        Required             => 0,
        Features             => ['db:mysql'],
        Comment              => 'Required to connect to a MariaDB or MySQL database.',
        VersionsNotSupported => [
            {
                Version => '5.001',
                Comment => q{This version can't be installed with the MariaDB client library.},
            },
        ],
>>>>>>> 66bde6a3
        InstTypes => {
            aptget => 'libdbd-mysql-perl',
            emerge => 'dev-perl/DBD-mysql',
            zypper => 'perl-DBD-mysql',
            ports  => 'databases/p5-DBD-mysql',
        },
    },
    {
        Module               => 'DBD::ODBC',
        Features             => ['db:odbc'],
        VersionsNotSupported => [
            {
                Version => '1.23',
                Comment =>
                    'This version is broken and not useable! Please upgrade to a higher version.',
            },
        ],
        Comment   => 'Required to connect to a MS-SQL database.',
        InstTypes => {
            aptget => 'libdbd-odbc-perl',
            emerge => undef,
            yum    => undef,
            zypper => undef,
            ports  => 'databases/p5-DBD-ODBC',
        },
    },
    {
        Module    => 'DBD::Oracle',
        Features  => ['db:oracle'],
        Comment   => 'Required to connect to a Oracle database.',
        InstTypes => {
            aptget => undef,    # not in any Debian package
            emerge => undef,
            yum    => undef,
            zypper => undef,
            ports  => undef,
        },
    },
    {
        Module    => 'DBD::Pg',
        Features  => ['db:postgresql'],
        Comment   => 'Required to connect to a PostgreSQL database.',
        InstTypes => {
            aptget => 'libdbd-pg-perl',
            emerge => 'dev-perl/DBD-Pg',
            zypper => 'perl-DBD-Pg',
            ports  => 'databases/p5-DBD-Pg',
        },
    },
    {
        Module    => 'DBD::SQLite',
        Features  => ['db:sqlite'],
        Comment   => 'Required to connect to a SQLite database.',
        InstTypes => {
            aptget => 'libdbd-sqlite3-perl',
        },
    },

    # Feature apache
    {
        Module    => 'ModPerl::Util',
        Features  => ['apache:mod_perl'],
        Comment   => 'Improves Performance on Apache webservers dramatically.',
        InstTypes => {
            aptget => 'libapache2-mod-perl2',
            emerge => 'www-apache/mod_perl',
            zypper => 'apache2-mod_perl',
            ports  => 'www/mod_perl2',
        },
    },

    # Feature mail
    {
        Module              => 'Net::SMTP',
        Features            => ['mail'],
        Comment             => 'Simple Mail Transfer Protocol Client.',
        VersionsRecommended => [
            {
                Version => '3.11',
                Comment => 'This version fixes email sending (bug#14357).',
            },
        ],
        InstTypes => {
            aptget => 'perl',
            emerge => undef,
            zypper => undef,
            ports  => undef,
        },
    },
    {
        Module          => 'Mail::IMAPClient',
        VersionRequired => '3.22',
        Features        => ['mail:imap'],
        Comment         => 'Required for IMAP TLS connections.',
        InstTypes       => {
            aptget => 'libmail-imapclient-perl',
            emerge => 'dev-perl/Mail-IMAPClient',
            zypper => 'perl-Mail-IMAPClient',
            ports  => 'mail/p5-Mail-IMAPClient',
        },
    },
    {
        Module    => 'Authen::SASL',
        Features  => ['mail:sasl'],
        Comment   => 'Required for MD5 authentication mechanisms in IMAP connections.',
        InstTypes => {
            aptget => 'libauthen-sasl-perl',
            emerge => 'dev-perl/Authen-SASL',
            zypper => 'perl-Authen-SASL',
        },
    },
    {
        Module    => 'Authen::NTLM',
        Features  => ['mail:ntlm'],
        Comment   => 'Required for NTLM authentication mechanism in IMAP connections.',
        InstTypes => {
            aptget => 'libauthen-ntlm-perl',
            emerge => 'dev-perl/Authen-NTLM',
            zypper => 'perl-Authen-NTLM',
        },
    },

    # Feature performance
    {
        Module    => 'JSON::XS',
        Features  => ['performance:json'],
        Comment   => 'Recommended for faster AJAX/JavaScript handling.',
        InstTypes => {
            aptget => 'libjson-xs-perl',
            emerge => 'dev-perl/JSON-XS',
            zypper => 'perl-JSON-XS',
            ports  => 'converters/p5-JSON-XS',
        },
    },
    {
        Module    => 'Text::CSV_XS',
        Comment   => 'Recommended for faster CSV handling.',
        Features  => ['performance:csv'],
        InstTypes => {
            aptget => 'libtext-csv-xs-perl',
            emerge => 'dev-perl/Text-CSV_XS',
            zypper => 'perl-Text-CSV_XS',
            ports  => 'textproc/p5-Text-CSV_XS',
        },
    },
    {
        Module    => 'Redis',
        Comment   => 'For usage with Redis Cache Server.',
        Features  => ['performance:redis'],
        InstTypes => {
            aptget => 'libredis-perl',
            emerge => 'dev-perl/Redis',
            yum    => 'perl-Redis',
            zypper => 'perl-Redis',
            ports  => 'databases/p5-Redis',
        },
    },
    {
        Module    => 'Redis::Fast',
        Features  => ['performance:redis'],
        Comment   => 'Recommended for usage with Redis Cache Server. (it`s compatible with `Redis`, but **~2x faster**)',
        InstTypes => {
            aptget => 'libredis-fast-perl',
            emerge => undef,
            yum    => undef,
            zypper => undef,
            ports  => undef,
        },
    },

    # Feature gazelle
    {
        Module    => 'Gazelle',
        Features  => ['gazelle'],
        Comment   => 'High-performance preforking PSGI/Plack web server',
        InstTypes => {
            aptget => undef,    # not in any Debian package
            emerge => undef,
            zypper => undef,
            ports  => undef,
        },
    },
    {
        Module    => 'Linux::Inotify2',
        Features  => ['gazelle'],
        Comment   => 'Used when plackup is run with the -R option. This option restarts the server when files have changed.',
        InstTypes => {
            aptget => 'liblinux-inotify2-perl',
            emerge => undef,
            zypper => undef,
            ports  => undef,
        },
    },
    {
        Module    => 'Plack',
        Required  => 1,
        Comment   => 'Perl Superglue for Web frameworks and Web Servers (PSGI toolkit)',
        InstTypes => {
            aptget => 'libplack-perl',
            emerge => undef,
            zypper => undef,
            ports  => undef,
        },
    },

    # Deflater not used yet, see https://github.com/RotherOSS/otobo/issues/1053
    #{
    #    Module    => 'Plack::Middleware::Deflater',
    #    Required  => 1,
    #    Features  => ['plack'],
    #    Comment   => 'Compress generated and static content',
    #    InstTypes => {
    #        aptget => undef,
    #        emerge => undef,
    #        zypper => undef,
    #        ports  => undef,
    #    },
    #},
    {
        Module    => 'Plack::Middleware::Header',
        Required  => 1,
        Comment   => 'Set HTTP headers',
        InstTypes => {
            aptget => 'libplack-middleware-header-perl',
            emerge => undef,
            zypper => undef,
            ports  => undef,
        },
    },
    {
        Module    => 'Plack::Middleware::ReverseProxy',
        Required  => 1,
        Comment   => 'Twist some HTTP variables so that the reverse proxy is transparent',
        InstTypes => {
            aptget => 'libplack-middleware-reverseproxy-perl',
            emerge => undef,
            zypper => undef,
            ports  => undef,
        },
    },

    # Feature auth
    {
        Module    => 'Crypt::JWT',
        Features  => ['auth:openidconnect'],
        Comment   => 'Required for authentication via OpenIDConnect.',
        InstTypes => {
            aptget => undef,
            emerge => undef,
            zypper => undef,
            ports  => undef,
        },
    },

    # Feature div
    {
        Module          => 'Encode::HanExtra',
        VersionRequired => '0.23',
        Features        => ['div:hanextra'],
        Comment         => 'Required to handle mails with several Chinese character sets.',
        InstTypes       => {
            aptget => 'libencode-hanextra-perl',
            emerge => 'dev-perl/Encode-HanExtra',
            zypper => 'perl-Encode-HanExtra',
            ports  => 'chinese/p5-Encode-HanExtra',
        },
    },
    {
        Module              => 'IO::Socket::SSL',
        Features            => [ 'div:ssl', 'mail:ssl' ],
        Comment             => 'Required for SSL connections to web and mail servers.',
        VersionsRecommended => [
            {
                Version => '2.066',
                Comment => 'This version fixes email sending (bug#14357).',
            },
        ],
        InstTypes => {
            aptget => 'libio-socket-ssl-perl',
            emerge => 'dev-perl/IO-Socket-SSL',
            zypper => 'perl-IO-Socket-SSL',
            ports  => 'security/p5-IO-Socket-SSL',
        },
    },
    {
        Module    => 'Net::LDAP',
        Comment   => 'Required for directory authentication.',
        Features  => ['div:ldap'],
        InstTypes => {
            aptget => 'libnet-ldap-perl',
            emerge => 'dev-perl/perl-ldap',
            zypper => 'perl-ldap',
            ports  => 'net/p5-perl-ldap',
        },
    },
    {
        Module    => 'Crypt::Eksblowfish::Bcrypt',
        Features  => ['div:bcrypt'],
        Comment   => 'For strong password hashing.',
        InstTypes => {
            aptget => 'libcrypt-eksblowfish-perl',
            emerge => 'dev-perl/Crypt-Eksblowfish',
            zypper => 'perl-Crypt-Eksblowfish',
            ports  => 'security/p5-Crypt-Eksblowfish',
        },
    },
    {
        Module    => 'XML::LibXSLT',
        Features  => ['div:xslt'],
        Comment   => 'Required for Generic Interface XSLT mapping module.',
        InstTypes => {
            aptget => 'libxml-libxslt-perl',
            zypper => 'perl-XML-LibXSLT',
            ports  => 'textproc/p5-XML-LibXSLT',
        },
    },
    {
        Module    => 'XML::Parser',
        Features  => ['div:xmlparser'],
        Comment   => 'Recommended for XML processing.',
        InstTypes => {
            aptget => 'libxml-parser-perl',
            emerge => 'dev-perl/XML-Parser',
            zypper => 'perl-XML-Parser',
            ports  => 'textproc/p5-XML-Parser',
        },
    },
    {
        Module    => 'Const::Fast',
        Required  => 1,
        Comment   => 'Support for readonly Perl variables',
        InstTypes => {
            aptget => 'libconst-fast-perl',
            emerge => 'dev-perl/Const-Fast',
            zypper => 'perl-Const-Fast',
            ports  => 'devel/p5-Const-Fast',

        },
    },

    # Feature devel:encoding
    {
        Module    => 'Data::Peek',
        Features  => ['devel:encoding'],
        Comment   => 'for deeply inspecting scalars, especially strings',
        InstTypes => {
            aptget => undef,
            emerge => undef,
            zypper => undef,
            ports  => undef,
        },
    },
    {
        Module    => 'String::Dump',
        Features  => ['devel:encoding'],
        Comment   => 'for deeply inspecting strings',
        InstTypes => {
            aptget => undef,    # not in any Debian package
            emerge => undef,
            zypper => undef,
            ports  => undef,
        },
    },

    # Feature devel:test
    {
        Module          => 'Selenium::Remote::Driver',
        VersionRequired => '1.40',
        Features        => ['devel:test'],
        Comment         => 'used by Kernel::System::UnitTest::Selenium',
        InstTypes       => {
            aptget => undef,    # not in any Debian package
            emerge => undef,
            zypper => undef,
            ports  => undef,
        },
    },
    {
        Module    => 'Test::Compile',
        Features  => ['devel:test'],
        Comment   => 'a quick compile check',
        InstTypes => {
            aptget => 'libtest-compile-perl',
            emerge => undef,
            zypper => undef,
            ports  => undef,
        },
    },
    {
        Module    => 'Test2::Suite',
        Features  => ['devel:test'],
        Comment   => 'basic test functions',
        InstTypes => {
            aptget => 'libtest2-suite-perl',
            emerge => undef,
            zypper => undef,
            ports  => undef,
        },
    },
    {
        Module    => 'Test2::Harness',
        Features  => ['devel:test'],
        Comment   => 'an alternative test runner',
        InstTypes => {
            aptget => undef,
            emerge => undef,
            zypper => undef,
            ports  => undef,
        },
    },
    {
        Module    => 'Test::Simple',
        Features  => ['devel:test'],
        Comment   => 'contains Test2::API which is used in Kernel::System::UnitTest::Driver',
        InstTypes => {
            aptget => 'perl',
            emerge => undef,
            zypper => undef,
            ports  => undef,
        },
    },
    {
        Module    => 'Test2::Tools::HTTP',
        Features  => ['devel:test'],
        Comment   => 'testing PSGI apps and URLs',
        InstTypes => {
            aptget => undef,    # not in any Debian package
            emerge => undef,
            zypper => undef,
            ports  => undef,
        },
    },
);

# Sanity check.
for my $Module (@NeededModules) {
    die 'Module must be set!' unless defined $Module->{Module};

    if ( defined $Module->{Required} && defined $Module->{Features} ) {
        die "Only one of 'Required' and 'Features' may be set for $Module->{Module}!";
    }

    if ( !defined $Module->{Required} && !defined $Module->{Features} ) {
        die "One of 'Required' and 'Features' may be set for $Module->{Module}!";
    }
}

# This is a quick hack for looking up the Debian package names that contain the Perl modules.
# Not removed because it might be useful in the future.
if (0) {
    for my $Module (@NeededModules) {
        my $InstType = $DistToInstType{$OSDist};

        say 'Module ', $Module->{Module};
        say $Module->{InstTypes}->{$InstType} // 'UNDEFINED';
        print `dh-make-perl locate $Module->{Module}`;
        say "";
    }

    exit;
}

if ($DoPrintCpanfile) {
    say <<'END_HEADER';
# Do not change this file manually.
# Instead adapt bin/otobo.CheckModules.pl and call
#    ./bin/otobo.CheckModules.pl --cpanfile > cpanfile
END_HEADER

    PrintCpanfile( \@NeededModules, 1, 1, 0 );
}
elsif ($DoPrintDockerCpanfile) {
    say <<'END_HEADER';
# Do not change this file manually except if you want to invalidate the cache just in the GitHub CI workflow.
# Instead adapt bin/otobo.CheckModules.pl and call
#    ./bin/otobo.CheckModules.pl --docker-cpanfile > cpanfile.docker
END_HEADER

    PrintCpanfile( \@NeededModules, 1, 1, 1 );
}
elsif ($DoPrintInstCommand) {

    my @SelectedModules;
    my %FeatureIsUsed = @FeatureInstList ? map { $_ => 1 } @FeatureInstList : %IsStandardFeature;

    for my $Module (@NeededModules) {
        if ( $Module->{Required} ) {
            push @SelectedModules, $Module;
        }
        elsif ( $Module->{Features} ) {
            for my $Feature ( @{ $Module->{Features} } ) {
                if ( $FeatureIsUsed{$Feature} || $FeatureIsUsed{ ( split( /:/, $Feature ) )[0] } ) {
                    push @SelectedModules, $Module;
                }
            }
        }
    }

    my %PackageList = CollectPackageInfo( \@SelectedModules );

    # the distro packages that supply one or more of the required Perl modules
    if ( IsArrayRefWithData( $PackageList{Packages} ) ) {

        my $CMD = $PackageList{CMD};

        for my $Package ( @{ $PackageList{Packages} } ) {
            if ( $PackageList{SubCMD} ) {
                $Package = sprintf $PackageList{SubCMD}, $Package;
            }
        }
        say sprintf $CMD, join( ' ', @{ $PackageList{Packages} } );
    }

    # for some modules there is no module avaialable
    for my $Module ( $PackageList{CPANOnlyModules}->@* ) {
        say <<"END_MSG";

No $OSDist package found that contains the Perl module $Module->{Module}.
For installing you can search in your package manager for $Module->{Module}.
Or install with your favourite CPAN installer, e.g. 'sudo cpanm install $Module->{Module}'.
END_MSG
    }
}
elsif ($DoPrintFeatures) {

    # print a list of the available features
    my %Features;
    MODULE:
    for my $Module (@NeededModules) {

        next MODULE unless $Module->{Features};

        for my $Feature ( @{ $Module->{Features} } ) {
            $Features{$Feature}++;
        }
    }

    print "\nAvailable Features:\n";
    for my $Feature ( sort keys %Features ) {
        print "\t$Feature\n";
    }
    print "\n";
}
else {

    my %Features;
    if ($DoPrintAllModules) {
        MODULE:
        for my $Module (@NeededModules) {
            next MODULE if !$Module->{Features};
            for my $Feature ( @{ $Module->{Features} } ) {
                $Features{$Feature}++;
            }
        }
        $Features{aaacore} = 1;
        $Features{zzznone} = 1;
    }
    else {
        $IsStandardFeature{aaacore} = 1;
        $IsStandardFeature{zzznone} = 1;
        %Features                   = @FeatureList ? map { $_ => 1 } @FeatureList : %IsStandardFeature;
    }

    my %PrintFeatures;
    for my $Module (@NeededModules) {
        if ( $Module->{Required} && $Features{aaacore} ) {
            push @{ $PrintFeatures{aaacore} }, $Module;
        }
        elsif ( $Module->{Features} ) {

            # user defined features
            if ( !$Features{aaacore} ) {
                for my $Feature ( @{ $Module->{Features} } ) {
                    if ( $Features{$Feature} ) {
                        push @{ $PrintFeatures{$Feature} }, $Module;
                    }
                    elsif ( $Features{ ( split( /:/, $Feature ) )[0] } ) {
                        push @{ $PrintFeatures{ ( split( /:/, $Feature ) )[0] } }, $Module;
                    }
                }
            }

            # else just take main categories
            else {
                for my $Feature ( @{ $Module->{Features} } ) {
                    if ( $Features{$Feature} ) {
                        push @{ $PrintFeatures{ ( split( /:/, $Feature ) )[0] } }, $Module;
                    }
                }
            }
        }
        elsif ( $Features{zzznone} ) {
            push @{ $PrintFeatures{zzznone} }, $Module;
        }
    }

    # try to determine module version number
    my $Depends = 0;

    for my $Category ( sort keys %PrintFeatures ) {
        print $FeatureDescription{$Category} ? "\n$FeatureDescription{$Category}:\n" : "\nPackages needed for the feature '$Category':\n";
        for my $Module ( @{ $PrintFeatures{$Category} } ) {
            Check( $Module, $Depends, $NoColors );
        }
    }

    if ($DoPrintAllModules) {
        print "\n\nBundled modules:\n\n";

        my %PerlInfo = Kernel::System::Environment->PerlInfoGet(
            BundledModules => 1,
        );

        for my $Module ( sort keys %{ $PerlInfo{Modules} } ) {
            Check(
                {
                    Module   => $Module,
                    Required => 1,
                },
                $Depends,
                $NoColors
            );
        }
    }
    print "\n";
}

sub Check {
    my ( $Module, $Depends, $NoColors ) = @_;

    print "  " x ( $Depends + 1 );
    print "o $Module->{Module}";
    my $Length = 33 - ( length( $Module->{Module} ) + ( $Depends * 2 ) );
    print '.' x $Length;

    my $Version = Kernel::System::Environment->ModuleVersionGet( Module => $Module->{Module} );
    if ($Version) {

        # remove leading 'v'
        $Version =~ s{^v}{}i;

        # cleanup version number
        my $CleanedVersion = CleanVersion(
            Version => $Version,
        );

        my $ErrorMessage;

        # Test if all module dependencies are installed by requiring the module.
        #   Don't do this for Net::DNS as it seems to take very long (>20s) in a
        #   mod_perl environment sometimes.
        my %DontRequire = (
            'Net::DNS'     => 1,
            'Email::Valid' => 1,    # uses Net::DNS internally
        );

        if ( !$DontRequire{ $Module->{Module} } ) {

            # When CGI.pm sees the environment variable MOD_PERL,
            # then it checks for Apache- or Apache2-modules.
            # But we don't want that, as OTOBO has no use for these modules.
            delete local $ENV{MOD_PERL};

            if ( !eval "require $Module->{Module}" ) {    ## no critic qw(BuiltinFunctions::ProhibitStringyEval)
                $ErrorMessage .= 'Not all prerequisites for this module correctly installed. ';
            }
        }

        if ( $Module->{VersionsNotSupported} ) {

            my $VersionsNotSupported = 0;
            ITEM:
            for my $Item ( @{ $Module->{VersionsNotSupported} } ) {

                # cleanup item version number
                my $ItemVersion = CleanVersion(
                    Version => $Item->{Version},
                );

                if ( $CleanedVersion == $ItemVersion ) {
                    $VersionsNotSupported = $Item->{Comment};
                    last ITEM;
                }
            }

            if ($VersionsNotSupported) {
                $ErrorMessage .= "Version $Version not supported! $VersionsNotSupported ";
            }
        }

        my $AdditionalText = '';

        if ( $Module->{VersionsRecommended} ) {

            my $VersionsRecommended = 0;
            ITEM:
            for my $Item ( @{ $Module->{VersionsRecommended} } ) {

                my $ItemVersion = CleanVersion(
                    Version => $Item->{Version},
                );

                if ( $CleanedVersion < $ItemVersion ) {
                    $AdditionalText
                        .= "    Please consider updating to version $Item->{Version} or higher: $Item->{Comment}\n";
                }
            }
        }

        if ( $Module->{VersionRequired} ) {

            # cleanup item version number
            my $RequiredModuleVersion = CleanVersion(
                Version => $Module->{VersionRequired},
            );

            if ( $CleanedVersion < $RequiredModuleVersion ) {
                $ErrorMessage
                    .= "Version $Version installed but $Module->{VersionRequired} or higher is required! ";
            }
        }

        if ($ErrorMessage) {
            if ($NoColors) {
                print "FAILED! $ErrorMessage\n";
            }
            else {
                print color('red') . 'FAILED!' . color('reset') . " $ErrorMessage\n";
            }
            $ExitCode = 1;    # error
        }
        else {
            my $OutputVersion = $Version;

            if ( $OutputVersion =~ m{ [0-9.] }xms ) {
                $OutputVersion = 'v' . $OutputVersion;
            }

            if ($NoColors) {
                print "ok ($OutputVersion)\n$AdditionalText";
            }
            else {
                print color('green') . 'ok'
                    . color('reset')
                    . " ($OutputVersion)\n"
                    . color('yellow')
                    . "$AdditionalText"
                    . color('reset');
            }
        }
    }
    else {
        my $Comment  = $Module->{Comment} ? ' - ' . $Module->{Comment} : '';
        my $Required = $Module->{Required};
        my $Color    = 'yellow';

        # OS Install Command
        my %InstallCommand = GetInstallCommand($Module);

        # create example installation string for module
        my $InstallText = '';
        if ( IsHashRefWithData( \%InstallCommand ) ) {
            my $CMD = $InstallCommand{CMD};
            if ( $InstallCommand{SubCMD} ) {
                $CMD = sprintf $InstallCommand{CMD}, $InstallCommand{SubCMD};
            }

            $InstallText = " To install, you can use: '" . sprintf( $CMD, $InstallCommand{Package} ) . "'.";
        }

        if ($Required) {
            $Required = 'required';
            $Color    = 'red';
            $ExitCode = 1;            # error
        }
        else {
            $Required = 'optional';
        }
        if ($NoColors) {
            print "Not installed! ($Required $Comment)\n";
        }
        else {
            print color($Color)
                . 'Not installed!'
                . color('reset')
                . "$InstallText ($Required$Comment)\n";
        }
    }

    if ( $Module->{Depends} ) {
        for my $ModuleSub ( @{ $Module->{Depends} } ) {
            Check( $ModuleSub, $Depends + 1, $NoColors );
        }
    }

    return 1;
}

sub CollectPackageInfo {
    my ($PackageList) = @_;

    my $CMD;
    my $SubCMD;
    my @Packages;
    my @CPANOnlyModules;

    # if we're on Windows we don't need to see Apache + mod_perl modules
    MODULE:
    for my $Module ( @{$PackageList} ) {

        my $Required = $Module->{Required};
        my $Version  = Kernel::System::Environment->ModuleVersionGet( Module => $Module->{Module} );
        if ( !$Version ) {

            my %InstallCommand = GetInstallCommand($Module);

            if ( IsHashRefWithData( \%InstallCommand ) ) {
                $CMD    = $InstallCommand{CMD};
                $SubCMD = $InstallCommand{SubCMD};
                push @Packages, $InstallCommand{Package};
            }
            else {
                push @CPANOnlyModules, $Module;
            }
        }
    }

    return (
        CMD             => $CMD,
        SubCMD          => $SubCMD,
        Packages        => \@Packages,
        CPANOnlyModules => \@CPANOnlyModules,
    );
}

sub CleanVersion {
    my (%Param) = @_;

    return 0 if !$Param{Version};
    return 0 if $Param{Version} eq 'undef';

    # remove leading 'v'
    $Param{Version} =~ s{^v}{}i;

    # replace all special characters with an dot
    $Param{Version} =~ s{ [_-] }{.}xmsg;

    my @VersionParts = split /\./, $Param{Version};

    my $CleanedVersion = '';
    for my $Count ( 0 .. 4 ) {
        $VersionParts[$Count] ||= 0;
        $CleanedVersion .= sprintf "%04d", $VersionParts[$Count];
    }

    return int $CleanedVersion;
}

sub GetInstallCommand {
    my ($Module) = @_;
    my $CMD;
    my $SubCMD;
    my $Package;

    # returns the installation type e.g. ppm
    my $InstType     = $DistToInstType{$OSDist};
    my $OuputInstall = 1;

    if ($InstType) {

        # gets the install command for installation type
        # e.g. ppm install %s
        # default is the CPAN install command
        # e.g. cpanm %s
        $CMD    = $InstTypeToCMD{$InstType}->{CMD};
        $SubCMD = $InstTypeToCMD{$InstType}->{SubCMD};

        # gets the target package
        if (
            exists $Module->{InstTypes}->{$InstType}
            && !defined $Module->{InstTypes}->{$InstType}
            )
        {
            # if we a hash key for the installation type but a undefined value
            # then we prevent the output for the installation command
            $OuputInstall = 0;
        }
        elsif ( $InstTypeToCMD{$InstType}->{UseModule} ) {

            # default is the CPAN module name
            $Package = $Module->{Module};
        }
        else {
            # if the package name is defined for the installation type
            # e.g. ppm then we use this as package name
            $Package = $Module->{InstTypes}->{$InstType};
        }
    }

    return if !$OuputInstall;

    if ( !$CMD || !$Package ) {
        $CMD     = $InstTypeToCMD{default}->{CMD};
        $SubCMD  = $InstTypeToCMD{default}->{SubCMD};
        $Package = $Module->{Module};
    }

    return (
        CMD     => $CMD,
        SubCMD  => $SubCMD,
        Package => $Package,
    );
}

sub PrintCpanfile {
    my ( $NeededModules, $FilterRequired, $HandleFeatures, $ForDocker ) = @_;

    # Indent the statements in the feature sections
    my $Indent = $FilterRequired ? '' : '    ';

    # print the required modules
    # collect the modules per feature
    my %ModulesForFeature;
    MODULE:
    for my $Module ( $NeededModules->@* ) {

        # put all not required modules into 'optional'
        if ( $FilterRequired && !$Module->{Required} ) {
            my $Feature = 'optional';
            $ModulesForFeature{$Feature} //= [];
            push $ModulesForFeature{$Feature}->@*, $Module;
        }

        # print out the requirements, either because it is required, or because it is a feature
        if ( !$FilterRequired || $Module->{Required} ) {
            my $Comment = $Module->{Comment};
            if ($Comment) {
                $Comment =~ s/\n/\n$Indent\#/g;
                say $Indent, "# $Comment";
            }

            if ( $Module->{VersionsRecommended} ) {
                my $VersionsRecommended = 0;
                ITEM:
                for my $Item ( @{ $Module->{VersionsRecommended} } ) {
                    say $Indent, "# Please consider updating to version $Item->{Version} or higher: $Item->{Comment}";
                }
            }

            # there may be additional restrictions on the versions
            my $VersionRequirement = '';
            {
                my @Conditions;

                # exact version for Docker builds has higher priority
                if ( $ForDocker && $Module->{DockerExactVersion} ) {
                    push @Conditions, "== $Module->{DockerExactVersion}";
                }
                else {
                    if ( $Module->{VersionRequired} ) {
                        push @Conditions, ">= $Module->{VersionRequired}";
                    }

                    if ( $Module->{VersionsNotSupported} ) {

                        my $VersionsNotSupported = 0;
                        ITEM:
                        for my $Item ( @{ $Module->{VersionsNotSupported} } ) {
                            say $Indent, "# Version $Item->{Version} not supported: $Item->{Comment}";
                            push @Conditions, "!= $Item->{Version}";
                        }
                    }
                }

                # assemble the argument for the 'requires' command
                if (@Conditions) {
                    $VersionRequirement = qq{, "@{[ join ', ', @Conditions ]}"};
                }
            }

            say $Indent, "requires '$Module->{Module}'$VersionRequirement;";
            say '';

            next MODULE;
        }

        next MODULE unless $HandleFeatures;
        next MODULE unless $Module->{Features};
        next MODULE unless $Module->{Features};
        next MODULE unless ref $Module->{Features} eq 'ARRAY';

        for my $Feature ( $Module->{Features}->@* ) {
            $ModulesForFeature{$Feature} //= [];
            push $ModulesForFeature{$Feature}->@*, $Module;
        }
    }

    # now print out the features
    FEATURE:
    for my $Feature ( sort keys %ModulesForFeature ) {

        # print empty line for neater output
        say '';

        # When a cpanfile for Docker is generated then filter out the not-needed features
        if ( $ForDocker && !$IsDockerFeature{$Feature} ) {
            say "# Feature '$Feature' is not needed for Docker\n";

            next FEATURE;
        }

        # Don't declare the features in the Docker case
        my $PoundOrEmpty = $ForDocker ? '# ' : '';
        my $Desc         = $FeatureDescription{$Feature} // "Support for feature $Feature";
        say "${PoundOrEmpty}feature '$Feature', '$Desc' => sub {";
        PrintCpanfile( $ModulesForFeature{$Feature}, 0, 0, $ForDocker );
        say "${PoundOrEmpty}};";
    }

    return;
}

exit $ExitCode;<|MERGE_RESOLUTION|>--- conflicted
+++ resolved
@@ -649,13 +649,7 @@
 
     # Feature db
     {
-<<<<<<< HEAD
-        Module    => 'DBD::mysql',
-        Features  => ['db:mysql'],
-        Comment   => 'Required to connect to a MariaDB or MySQL database.',
-=======
         Module               => 'DBD::mysql',
-        Required             => 0,
         Features             => ['db:mysql'],
         Comment              => 'Required to connect to a MariaDB or MySQL database.',
         VersionsNotSupported => [
@@ -664,7 +658,6 @@
                 Comment => q{This version can't be installed with the MariaDB client library.},
             },
         ],
->>>>>>> 66bde6a3
         InstTypes => {
             aptget => 'libdbd-mysql-perl',
             emerge => 'dev-perl/DBD-mysql',
