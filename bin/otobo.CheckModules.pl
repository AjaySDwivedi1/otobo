--- conflicted
+++ resolved
@@ -122,15 +122,7 @@
     'mail:sasl'        => 1,
     'mail:ssl'         => 1,
     'performance:csv'  => 1,
-<<<<<<< HEAD
-    'div:ldap'         => 1,
-    'div:bcrypt'       => 1,
-    'div:xslt'         => 1,
-    'div:xmlparser'    => 1,
-    'div:hanextra'     => 1,
-=======
     'performance:json' => 1,
->>>>>>> eaec7d9c
     'plack'            => 1,
 );
 
