#!/usr/bin/env perl
# --
# OTOBO is a web-based ticketing system for service organisations.
# --
# Copyright (C) 2001-2020 OTRS AG, https://otrs.com/
# Copyright (C) 2019-2024 Rother OSS GmbH, https://otobo.de/
# --
# This program is free software: you can redistribute it and/or modify it under
# the terms of the GNU General Public License as published by the Free Software
# Foundation, either version 3 of the License, or (at your option) any later version.
# This program is distributed in the hope that it will be useful, but WITHOUT
# ANY WARRANTY; without even the implied warranty of MERCHANTABILITY or FITNESS
# FOR A PARTICULAR PURPOSE. See the GNU General Public License for more details.
# You should have received a copy of the GNU General Public License
# along with this program. If not, see <https://www.gnu.org/licenses/>.
# --

=head1 NAME

bin/otobo.CheckModules.pl - a helper for checking CPAN dependencies

=head1 SYNOPSIS

    # print usage information
    bin/otobo.CheckModules.pl
    bin/otobo.CheckModules.pl --help
    bin/otobo.CheckModules.pl -h

    # Print the console command to install all missing packages for the standard configuration via the system package manager.
    # No version check is done.
    bin/otobo.CheckModules.pl --inst

    # Print a list of those required and most commonly used optional packages for OTOBO.
    # The version of the found modules is also checked.
    bin/otobo.CheckModules.pl --list

    # Print all required, optional and bundled packages of OTOBO.
    bin/otobo.CheckModules.pl --all

    # Print a list of all available features.
    bin/otobo.CheckModules.pl --features

    # Print a list of all packages belonging to at least one of the listed features.
    bin/otobo.CheckModules.pl --flist <features>

    # Print the console command to install all missing packages belonging to at least one of the listed features via the system package manager.
    bin/otobo.CheckModules.pl --finst <features>

    # Print a cpanfile with the required modules regardless whether they are already available.
    bin/otobo.CheckModules.pl --cpanfile > cpanfile

    # Print a cpanfile with the required modules for a Docker-based installation.
    # This file is used in otobo.web.dockerfile.
    bin/otobo.CheckModules.pl --docker-cpanfile > cpanfile.docker

    # Print a cpanfile with the required modules for Kernel/cpan-lib
    # This file is only used for sporadic updates
    bin/otobo.CheckModules.pl --bundled-cpanfile > Kernel/cpan-lib/cpanfile

=head1 DESCRIPTION

This scripts can be used for checking whether required Perl modules are installed.
Another usage is the generation of cpanfiles.

=cut

use v5.24;
use strict;
use warnings;
use utf8;

use File::Basename qw(dirname);
use FindBin        qw($RealBin);
use lib dirname($RealBin);
use lib dirname($RealBin) . '/Kernel/cpan-lib';
use lib dirname($RealBin) . '/Custom';

# core modules
use ExtUtils::MakeMaker;
use File::Path;
use Getopt::Long;
use Term::ANSIColor;
use Pod::Usage;
use Module::Metadata 1.000031;
use CPAN::Meta::Requirements 2.140;

# CPAN modules

# OTOBO modules
use Kernel::System::Environment;
use Kernel::System::VariableCheck qw(IsHashRefWithData IsArrayRefWithData);

my %InstTypeToCMD = (

    # [InstType] => {
    #    CMD       => '[cmd to install module]',
    #    UseModule => 1/0,
    # }
    # Set UseModule to 1 if you want to use the
    # CPAN module name of the package as replace string.
    # e.g. yum install "perl(Date::Format)"
    # If you set it 0 it will use the name
    # for the InstType of the module
    # e.g. apt-get install -y libtimedate-perl
    # and as fallback the default CPAN install command
    # e.g. cpanm DBD::Oracle
    aptget => {
        CMD       => 'apt-get install -y %s',
        UseModule => 0,
    },
    emerge => {
        CMD       => 'emerge %s',
        UseModule => 0,
    },
    ppm => {
        CMD       => 'ppm install %s',
        UseModule => 0,
    },
    yum => {
        CMD       => 'yum install "%s"',
        SubCMD    => 'perl(%s)',
        UseModule => 1,
    },
    zypper => {
        CMD       => 'zypper install %s',
        UseModule => 0,
    },
    ports => {
        CMD       => 'cd /usr/ports %s',
        SubCMD    => ' && make -C %s install clean',
        UseModule => 0,
    },
    default => {
        CMD => 'cpanm %s',
    },
);

my %DistToInstType = (

    # apt-get
    debian    => 'aptget',
    ubuntu    => 'aptget',
    linuxmint => 'aptget',

    # emerge
    # for reasons unknown, some environments return "gentoo" (incl. the quotes)
    '"gentoo"' => 'emerge',
    gentoo     => 'emerge',

    # yum
    centos => 'yum',
    fedora => 'yum',
    rhel   => 'yum',
    redhat => 'yum',

    # zypper
    suse => 'zypper',

    # FreeBSD
    freebsd => 'ports',
);

# defines a set of features considered standard for non docker environments
my %IsStandardFeature = (
    'apache:mod_perl' => 1,
    'db:mysql'        => 1,
    'div:bcrypt'      => 1,
    'div:hanextra'    => 1,
    'div:ldap'        => 1,
    'div:xmlparser'   => 1,
    'div:xslt'        => 1,
    'mail'            => 1,
    'mail:imap'       => 1,
    'mail:ntlm'       => 1,
    'mail:sasl'       => 1,
    'mail:ssl'        => 1,
);

# defines a set of features considered standard for docker environments
my %IsDockerFeature = (
    'db:mysql'           => 1,
    'db:odbc'            => 1,
    'db:postgresql'      => 1,
    'db:sqlite'          => 1,
    'devel:debugging'    => 1,
    'devel:encoding'     => 1,
    'devel:test'         => 1,
    'devel:i18n'         => 1,
    'div:bcrypt'         => 1,
    'div:cldr'           => 1,
    'div:ldap'           => 1,
    'div:xslt'           => 1,
    'gazelle'            => 1,
    'graph:graphviz'     => 1,
    'mail:imap'          => 1,
    'mail:ntlm'          => 1,
    'mail:sasl'          => 1,
    'performance:redis'  => 1,
    'storage:s3'         => 1,
    'auth:openidconnect' => 1,
);

# Used for the generation of a cpanfile.
my %FeatureDescription = (
    'aaacore'         => 'Required packages',
    'apache'          => 'Recommended features for setups using apache',
    'db'              => 'Database support (installing one is required)',
    'db:mysql'        => 'Support for database MySQL',
    'db:odbc'         => 'Support for database access via ODBC',
    'db:oracle'       => 'Support for database Oracle',
    'db:postgresql'   => 'Support for database PostgreSQL',
    'db:sqlite'       => 'Support for database SQLLite',
    'devel:debugging' => 'Features which can be useful in development environments',
    'devel:encoding'  => 'Modules for debugging encoding issues',
    'devel:test'      => 'Modules for running the test suite',
    'devel:i18n'      => 'Modules for dealing with translation and internationalisation',
    'div'             => 'Various features for additional functionality',
    'gazelle'         => 'Required packages if you want to use Gazelle webserver',
    'mail'            => 'Features enabling communication with a mail-server',
    'performance'     => 'required and optional features which can increase performance',
    'storage:s3'      => 'AWS S3 compatible storage',
    'zzznone'         => 'Uncategorized',
);

my $OSDist;
eval {
    require Linux::Distribution;    ## nofilter(TidyAll::Plugin::OTOBO::Perl::Require)
    import Linux::Distribution;

    $OSDist = Linux::Distribution::distribution_name() || '';
};
$OSDist //= $^O;

# extract command line parameters
my $DoPrintAllModules;
my $DoPrintInstCommand;
my $DoPrintPackageList;
my $DoPrintFeatures;
my $DoPrintCpanfile;
my $DoPrintDockerCpanfile;
my $DoPrintBundledCpanfile;
my $DoPrintHelp;
my @FeatureList;
my @FeatureInstList;
GetOptions(
    'help|h'           => \$DoPrintHelp,
    'inst'             => \$DoPrintInstCommand,
    'list'             => \$DoPrintPackageList,
    'all'              => \$DoPrintAllModules,
    'features'         => \$DoPrintFeatures,
    'finst=s{1,}'      => \@FeatureInstList,
    'flist=s{1,}'      => \@FeatureList,
    'cpanfile'         => \$DoPrintCpanfile,
    'docker-cpanfile'  => \$DoPrintDockerCpanfile,
    'bundled-cpanfile' => \$DoPrintBundledCpanfile,
) || pod2usage(2);

if (@FeatureList) {
    $DoPrintPackageList = 1;
}
elsif (@FeatureInstList) {
    $DoPrintInstCommand = 1;
}
elsif (
    !$DoPrintAllModules
    && !$DoPrintInstCommand
    && !$DoPrintPackageList
    && !$DoPrintFeatures
    && !$DoPrintCpanfile
    && !$DoPrintDockerCpanfile
    && !$DoPrintBundledCpanfile
    )
{
    $DoPrintHelp = 1;
}

# print help
if ($DoPrintHelp) {
    pod2usage(1);

    exit 1;
}

my $Options = shift || '';
my $NoColors;

if ( $DoPrintCpanfile || $DoPrintDockerCpanfile || $DoPrintBundledCpanfile || $ENV{nocolors} || $Options =~ m{\A nocolors}msxi ) {
    $NoColors = 1;
}

my $ExitCode = 0;    # success

# This is the reference for Perl modules that are required by OTOBO or are optional.
# Modules that are required are marked by setting 'Required' to 1.
# Dependent packages can be declared by setting 'Depends' to a ref to an array of hash refs.
# The key 'Features' is only used for supporting features when creating a cpanfile.
# Each module must either have exactly one of the attributes 'Required' or 'Features'.
#
# The allowed versions can be specified with the attribute 'VersionRequired'.
# That attributes accepts a version range like they are known from cpanfiles.
#
# There are cases when a different or more strict version is desired in a Docker build. This version can be
# specified with the attribute 'DockerVersionRequired'.
#
# ATTENTION: when making changes here then make sure that you also regenerate the cpanfiles:
#            bin/otobo.CheckModules.pl --cpanfile        > cpanfile
#            bin/otobo.CheckModules.pl --docker-cpanfile > cpanfile.docker
my @NeededModules = (

    # Core
    {
        Module    => 'Archive::Tar',
        Required  => 1,
        Comment   => 'Required for compressed file generation (in perlcore).',
        InstTypes => {
            aptget => 'perl',
            emerge => 'perl-core/Archive-Tar',
            zypper => 'perl-Archive-Tar',
            ports  => 'archivers/p5-Archive-Tar',
        },
    },
    {
        Module    => 'Archive::Zip',
        Required  => 1,
        Comment   => 'Required for compressed file generation.',
        InstTypes => {
            aptget => 'libarchive-zip-perl',
            emerge => 'dev-perl/Archive-Zip',
            zypper => 'perl-Archive-Zip',
            ports  => 'archivers/p5-Archive-Zip',
        },
    },
    {
        Module    => 'Capture::Tiny',
        Required  => 1,
        Comment   => 'Neater interface for capturing STDOUT and STDERR.',
        InstTypes => {
            aptget => 'libcapture-tiny-perl',
            emerge => 'dev-perl/Capture-Tiny',
            zypper => 'perl-Capture-Tiny',
            ports  => 'devel/p5-Capture-Tiny',
        },
    },
    {
        Module    => 'JSON::XS',
        Required  => 1,
        Comment   => 'JSON parsing and generation',
        InstTypes => {
            aptget => 'libjson-xs-perl',
            emerge => 'dev-perl/JSON-XS',
            yum    => 'perl-JSON-XS',
            zypper => 'perl-JSON-XS',
            ports  => 'converters/p5-JSON-XS',
        },
    },
    {
        Module    => 'Date::Format',
        Required  => 1,
        InstTypes => {
            aptget => 'libtimedate-perl',
            emerge => 'dev-perl/TimeDate',
            zypper => 'perl-TimeDate',
            ports  => 'devel/p5-TimeDate',
        },
    },
    {
        Module          => 'DateTime',
        Required        => 1,
        VersionRequired => '>= 1.08',
        InstTypes       => {
            aptget => 'libdatetime-perl',
            emerge => 'dev-perl/DateTime',
            zypper => 'perl-DateTime',
            ports  => 'devel/p5-TimeDate',
        },
        Depends => [
            {
                Module              => 'DateTime::TimeZone',
                Comment             => 'Olson time zone database, required for correct time calculations.',
                VersionsRecommended => [
                    {
                        Version => '2.20',
                        Comment => 'This version includes recent time zone changes for Chile.',
                    },
                ],
                InstTypes => {
                    aptget => 'libdatetime-timezone-perl',
                    emerge => undef,
                    zypper => 'perl-DateTime-TimeZone',
                    ports  => undef,
                },
            },
        ],
    },
    {
        Module          => 'CSS::Minifier::XS',
        Required        => 1,
        VersionRequired => '0.09',                           # released in 2013
        Comment         => 'A CSS minifier written in XS',
        InstTypes       => {
            aptget => 'libcss-minifier-xs-perl',
            emerge => 'dev-perl/CSS-Minifier-XS',
            zypper => 'perl-CSS-Minifier-XS',
            ports  => 'textproc/p5-CSS-Minifier-XS',
        },
    },
    {
        Module    => 'Convert::BinHex',
        Required  => 1,
        InstTypes => {
            aptget => 'libconvert-binhex-perl',
            emerge => 'dev-perl/Convert-BinHex',
            zypper => 'perl-Convert-BinHex',
            ports  => 'converters/p5-Convert-BinHex'
        },
    },
    {
        Module    => 'DBI',
        Required  => 1,
        InstTypes => {
            aptget => 'libdbi-perl',
            emerge => 'dev-perl/DBI',
            zypper => 'perl-DBI',
            ports  => 'databases/p5-DBI',
        },
    },
    {
        Module    => 'DBIx::Connector',
        Required  => 1,
        Comment   => 'Sane persistent database connection',
        InstTypes => {
            aptget => 'libdbix-connector-perl',
            emerge => undef,
            zypper => undef,
            ports  => undef,
        },
    },
    {
        Module    => 'Digest::SHA',
        Required  => 1,
        InstTypes => {
            aptget => 'perl',
            emerge => 'dev-perl/Digest-SHA',
            zypper => 'perl-Digest-SHA',
            ports  => 'security/p5-Digest-SHA'
        },
    },
    {
        Module    => 'File::chmod',
        Required  => 1,
        InstTypes => {
            aptget => 'libfile-chmod-perl',
            emerge => 'dev-perl/File-chmod',
            zypper => 'perl-File-chmod',
            ports  => 'devel/p5-File-chmod',
        },
    },
    {
        Module          => 'HTTP::Message',
        Required        => 1,
        VersionRequired => '6.18',
        Comment         => 'HTTP style message',
        InstTypes       => {
            aptget => 'libhttp-message-perl',
            emerge => 'dev-perl/HTTP-Message',
            zypper => 'perl-HTTP-Message',
            yum    => 'perl-HTTP-Message',
            ports  => undef,
        },
    },
    {
        Module    => 'JavaScript::Minifier::XS',
        Required  => 1,
        Comment   => 'A JavaScript minifier written in XS',
        InstTypes => {
            aptget => 'libjavascript-minifier-xs-perl',
            emerge => 'dev-perl/JavaScript-Minifier-XS',
            zypper => 'perl-JavaScript-Minifier-XS',
            ports  => 'textproc/p5-JavaScript-Minifier-XS',
        },
    },
    {
        Module    => 'List::AllUtils',
        Required  => 1,
        InstTypes => {
            aptget => 'liblist-allutils-perl',
            emerge => 'dev-perl/List-Allutils',
            zypper => 'perl-List-AllUtils',
            ports  => 'devel/p5-List-AllUtils',
        },
    },
    {
        Module    => 'LWP::UserAgent',
        Required  => 1,
        InstTypes => {
            aptget => 'libwww-perl',
            emerge => 'dev-perl/libwww-perl',
            zypper => 'perl-libwww-perl',
            ports  => 'www/p5-libwww',
        },
    },
    {
        Module    => 'Moo',
        Required  => 1,
        Comment   => 'Required for random number generator.',
        InstTypes => {
            aptget => 'libmoo-perl',
            emerge => 'dev-perl/Moo',
            zypper => 'perl-Moo',
            ports  => 'devel/p5-Moo',
        },
    },
    {
        Module    => 'namespace::autoclean',
        Required  => 1,
        Comment   => 'clean up imported methodes',
        InstTypes => {
            aptget => 'libnamespace-autoclean-perl',
            emerge => 'dev-perl/namespace-autoclean',
            zypper => 'perl-namespace-autoclean',
            ports  => 'devel/p5-namespace-autoclean',
        },
    },
    {
        Module          => 'Net::DNS',
        Required        => 1,
<<<<<<< HEAD
        VersionRequired => '1.05',
        InstTypes       => {
=======
        VersionRequired => '!= 0.60',
        VersionComments => [
            qq{Version 0.60 not supported: This version is broken and not useable! Please upgrade to a higher version.},
        ],
        InstTypes => {
>>>>>>> 02353195
            aptget => 'libnet-dns-perl',
            emerge => 'dev-perl/Net-DNS',
            zypper => 'perl-Net-DNS',
            ports  => 'dns/p5-Net-DNS',
        },
    },
    {
        Module    => 'Net::SMTP::SSL',
        Required  => 1,
        Comment   => 'Required by Kernel/cpan-lib/Mail/Mailer/smtps.pm',
        InstTypes => {
            aptget => 'libnet-smtp-ssl-perl',
            emerge => 'dev-perl/Net-SMTP-SSL',
            zypper => 'perl-Net-SMTP-SSL',
            ports  => 'devel/p5-Net-SMTP-SSL',
        },
    },
    {
        Module    => 'Path::Class',
        Comment   => 'Neater path manipulation and some utils',
        Required  => 1,
        InstTypes => {
            aptget => 'libpath-class-perl',
            emerge => 'dev-perl/Path-Class',
            zypper => 'perl-Path-Class',
            ports  => 'devel/p5-Path-Class',
        },
    },
    {
        Module    => 'Plack',
        Required  => 1,
        Comment   => 'Perl Superglue for Web frameworks and Web Servers (PSGI toolkit)',
        InstTypes => {
            aptget => 'libplack-perl',
            emerge => 'dev-perl/Plack',
            zypper => 'perl-Plack',
            yum    => 'perl-Plack',
            ports  => undef,
        },
    },
    {
        Module    => 'Sub::Exporter',
        Required  => 1,
        Comment   => 'needed by Kernel/cpan-lib/Crypt/Random/Source.pm',
        InstTypes => {
            aptget => 'libsub-exporter-perl',
            emerge => 'dev-perl/Sub-Exporter',
            zypper => 'perl-Sub-Exporter',
            ports  => 'devel/p5-Sub-Exporter',
        },
    },
    {
        Module    => 'Template::Toolkit',
        Required  => 1,
        Comment   => 'Template::Toolkit, the rendering engine of OTOBO.',
        InstTypes => {
            aptget => 'libtemplate-perl',
            emerge => 'dev-perl/Template-Toolkit',
            zypper => 'perl-Template-Toolkit',
            ports  => 'www/p5-Template-Toolkit',
        },
    },
    {
        # Actually Template::Stash::XS is part of the Perl distribution Template::Toolkit.
        # Note that no version is declared for this module.
        Module    => 'Template::Stash::XS',
        Required  => 1,
        Comment   => 'The fast data stash for Template::Toolkit.',
        InstTypes => {
            aptget => 'libtemplate-perl',
            emerge => 'dev-perl/Template-Toolkit',
            zypper => 'perl-Template-Toolkit',
            ports  => 'www/p5-Template-Toolkit',
        },
    },
    {
        Module          => 'Text::CSV',
        Required        => 1,
        VersionRequired => '1.95',        # released 2017-04-27
        InstTypes       => {
            aptget => 'libtext-csv-perl',
            emerge => 'dev-perl/Text-CSV',
            zypper => 'perl-Text-CSV',
            ports  => 'textproc/p5-Text-CSV',
        },
    },
    {
        Module          => 'Text::CSV_XS',
        Required        => 1,
        VersionRequired => '1.34',                                       # released 2017-11-05
        Comment         => 'A fast backend that is used by Text::CSV',
        InstTypes       => {
            aptget => 'libtext-csv-xs-perl',
            emerge => 'dev-perl/Text-CSV_XS',
            zypper => 'perl-Text-CSV_XS',
            ports  => 'textproc/p5-Text-CSV_XS',
        },
    },
    {
        Module    => 'Text::Trim',
        Required  => 1,
        InstTypes => {
            aptget => 'libtext-trim-perl',
            emerge => 'dev-perl/Text-Trim',
            zypper => 'perl-Text-Trim',
            ports  => 'devel/p5-Text-Trim',
        },
    },
    {
        Module    => 'Time::HiRes',
        Required  => 1,
        Comment   => 'Required for high resolution timestamps.',
        InstTypes => {
            aptget => 'perl',
            emerge => 'perl-core/Time-HiRes',
            zypper => 'perl-Time-HiRes',
            ports  => 'devel/p5-Time-HiRes',
        },
    },
    {
        Module    => 'Try::Tiny',
        Required  => 1,
        InstTypes => {
            aptget => 'libtry-tiny-perl',
            emerge => 'dev-perl/Try-Tiny',
            zypper => 'perl-Try-Tiny',
            ports  => 'devel/p5-Try-Tiny',
        },
    },
    {
        Module    => 'URI',
        Required  => 1,
        Comment   => 'for generating properly escaped URLs',
        InstTypes => {
            aptget => 'liburi-perl',
            emerge => 'dev-perl/URI',
            zypper => 'perl-URI',
            ports  => 'devel/p5-URI',
        },
    },
    {
        Module    => 'XML::LibXML',
        Required  => 1,
        Comment   => 'Required for XML processing.',
        InstTypes => {
            aptget => 'libxml-libxml-perl',
            zypper => 'perl-XML-LibXML',
            ports  => 'textproc/p5-XML-LibXML',
        },
    },
    {
        Module          => 'YAML::XS',
        Required        => 1,
        VersionRequired => '0.62',
        Comment         => 'Required for fast and correct YAML processing.',
        InstTypes       => {
            aptget => 'libyaml-libyaml-perl',
            emerge => 'dev-perl/YAML-LibYAML',
            zypper => 'perl-YAML-LibYAML',
            ports  => 'textproc/p5-YAML-LibYAML',
        },
    },
    {
        Module    => 'Unicode::Collate',
        Required  => 1,
        Comment   => 'For internationalised sorting',
        InstTypes => {
            aptget => 'perl',

            # This is a core Perl module which should be available on most distributions.
            # Redhat seems to be an exception. See https://github.com/RotherOSS/otobo/issues/219
            yum => 'perl-Unicode-Collate',
        },
    },

    # Feature storage:s3
    {
        Module          => 'Mojolicious',
        VersionRequired => '>= 9.22',
        Features        => ['storage:s3'],
        Comment         => 'support for the REST requests to the S3 storage',
        InstTypes       => {
            aptget => undef,
            emerge => undef,
            yum    => undef,
            zypper => undef,
            ports  => undef,
        },
    },
    {
        Module    => 'Cpanel::JSON::XS',
        Features  => ['storage:s3'],
        Comment   => 'correct and fast JSON support, used by Mojo::JSON',
        InstTypes => {
            aptget => undef,
            emerge => undef,
            yum    => undef,
            zypper => undef,
            ports  => undef,
        },
    },
    {
        Module    => 'Mojolicious::Plugin::AWS',
        Features  => ['storage:s3'],
        Comment   => 'support for S3 using Mojo::UserAgent',
        InstTypes => {
            aptget => undef,
            emerge => undef,
            yum    => undef,
            zypper => undef,
            ports  => undef,
        },
    },

    # Feature db
    {
        Module          => 'DBD::mysql',
        VersionRequired => '>= 4.00, != 4.042, < 5.001',
        VersionComments => [
            qq{>= 4.00: just to have some minimum version, please use a more recent version},
            qq{!= 4.042: This version had encoding related issues. Version 4.043 was a rollback to 4.0.41},
            qq{< 5.001: This version can't be installed with the MariaDB client library},
        ],
        Features  => ['db:mysql'],
        Comment   => 'Required to connect to a MariaDB or MySQL database.',
        InstTypes => {
            aptget => 'libdbd-mysql-perl',
            emerge => 'dev-perl/DBD-mysql',
            zypper => 'perl-DBD-mysql',
            ports  => 'databases/p5-DBD-mysql',
        },
    },
    {
<<<<<<< HEAD
        Module               => 'DBD::ODBC',
        Features             => ['db:odbc'],
        VersionsNotSupported => [
            {
                Version => '1.23',
                Comment => 'This version is broken and not useable! Please upgrade to a higher version.',
            },
=======
        Module          => 'DBD::ODBC',
        Features        => ['db:odbc'],
        VersionRequired => '!= 1.23',
        Comment         => 'Required to connect to a MS-SQL database.',
        VersionComments => [
            qq{Version 1.23 not supported: This version is broken and not useable! Please upgrade to a higher version.},
>>>>>>> 02353195
        ],
        InstTypes => {
            aptget => 'libdbd-odbc-perl',
            emerge => undef,
            yum    => undef,
            zypper => undef,
            ports  => 'databases/p5-DBD-ODBC',
        },
    },
    {
        Module    => 'DBD::Oracle',
        Features  => ['db:oracle'],
        Comment   => 'Required to connect to a Oracle database.',
        InstTypes => {
            aptget => undef,    # not in any Debian package
            emerge => undef,
            yum    => undef,
            zypper => undef,
            ports  => undef,
        },
    },
    {
        Module    => 'DBD::Pg',
        Features  => ['db:postgresql'],
        Comment   => 'Required to connect to a PostgreSQL database.',
        InstTypes => {
            aptget => 'libdbd-pg-perl',
            emerge => 'dev-perl/DBD-Pg',
            zypper => 'perl-DBD-Pg',
            ports  => 'databases/p5-DBD-Pg',
        },
    },
    {
        Module    => 'DBD::SQLite',
        Features  => ['db:sqlite'],
        Comment   => 'Required to connect to a SQLite database.',
        InstTypes => {
            aptget => 'libdbd-sqlite3-perl',
        },
    },

    # Feature apache
    {
        Module    => 'ModPerl::Util',
        Features  => ['apache:mod_perl'],
        Comment   => 'Improves Performance on Apache webservers dramatically.',
        InstTypes => {
            aptget => 'libapache2-mod-perl2',
            emerge => 'www-apache/mod_perl',
            zypper => 'apache2-mod_perl',
            ports  => 'www/mod_perl2',
        },
    },

    # Feature mail
    {
        Module              => 'Net::SMTP',
        Features            => ['mail'],
        Comment             => 'Simple Mail Transfer Protocol Client.',
        VersionsRecommended => [
            {
                Version => '3.11',
                Comment => 'This version fixes email sending (bug#14357).',
            },
        ],
        InstTypes => {
            aptget => 'perl',
            emerge => undef,
            zypper => undef,
            ports  => undef,
        },
    },
    {
        Module          => 'Mail::IMAPClient',
        VersionRequired => '>= 3.22',
        Features        => ['mail:imap'],
        Comment         => 'Required for IMAP TLS connections.',
        InstTypes       => {
            aptget => 'libmail-imapclient-perl',
            emerge => 'dev-perl/Mail-IMAPClient',
            zypper => 'perl-Mail-IMAPClient',
            ports  => 'mail/p5-Mail-IMAPClient',
        },
    },
    {
        Module    => 'Authen::SASL',
        Features  => ['mail:sasl'],
        Comment   => 'Required for MD5 authentication mechanisms in IMAP connections.',
        InstTypes => {
            aptget => 'libauthen-sasl-perl',
            emerge => 'dev-perl/Authen-SASL',
            zypper => 'perl-Authen-SASL',
        },
    },
    {
        Module    => 'Authen::NTLM',
        Features  => ['mail:ntlm'],
        Comment   => 'Required for NTLM authentication mechanism in IMAP connections.',
        InstTypes => {
            aptget => 'libauthen-ntlm-perl',
            emerge => 'dev-perl/Authen-NTLM',
            zypper => 'perl-Authen-NTLM',
        },
    },

    # Feature performance
    {
        Module    => 'Redis',
        Comment   => 'For usage with Redis Cache Server.',
        Features  => ['performance:redis'],
        InstTypes => {
            aptget => 'libredis-perl',
            emerge => 'dev-perl/Redis',
            yum    => 'perl-Redis',
            zypper => 'perl-Redis',
            ports  => 'databases/p5-Redis',
        },
    },
    {
        Module    => 'Redis::Fast',
        Features  => ['performance:redis'],
        Comment   => 'Recommended for usage with Redis Cache Server. (it`s compatible with `Redis`, but **~2x faster**)',
        InstTypes => {
            aptget => 'libredis-fast-perl',
            emerge => undef,
            yum    => undef,
            zypper => undef,
            ports  => undef,
        },
    },

    # Feature gazelle
    {
        Module    => 'Gazelle',
        Features  => ['gazelle'],
        Comment   => 'High-performance preforking PSGI/Plack web server',
        InstTypes => {
            aptget => undef,    # not in any Debian package
            emerge => undef,
            zypper => undef,
            ports  => undef,
        },
    },
    {
        Module    => 'Linux::Inotify2',
        Features  => ['gazelle'],
        Comment   => 'Used when plackup is run with the -R option. This option restarts the server when files have changed.',
        InstTypes => {
            aptget => 'liblinux-inotify2-perl',
            emerge => undef,
            zypper => undef,
            ports  => undef,
        },
    },

    # Deflater not used yet, see https://github.com/RotherOSS/otobo/issues/1053
    #{
    #    Module    => 'Plack::Middleware::Deflater',
    #    Required  => 1,
    #    Features  => ['plack'],
    #    Comment   => 'Compress generated and static content',
    #    InstTypes => {
    #        aptget => undef,
    #        emerge => undef,
    #        zypper => undef,
    #        ports  => undef,
    #    },
    #},
    {
        Module    => 'Plack::Middleware::Header',
        Required  => 1,
        Comment   => 'Set HTTP headers',
        InstTypes => {
            aptget => 'libplack-middleware-header-perl',
            emerge => undef,
            zypper => undef,
            ports  => undef,
        },
    },
    {
        Module    => 'Plack::Middleware::ReverseProxy',
        Required  => 1,
        Comment   => 'Twist some HTTP variables so that the reverse proxy is transparent',
        InstTypes => {
            aptget => 'libplack-middleware-reverseproxy-perl',
            emerge => undef,
            zypper => undef,
            ports  => undef,
        },
    },

    # Feature graph
    {
        Module          => 'GraphViz2',
        Features        => ['graph:graphviz'],
        VersionRequired => '2.67',                             # released 2022-07-21
        Comment         => q{A wrapper for AT&T's Graphviz},
        InstTypes       => {
            aptget => undef,                                   # available only in Debian testing
            emerge => undef,
            zypper => undef,
            ports  => undef,
        },
    },

    # Feature auth
    {
        Module    => 'Crypt::JWT',
        Features  => ['auth:openidconnect'],
        Comment   => 'Required for authentication via OpenIDConnect.',
        InstTypes => {
            aptget => undef,
            emerge => undef,
            zypper => undef,
            ports  => undef,
        },
    },

    # Feature div
    {
        Module          => 'Encode::HanExtra',
        VersionRequired => '>= 0.23',
        Features        => ['div:hanextra'],
        Comment         => 'Required to handle mails with several Chinese character sets.',
        InstTypes       => {
            aptget => 'libencode-hanextra-perl',
            emerge => 'dev-perl/Encode-HanExtra',
            zypper => 'perl-Encode-HanExtra',
            ports  => 'chinese/p5-Encode-HanExtra',
        },
    },
    {
        Module              => 'IO::Socket::SSL',
        Features            => [ 'div:ssl', 'mail:ssl' ],
        Comment             => 'Required for SSL connections to web and mail servers.',
        VersionsRecommended => [
            {
                Version => '2.066',
                Comment => 'This version fixes email sending (bug#14357).',
            },
        ],
        InstTypes => {
            aptget => 'libio-socket-ssl-perl',
            emerge => 'dev-perl/IO-Socket-SSL',
            zypper => 'perl-IO-Socket-SSL',
            ports  => 'security/p5-IO-Socket-SSL',
        },
    },
    {
        Module    => 'Net::LDAP',
        Comment   => 'Required for directory authentication.',
        Features  => ['div:ldap'],
        InstTypes => {
            aptget => 'libnet-ldap-perl',
            emerge => 'dev-perl/perl-ldap',
            zypper => 'perl-ldap',
            ports  => 'net/p5-perl-ldap',
        },
    },
    {
        Module    => 'Crypt::Eksblowfish::Bcrypt',
        Features  => ['div:bcrypt'],
        Comment   => 'For strong password hashing.',
        InstTypes => {
            aptget => 'libcrypt-eksblowfish-perl',
            emerge => 'dev-perl/Crypt-Eksblowfish',
            zypper => 'perl-Crypt-Eksblowfish',
            ports  => 'security/p5-Crypt-Eksblowfish',
        },
    },
    {
        Module          => 'Locale::CLDR',
        Features        => ['div:cldr'],
        VersionRequired => '0.40.0',
        Comment         => 'localisation from the CLDR project',
        InstTypes       => {
            aptget => undef,    # not in any Debian package
            emerge => undef,
            zypper => undef,
            ports  => undef,
        },
    },
    {
        Module    => 'XML::LibXSLT',
        Features  => ['div:xslt'],
        Comment   => 'Required for Generic Interface XSLT mapping module.',
        InstTypes => {
            aptget => 'libxml-libxslt-perl',
            zypper => 'perl-XML-LibXSLT',
            ports  => 'textproc/p5-XML-LibXSLT',
        },
    },
    {
        Module    => 'Const::Fast',
        Required  => 1,
        Comment   => 'Support for readonly Perl variables',
        InstTypes => {
            aptget => 'libconst-fast-perl',
            emerge => 'dev-perl/Const-Fast',
            zypper => 'perl-Const-Fast',
            ports  => 'devel/p5-Const-Fast',

        },
    },

    # Feature devel:debugging
    {
        Module          => 'Data::Dump',
        VersionRequired => '1.25',
        Features        => ['devel:debugging'],
        Comment         => 'nicer formatting when dumping data structures',
        InstTypes       => {
            aptget => undef,
            emerge => undef,
            zypper => undef,
            ports  => undef,
        },
    },
    {
        Module          => 'Data::Dx',
        VersionRequired => '0.000010',
        Features        => ['devel:debugging'],
        Comment         => 'convenient and informative dumping data structures',
        InstTypes       => {
            aptget => undef,
            emerge => undef,
            zypper => undef,
            ports  => undef,
        },
    },

    # Feature devel:encoding
    {
        Module    => 'Data::Peek',
        Features  => ['devel:encoding'],
        Comment   => 'for deeply inspecting scalars, especially strings',
        InstTypes => {
            aptget => undef,
            emerge => undef,
            zypper => undef,
            ports  => undef,
        },
    },
    {
        Module    => 'String::Dump',
        Features  => ['devel:encoding'],
        Comment   => 'for deeply inspecting strings',
        InstTypes => {
            aptget => undef,    # not in any Debian package
            emerge => undef,
            zypper => undef,
            ports  => undef,
        },
    },

    # Feature devel:test
    {
        Module          => 'Selenium::Remote::Driver',
<<<<<<< HEAD
        VersionRequired => '1.49',
=======
        VersionRequired => '>= 1.40',
>>>>>>> 02353195
        Features        => ['devel:test'],
        Comment         => 'used by Kernel::System::UnitTest::Selenium',
        InstTypes       => {
            aptget => undef,    # not in any Debian package
            emerge => undef,
            zypper => undef,
            ports  => undef,
        },
    },
    {
        Module    => 'Test::Compile',
        Features  => ['devel:test'],
        Comment   => 'a quick compile check',
        InstTypes => {
            aptget => 'libtest-compile-perl',
            emerge => undef,
            zypper => undef,
            ports  => undef,
        },
    },
    {
        Module    => 'Test2::Suite',
        Features  => ['devel:test'],
        Comment   => 'basic test functions',
        InstTypes => {
            aptget => 'libtest2-suite-perl',
            emerge => undef,
            zypper => undef,
            ports  => undef,
        },
    },
    {
        Module    => 'Test2::Harness',
        Features  => ['devel:test'],
        Comment   => 'an alternative test runner',
        InstTypes => {
            aptget => undef,
            emerge => undef,
            zypper => undef,
            ports  => undef,
        },
    },
    {
        Module    => 'Test::Simple',
        Features  => ['devel:test'],
        Comment   => 'contains Test2::API which is used in Kernel::System::UnitTest::Driver',
        InstTypes => {
            aptget => 'perl',
            emerge => undef,
            zypper => undef,
            ports  => undef,
        },
    },
    {
        Module    => 'Test2::Tools::HTTP',
        Features  => ['devel:test'],
        Comment   => 'testing PSGI apps and URLs',
        InstTypes => {
            aptget => undef,    # not in any Debian package
            emerge => undef,
            zypper => undef,
            ports  => undef,
        },
    },
    {
        Module    => 'Unicode::GCString',
        Features  => ['devel:test'],
        Comment   => 'support for formatting test results',
        InstTypes => {
            aptget => undef,
            emerge => undef,
            zypper => undef,
            ports  => undef,
        },
    },
    {
        Module    => 'Locale::PO',
        Features  => ['devel:i18n'],
        Comment   => 'module for manipulating .po entries',
        InstTypes => {
            aptget => undef,
            emerge => undef,
            zypper => undef,
            ports  => undef,
        },
    },
);

# Add CLDR language packs. It is not decided yet whether all 50 languages are added.
# So let's first go for the languages that have a translation quote of more than 80%.
# See https://translate.otobo.org/projects/otobo10/otobo/.
for my $Code (qw(De Nb Es Zh Pt Ar Hu Sr Ko Ru)) {
    push @NeededModules,
        {
            Module          => "Locale::CLDR::Locales::$Code",
            Features        => ['div:cldr'],
            VersionRequired => '0.34.4',
            Comment         => 'localisation from the CLDR project',
            InstTypes       => {
                aptget => undef,    # not in any Debian package
                emerge => undef,
                zypper => undef,
                ports  => undef,
            },
        };
}

# Sanity check.
for my $Module (@NeededModules) {
    die 'Module must be set!' unless defined $Module->{Module};

    if ( defined $Module->{Required} && defined $Module->{Features} ) {
        die "Only one of 'Required' and 'Features' may be set for $Module->{Module}!";
    }

    if ( !defined $Module->{Required} && !defined $Module->{Features} ) {
        die "One of 'Required' and 'Features' may be set for $Module->{Module}!";
    }
}

# This is a quick hack for looking up the Debian package names that contain the Perl modules.
# Not removed because it might be useful in the future.
if (0) {
    for my $Module (@NeededModules) {
        my $InstType = $DistToInstType{$OSDist};

        say 'Module ', $Module->{Module};
        say $Module->{InstTypes}->{$InstType} // 'UNDEFINED';
        print `dh-make-perl locate $Module->{Module}`;
        say "";
    }

    exit;
}

if ($DoPrintCpanfile) {
    say <<'END_HEADER';
# Do not change this file manually.
# Instead adapt bin/otobo.CheckModules.pl and call
#    ./bin/otobo.CheckModules.pl --cpanfile > cpanfile
END_HEADER

    PrintCpanfile( \@NeededModules, 1, 1, 0 );
}
elsif ($DoPrintDockerCpanfile) {
    say <<'END_HEADER';
# Do not change this file manually except if you want to invalidate the cache just in the GitHub CI workflow.
# Instead adapt bin/otobo.CheckModules.pl and call
#    ./bin/otobo.CheckModules.pl --docker-cpanfile > cpanfile.docker
END_HEADER

    PrintCpanfile( \@NeededModules, 1, 1, 1 );
}
elsif ($DoPrintBundledCpanfile) {
    say <<'END_HEADER';
# This cpanfile can be used for updating Kernel/cpan-lib. See Kernel/cpan-lib/README.md for details.
#
# Do not change this file manually.
# Instead adapt the module list in the method Kernel::System::Environment::BundleModulesDeclarationGet()
# and call:
#    mkdir tmp-cpan-lib
#    ./bin/otobo.CheckModules.pl --bundled-cpanfile > tmp-cpan-lib/cpanfile
#
END_HEADER

    my @BundledModules = Kernel::System::Environment->BundleModulesDeclarationGet;
    PrintCpanfile( \@BundledModules, 1, 0, 0 );
}
elsif ($DoPrintInstCommand) {

    my @SelectedModules;
    my %FeatureIsUsed = @FeatureInstList ? map { $_ => 1 } @FeatureInstList : %IsStandardFeature;

    for my $Module (@NeededModules) {
        if ( $Module->{Required} ) {
            push @SelectedModules, $Module;
        }
        elsif ( $Module->{Features} ) {
            for my $Feature ( @{ $Module->{Features} } ) {
                if ( $FeatureIsUsed{$Feature} || $FeatureIsUsed{ ( split( /:/, $Feature ) )[0] } ) {
                    push @SelectedModules, $Module;
                }
            }
        }
    }

    my %PackageList = CollectPackageInfo( \@SelectedModules );

    # the distro packages that supply one or more of the required Perl modules
    if ( IsArrayRefWithData( $PackageList{Packages} ) ) {

        my $CMD = $PackageList{CMD};

        for my $Package ( @{ $PackageList{Packages} } ) {
            if ( $PackageList{SubCMD} ) {
                $Package = sprintf $PackageList{SubCMD}, $Package;
            }
        }
        say sprintf $CMD, join( ' ', @{ $PackageList{Packages} } );
    }

    # for some modules there is no module avaialable
    for my $Module ( $PackageList{CPANOnlyModules}->@* ) {
        say <<"END_MSG";

No $OSDist package found that contains the Perl module $Module->{Module}.
For installing you can search in your package manager for $Module->{Module}.
Or install with your favourite CPAN installer, e.g. 'sudo cpanm install $Module->{Module}'.
END_MSG
    }
}
elsif ($DoPrintFeatures) {

    # print a list of the available features
    my %Features;
    MODULE:
    for my $Module (@NeededModules) {

        next MODULE unless $Module->{Features};

        for my $Feature ( @{ $Module->{Features} } ) {
            $Features{$Feature}++;
        }
    }

    print "\nAvailable Features:\n";
    for my $Feature ( sort keys %Features ) {
        print "\t$Feature\n";
    }
    print "\n";
}
else {

    my %Features;
    if ($DoPrintAllModules) {
        MODULE:
        for my $Module (@NeededModules) {
            next MODULE if !$Module->{Features};
            for my $Feature ( @{ $Module->{Features} } ) {
                $Features{$Feature}++;
            }
        }
        $Features{aaacore} = 1;
        $Features{zzznone} = 1;
    }
    else {
        $IsStandardFeature{aaacore} = 1;
        $IsStandardFeature{zzznone} = 1;
        %Features                   = @FeatureList ? map { $_ => 1 } @FeatureList : %IsStandardFeature;
    }

    my %PrintFeatures;
    for my $Module (@NeededModules) {
        if ( $Module->{Required} && $Features{aaacore} ) {
            push @{ $PrintFeatures{aaacore} }, $Module;
        }
        elsif ( $Module->{Features} ) {

            # user defined features
            if ( !$Features{aaacore} ) {
                for my $Feature ( @{ $Module->{Features} } ) {
                    if ( $Features{$Feature} ) {
                        push @{ $PrintFeatures{$Feature} }, $Module;
                    }
                    elsif ( $Features{ ( split( /:/, $Feature ) )[0] } ) {
                        push @{ $PrintFeatures{ ( split( /:/, $Feature ) )[0] } }, $Module;
                    }
                }
            }

            # else just take main categories
            else {
                for my $Feature ( @{ $Module->{Features} } ) {
                    if ( $Features{$Feature} ) {
                        push @{ $PrintFeatures{ ( split( /:/, $Feature ) )[0] } }, $Module;
                    }
                }
            }
        }
        elsif ( $Features{zzznone} ) {
            push @{ $PrintFeatures{zzznone} }, $Module;
        }
    }

    # try to determine module version number
    my $Depends = 0;

    for my $Category ( sort keys %PrintFeatures ) {
        print $FeatureDescription{$Category} ? "\n$FeatureDescription{$Category}:\n" : "\nPackages needed for the feature '$Category':\n";
        for my $Module ( @{ $PrintFeatures{$Category} } ) {
            Check( $Module, $Depends, $NoColors );
        }
    }

    if ($DoPrintAllModules) {
        print "\n\nBundled modules:\n\n";

        my %PerlInfo = Kernel::System::Environment->PerlInfoGet(
            BundledModules => 1,
        );

        for my $Module ( sort keys %{ $PerlInfo{Modules} } ) {
            Check(
                {
                    Module   => $Module,
                    Required => 1,
                },
                $Depends,
                $NoColors
            );
        }
    }
    print "\n";
}

sub Check {
    my ( $Module, $Depends, $NoColors ) = @_;

    print "  " x ( $Depends + 1 );
    print "o $Module->{Module}";
    my $Length = 33 - ( length( $Module->{Module} ) + ( $Depends * 2 ) );
    print '.' x $Length;

    # $Metadata is undefined when the module is not found in @INC
    my $Metadata = Module::Metadata->new_from_module( $Module->{Module} );

    if ( defined $Metadata ) {

        my $ErrorMessage = '';
        if ( !eval "require $Module->{Module}" ) {    ## no critic qw(BuiltinFunctions::ProhibitStringyEval)
            $ErrorMessage .= 'Not all prerequisites for this module correctly installed. ';
        }

        my $Version = $Metadata->version;

        my $AdditionalText = '';

        if ( $Module->{VersionsRecommended} ) {

            ITEM:
            for my $Item ( @{ $Module->{VersionsRecommended} } ) {

                # Check the required version range.
                # The version range is given in META.json, or cpanfile, style.
                # E.g. '4.0, != 4.043, < 5.000'
                my $Requirements = CPAN::Meta::Requirements->new;
                $Requirements->add_string_requirement( $Module->{Module} => $Item->{Version} );
                my $IsAccepted = $Requirements->accepts_module( $Module->{Module} => $Version );

                if ( !$IsAccepted ) {
                    $AdditionalText .= "    Please consider updating to version $Item->{Version} : $Item->{Comment}\n";
                }
            }
        }

        if ( $Module->{VersionRequired} ) {

            # Check the required version range.
            # The version range is given in META.json, or cpanfile, style.
            # E.g. '4.0, != 4.043, < 5.000'
            my $Requirements = CPAN::Meta::Requirements->new;
            $Requirements->add_string_requirement( $Module->{Module} => $Module->{VersionRequired} );
            my $IsAccepted = $Requirements->accepts_module( $Module->{Module} => $Version );

            if ( !$IsAccepted ) {
                $ErrorMessage .= "Version $Version installed but $Module->{VersionRequired} is required! ";
                if ( $Module->{VersionComments} ) {
                    $ErrorMessage .= join "\n", '', $Module->{VersionComments}->@*;
                }
            }
        }

        if ($ErrorMessage) {
            if ($NoColors) {
                print "FAILED! $ErrorMessage\n";
            }
            else {
                print color('red') . 'FAILED!' . color('reset') . " $ErrorMessage\n";
            }
            $ExitCode = 1;    # error
        }
        else {
            my $OutputVersion = $Version // '(not defined)';

            # not sure why 'v' is prepended
            if ( $OutputVersion =~ m{ [0-9.] }xms ) {
                $OutputVersion = 'v' . $OutputVersion;
            }

            if ($NoColors) {
                print "ok ($OutputVersion)\n$AdditionalText";
            }
            else {
                print color('green') . 'ok'
                    . color('reset')
                    . " ($OutputVersion)\n"
                    . color('yellow')
                    . "$AdditionalText"
                    . color('reset');
            }
        }
    }
    else {
        my $Comment  = $Module->{Comment} ? ' - ' . $Module->{Comment} : '';
        my $Required = $Module->{Required};
        my $Color    = 'yellow';

        # OS Install Command
        my %InstallCommand = GetInstallCommand($Module);

        # create example installation string for module
        my $InstallText = '';
        if ( IsHashRefWithData( \%InstallCommand ) ) {
            my $CMD = $InstallCommand{CMD};
            if ( $InstallCommand{SubCMD} ) {
                $CMD = sprintf $InstallCommand{CMD}, $InstallCommand{SubCMD};
            }

            $InstallText = " To install, you can use: '" . sprintf( $CMD, $InstallCommand{Package} ) . "'.";
        }

        if ($Required) {
            $Required = 'required';
            $Color    = 'red';
            $ExitCode = 1;            # error
        }
        else {
            $Required = 'optional';
        }
        if ($NoColors) {
            print "Not installed! ($Required $Comment)\n";
        }
        else {
            print color($Color)
                . 'Not installed!'
                . color('reset')
                . "$InstallText ($Required$Comment)\n";
        }
    }

    if ( $Module->{Depends} ) {
        for my $ModuleSub ( @{ $Module->{Depends} } ) {
            Check( $ModuleSub, $Depends + 1, $NoColors );
        }
    }

    return 1;
}

sub CollectPackageInfo {
    my ($PackageList) = @_;

    my $CMD;
    my $SubCMD;
    my @Packages;
    my @CPANOnlyModules;

    # if we're on Windows we don't need to see Apache + mod_perl modules
    MODULE:
    for my $Module ( @{$PackageList} ) {

        # $Metadata is undefined when the module is not found in @INC
        my $ModulePath = Module::Metadata->find_module_by_name( $Module->{Module} );

        next MODULE if defined $ModulePath;

        my %InstallCommand = GetInstallCommand($Module);

        if ( IsHashRefWithData( \%InstallCommand ) ) {
            $CMD    = $InstallCommand{CMD};
            $SubCMD = $InstallCommand{SubCMD};
            push @Packages, $InstallCommand{Package};
        }
        else {
            push @CPANOnlyModules, $Module;
        }
    }

    return (
        CMD             => $CMD,
        SubCMD          => $SubCMD,
        Packages        => \@Packages,
        CPANOnlyModules => \@CPANOnlyModules,
    );
}

sub GetInstallCommand {
    my ($Module) = @_;
    my $CMD;
    my $SubCMD;
    my $Package;

    # returns the installation type e.g. ppm
    my $InstType     = $DistToInstType{$OSDist};
    my $OuputInstall = 1;

    if ($InstType) {

        # gets the install command for installation type
        # e.g. ppm install %s
        # default is the CPAN install command
        # e.g. cpanm %s
        $CMD    = $InstTypeToCMD{$InstType}->{CMD};
        $SubCMD = $InstTypeToCMD{$InstType}->{SubCMD};

        # gets the target package
        if (
            exists $Module->{InstTypes}->{$InstType}
            && !defined $Module->{InstTypes}->{$InstType}
            )
        {
            # if we a hash key for the installation type but a undefined value
            # then we prevent the output for the installation command
            $OuputInstall = 0;
        }
        elsif ( $InstTypeToCMD{$InstType}->{UseModule} ) {

            # default is the CPAN module name
            $Package = $Module->{Module};
        }
        else {
            # if the package name is defined for the installation type
            # e.g. ppm then we use this as package name
            $Package = $Module->{InstTypes}->{$InstType};
        }
    }

    return if !$OuputInstall;

    if ( !$CMD || !$Package ) {
        $CMD     = $InstTypeToCMD{default}->{CMD};
        $SubCMD  = $InstTypeToCMD{default}->{SubCMD};
        $Package = $Module->{Module};
    }

    return (
        CMD     => $CMD,
        SubCMD  => $SubCMD,
        Package => $Package,
    );
}

sub PrintCpanfile {
    my ( $NeededModules, $FilterRequired, $HandleFeatures, $ForDocker ) = @_;

    # Indent the statements in the feature sections
    my $Indent = $FilterRequired ? '' : '    ';

    # print the required modules
    # collect the modules per feature
    my %ModulesForFeature;
    MODULE:
    for my $Module ( $NeededModules->@* ) {

        # put all not required modules into 'optional'
        if ( $FilterRequired && !$Module->{Required} ) {
            my $Feature = 'optional';
            $ModulesForFeature{$Feature} //= [];
            push $ModulesForFeature{$Feature}->@*, $Module;
        }

        # print out the requirements, either because it is required, or because it is a feature
        if ( !$FilterRequired || $Module->{Required} ) {
            my $Comment = $Module->{Comment};
            if ($Comment) {
                $Comment =~ s/\n/\n$Indent\# /g;
                say $Indent, "# $Comment";
            }

            # The comments about versions are always added to the cpanfile.
            for my $VersionComment ( ( $Module->{VersionComments} // [] )->@* ) {
                say $Indent, '# ', $VersionComment;
            }

            if ( $Module->{VersionsRecommended} ) {
                my $VersionsRecommended = 0;
                ITEM:
                for my $Item ( @{ $Module->{VersionsRecommended} } ) {
                    say $Indent, "# Please consider updating to version $Item->{Version} or higher: $Item->{Comment}";
                }
            }

            # there may be additional restrictions on the versions
            # exact version for Docker builds has higher priority
            my $VersionRequirement = '';
<<<<<<< HEAD
            {
                my @Conditions;

                # exact version for Docker builds has higher priority
                if ( $ForDocker && $Module->{DockerExactVersion} ) {
                    push @Conditions, "== $Module->{DockerExactVersion}";
                }
                else {
                    if ( $Module->{VersionRequired} ) {
                        push @Conditions, ">= $Module->{VersionRequired}";
                    }

                    # currently only used for the bundled modules
                    if ( $Module->{VersionExact} ) {
                        push @Conditions, "== $Module->{VersionExact}";
                    }

                    if ( $Module->{VersionsNotSupported} ) {

                        my $VersionsNotSupported = 0;
                        ITEM:
                        for my $Item ( @{ $Module->{VersionsNotSupported} } ) {
                            say $Indent, "# Version $Item->{Version} not supported: $Item->{Comment}";
                            push @Conditions, "!= $Item->{Version}";
                        }
                    }
                }

                # assemble the argument for the 'requires' command
                if (@Conditions) {
                    $VersionRequirement = qq{, "@{[ join ', ', @Conditions ]}"};
                }
=======
            if ( $ForDocker && $Module->{DockerVersionRequired} ) {
                $VersionRequirement = qq{, '$Module->{DockerVersionRequired}'};
            }
            elsif ( $Module->{VersionRequired} ) {
                $VersionRequirement = qq{, '$Module->{VersionRequired}'};
>>>>>>> 02353195
            }

            say $Indent, "requires '$Module->{Module}'$VersionRequirement;";
            say '';

            next MODULE;
        }

        next MODULE unless $HandleFeatures;
        next MODULE unless $Module->{Features};
        next MODULE unless $Module->{Features};
        next MODULE unless ref $Module->{Features} eq 'ARRAY';

        for my $Feature ( $Module->{Features}->@* ) {
            $ModulesForFeature{$Feature} //= [];
            push $ModulesForFeature{$Feature}->@*, $Module;
        }
    }

    # now print out the features
    FEATURE:
    for my $Feature ( sort keys %ModulesForFeature ) {

        # print empty line for neater output
        say '';

        # When a cpanfile for Docker is generated then filter out the not-needed features
        if ( $ForDocker && !$IsDockerFeature{$Feature} ) {
            say "# Feature '$Feature' is not needed for Docker\n";

            next FEATURE;
        }

        # Don't declare the features in the Docker case
        my $PoundOrEmpty = $ForDocker ? '# ' : '';
        my $Desc         = $FeatureDescription{$Feature} // "Support for feature $Feature";
        say "${PoundOrEmpty}feature '$Feature', '$Desc' => sub {";
        PrintCpanfile( $ModulesForFeature{$Feature}, 0, 0, $ForDocker );
        say "${PoundOrEmpty}};";
    }

    return;
}

exit $ExitCode;<|MERGE_RESOLUTION|>--- conflicted
+++ resolved
@@ -395,7 +395,7 @@
     {
         Module          => 'CSS::Minifier::XS',
         Required        => 1,
-        VersionRequired => '0.09',                           # released in 2013
+        VersionRequired => '>= 0.09',                           # released in 2013
         Comment         => 'A CSS minifier written in XS',
         InstTypes       => {
             aptget => 'libcss-minifier-xs-perl',
@@ -458,7 +458,7 @@
     {
         Module          => 'HTTP::Message',
         Required        => 1,
-        VersionRequired => '6.18',
+        VersionRequired => '>= 6.18',
         Comment         => 'HTTP style message',
         InstTypes       => {
             aptget => 'libhttp-message-perl',
@@ -524,16 +524,8 @@
     {
         Module          => 'Net::DNS',
         Required        => 1,
-<<<<<<< HEAD
-        VersionRequired => '1.05',
+        VersionRequired => '>= 1.05',
         InstTypes       => {
-=======
-        VersionRequired => '!= 0.60',
-        VersionComments => [
-            qq{Version 0.60 not supported: This version is broken and not useable! Please upgrade to a higher version.},
-        ],
-        InstTypes => {
->>>>>>> 02353195
             aptget => 'libnet-dns-perl',
             emerge => 'dev-perl/Net-DNS',
             zypper => 'perl-Net-DNS',
@@ -612,7 +604,7 @@
     {
         Module          => 'Text::CSV',
         Required        => 1,
-        VersionRequired => '1.95',        # released 2017-04-27
+        VersionRequired => '>= 1.95',        # released 2017-04-27
         InstTypes       => {
             aptget => 'libtext-csv-perl',
             emerge => 'dev-perl/Text-CSV',
@@ -623,7 +615,7 @@
     {
         Module          => 'Text::CSV_XS',
         Required        => 1,
-        VersionRequired => '1.34',                                       # released 2017-11-05
+        VersionRequired => '>= 1.34',                                       # released 2017-11-05
         Comment         => 'A fast backend that is used by Text::CSV',
         InstTypes       => {
             aptget => 'libtext-csv-xs-perl',
@@ -687,7 +679,7 @@
     {
         Module          => 'YAML::XS',
         Required        => 1,
-        VersionRequired => '0.62',
+        VersionRequired => '>= 0.62',
         Comment         => 'Required for fast and correct YAML processing.',
         InstTypes       => {
             aptget => 'libyaml-libyaml-perl',
@@ -767,23 +759,14 @@
         },
     },
     {
-<<<<<<< HEAD
-        Module               => 'DBD::ODBC',
-        Features             => ['db:odbc'],
-        VersionsNotSupported => [
-            {
-                Version => '1.23',
-                Comment => 'This version is broken and not useable! Please upgrade to a higher version.',
-            },
-=======
         Module          => 'DBD::ODBC',
         Features        => ['db:odbc'],
         VersionRequired => '!= 1.23',
         Comment         => 'Required to connect to a MS-SQL database.',
         VersionComments => [
             qq{Version 1.23 not supported: This version is broken and not useable! Please upgrade to a higher version.},
->>>>>>> 02353195
         ],
+        Comment   => 'Required to connect to a MS-SQL database.',
         InstTypes => {
             aptget => 'libdbd-odbc-perl',
             emerge => undef,
@@ -978,7 +961,7 @@
     {
         Module          => 'GraphViz2',
         Features        => ['graph:graphviz'],
-        VersionRequired => '2.67',                             # released 2022-07-21
+        VersionRequired => '>= 2.67',                             # released 2022-07-21
         Comment         => q{A wrapper for AT&T's Graphviz},
         InstTypes       => {
             aptget => undef,                                   # available only in Debian testing
@@ -1056,7 +1039,7 @@
     {
         Module          => 'Locale::CLDR',
         Features        => ['div:cldr'],
-        VersionRequired => '0.40.0',
+        VersionRequired => '>= 0.40.0',
         Comment         => 'localisation from the CLDR project',
         InstTypes       => {
             aptget => undef,    # not in any Debian package
@@ -1091,7 +1074,7 @@
     # Feature devel:debugging
     {
         Module          => 'Data::Dump',
-        VersionRequired => '1.25',
+        VersionRequired => '>= 1.25',
         Features        => ['devel:debugging'],
         Comment         => 'nicer formatting when dumping data structures',
         InstTypes       => {
@@ -1103,7 +1086,7 @@
     },
     {
         Module          => 'Data::Dx',
-        VersionRequired => '0.000010',
+        VersionRequired => '>= 0.000010',
         Features        => ['devel:debugging'],
         Comment         => 'convenient and informative dumping data structures',
         InstTypes       => {
@@ -1141,11 +1124,7 @@
     # Feature devel:test
     {
         Module          => 'Selenium::Remote::Driver',
-<<<<<<< HEAD
-        VersionRequired => '1.49',
-=======
-        VersionRequired => '>= 1.40',
->>>>>>> 02353195
+        VersionRequired => '>= 1.49',
         Features        => ['devel:test'],
         Comment         => 'used by Kernel::System::UnitTest::Selenium',
         InstTypes       => {
@@ -1242,7 +1221,7 @@
         {
             Module          => "Locale::CLDR::Locales::$Code",
             Features        => ['div:cldr'],
-            VersionRequired => '0.34.4',
+            VersionRequired => '>= 0.34.4',
             Comment         => 'localisation from the CLDR project',
             InstTypes       => {
                 aptget => undef,    # not in any Debian package
@@ -1731,46 +1710,16 @@
             # there may be additional restrictions on the versions
             # exact version for Docker builds has higher priority
             my $VersionRequirement = '';
-<<<<<<< HEAD
-            {
-                my @Conditions;
-
-                # exact version for Docker builds has higher priority
-                if ( $ForDocker && $Module->{DockerExactVersion} ) {
-                    push @Conditions, "== $Module->{DockerExactVersion}";
-                }
-                else {
-                    if ( $Module->{VersionRequired} ) {
-                        push @Conditions, ">= $Module->{VersionRequired}";
-                    }
-
-                    # currently only used for the bundled modules
-                    if ( $Module->{VersionExact} ) {
-                        push @Conditions, "== $Module->{VersionExact}";
-                    }
-
-                    if ( $Module->{VersionsNotSupported} ) {
-
-                        my $VersionsNotSupported = 0;
-                        ITEM:
-                        for my $Item ( @{ $Module->{VersionsNotSupported} } ) {
-                            say $Indent, "# Version $Item->{Version} not supported: $Item->{Comment}";
-                            push @Conditions, "!= $Item->{Version}";
-                        }
-                    }
-                }
-
-                # assemble the argument for the 'requires' command
-                if (@Conditions) {
-                    $VersionRequirement = qq{, "@{[ join ', ', @Conditions ]}"};
-                }
-=======
             if ( $ForDocker && $Module->{DockerVersionRequired} ) {
                 $VersionRequirement = qq{, '$Module->{DockerVersionRequired}'};
             }
             elsif ( $Module->{VersionRequired} ) {
                 $VersionRequirement = qq{, '$Module->{VersionRequired}'};
->>>>>>> 02353195
+            }
+
+            # currently only used for the bundled modules
+            if ( $Module->{VersionExact} ) {
+                $VersionRequirement = qq{, '== $Module->{VersionExact}'};
             }
 
             say $Indent, "requires '$Module->{Module}'$VersionRequirement;";
