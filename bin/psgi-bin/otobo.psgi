--- conflicted
+++ resolved
@@ -1,9 +1,6 @@
 #!/usr/bin/env perl
 # --
-<<<<<<< HEAD
 # Copyright (C) 2001-2020 OTRS AG, https://otrs.com/
-=======
->>>>>>> f2c5b040
 # Copyright (C) 2020 Rother OSS GmbH, https://otobo.de/
 # --
 # This program is free software: you can redistribute it and/or modify
@@ -43,13 +40,6 @@
 
 There are some requirements for running this application. Do something like:
 
-<<<<<<< HEAD
-    cpanm --with-feature=db:mysql --with-feature=plack --with-feature=devel:dbviewer \
-          --with-feature=div:bcrypt --with-feature=performance:json --with-feature=mail:imap  \
-          --with-feature=mail:sasl --with-feature=div:ldap --with-feature=performance:csv \
-          --with-feature=div:xslt --with-feature=performance:redis --with-feature=devel:test \
-          --installdeps .
-=======
     cpanm \
     --with-feature=db:mysql \
     --with-feature=db:postgresql \
@@ -68,7 +58,6 @@
     --with-feature=performance:redis \
     --with-feature=devel:test \
     --installdeps .
->>>>>>> f2c5b040
 
 =head1 Profiling
 
