#!/usr/bin/env perl
# --
# OTOBO is a web-based ticketing system for service organisations.
# --
# Copyright (C) 2001-2020 OTRS AG, https://otrs.com/
# Copyright (C) 2019-2021 Rother OSS GmbH, https://otobo.de/
# --
# This program is free software: you can redistribute it and/or modify it under
# the terms of the GNU General Public License as published by the Free Software
# Foundation, either version 3 of the License, or (at your option) any later version.
# This program is distributed in the hope that it will be useful, but WITHOUT
# ANY WARRANTY; without even the implied warranty of MERCHANTABILITY or FITNESS
# FOR A PARTICULAR PURPOSE. See the GNU General Public License for more details.
# You should have received a copy of the GNU General Public License
# along with this program. If not, see <https://www.gnu.org/licenses/>.
# --

=head1 NAME

otobo.psgi - OTOBO PSGI application

=head1 SYNOPSIS

    # using the default webserver
    plackup bin/psgi-bin/otobo.psgi

    # using the webserver Gazelle
    plackup --server Gazelle bin/psgi-bin/otobo.psgi

    # new process for every request , useful for development
    plackup --server Shotgun bin/psgi-bin/otobo.psgi

    # with profiling (untested)
    PERL5OPT=-d:NYTProf NYTPROF='trace=1:start=no' plackup bin/psgi-bin/otobo.psgi

=head1 DESCRIPTION

A PSGI application.

=head1 DEPENDENCIES

There are some requirements for running this application. Do something like the commands used
in F<otobo.web.dockerfile>.

    cp cpanfile.docker cpanfile
    cpanm --local-lib local Carton Net::DNS Gazelle
    cpanm --local-lib local --force XMLRPC::Transport::HTTP Net::Server Linux::Inotify2
    PERL_CPANM_OPT="--local-lib /opt/otobo_install/local" carton install

=head1 Profiling

To profile single requests, install Devel::NYTProf and start this script as:

    PERL5OPT=-d:NYTProf NYTPROF='trace=1:start=no' plackup bin/psgi-bin/otobo.psgi

For actual profiling append C<&NYTProf=mymarker> to a request.
This creates a file called nytprof-mymarker.out, which you can process with

    nytprofhtml -f nytprof-mymarker.out

Then point your browser at nytprof/index.html.

=cut

use strict;
use warnings;
use v5.24;
use utf8;

# expect that otobo.psgi is two level below the OTOBO root dir
use FindBin qw($Bin);
use lib "$Bin/../..";
use lib "$Bin/../../Kernel/cpan-lib";
use lib "$Bin/../../Custom";

## nofilter(TidyAll::Plugin::OTOBO::Perl::Dumper)
## nofilter(TidyAll::Plugin::OTOBO::Perl::Require)
## nofilter(TidyAll::Plugin::OTOBO::Perl::SyntaxCheck)
## nofilter(TidyAll::Plugin::OTOBO::Perl::Time)

# This package is used by rpc.pl.
# NOTE: this is mostly untested
package OTOBO::RPC {

    use Kernel::System::ObjectManager;

    sub new {
        my $Self = shift;

        my $Class = ref($Self) || $Self;

        return bless {} => $Class;
    }

    sub Dispatch {
        my ( $Self, $User, $Pw, $Object, $Method, %Param ) = @_;

        $User ||= '';
        $Pw   ||= '';
        local $Kernel::OM = Kernel::System::ObjectManager->new(
            'Kernel::System::Log' => {
                LogPrefix => 'OTOBO-RPC',
            },
        );

        my %CommonObject;

        $CommonObject{ConfigObject}          = $Kernel::OM->Get('Kernel::Config');
        $CommonObject{CustomerCompanyObject} = $Kernel::OM->Get('Kernel::System::CustomerCompany');
        $CommonObject{CustomerUserObject}    = $Kernel::OM->Get('Kernel::System::CustomerUser');
        $CommonObject{EncodeObject}          = $Kernel::OM->Get('Kernel::System::Encode');
        $CommonObject{GroupObject}           = $Kernel::OM->Get('Kernel::System::Group');
        $CommonObject{LinkObject}            = $Kernel::OM->Get('Kernel::System::LinkObject');
        $CommonObject{LogObject}             = $Kernel::OM->Get('Kernel::System::Log');
        $CommonObject{PIDObject}             = $Kernel::OM->Get('Kernel::System::PID');
        $CommonObject{QueueObject}           = $Kernel::OM->Get('Kernel::System::Queue');
        $CommonObject{SessionObject}         = $Kernel::OM->Get('Kernel::System::AuthSession');
        $CommonObject{TicketObject}          = $Kernel::OM->Get('Kernel::System::Ticket');

        # We want to keep providing the TimeObject as legacy API for now.
        ## nofilter(TidyAll::Plugin::OTOBO::Migrations::OTOBO10::TimeObject)
        $CommonObject{TimeObject} = $Kernel::OM->Get('Kernel::System::Time');
        $CommonObject{UserObject} = $Kernel::OM->Get('Kernel::System::User');

        my $RequiredUser     = $CommonObject{ConfigObject}->Get('SOAP::User');
        my $RequiredPassword = $CommonObject{ConfigObject}->Get('SOAP::Password');

        if (
            !defined $RequiredUser
            || !length $RequiredUser
            || !defined $RequiredPassword || !length $RequiredPassword
            )
        {
            $CommonObject{LogObject}->Log(
                Priority => 'notice',
                Message  => "SOAP::User or SOAP::Password is empty, SOAP access denied!",
            );
            return;
        }

        if ( $User ne $RequiredUser || $Pw ne $RequiredPassword ) {
            $CommonObject{LogObject}->Log(
                Priority => 'notice',
                Message  => "Auth for user $User (pw $Pw) failed!",
            );
            return;
        }

        if ( !$CommonObject{$Object} ) {
            $CommonObject{LogObject}->Log(
                Priority => 'error',
                Message  => "No such Object $Object!",
            );
            return "No such Object $Object!";
        }

        return $CommonObject{$Object}->$Method(%Param);
    }

=item DispatchMultipleTicketMethods()

to dispatch multiple ticket methods and get the TicketID

    my $TicketID = $RPC->DispatchMultipleTicketMethods(
        $SOAP_User,
        $SOAP_Pass,
        'TicketObject',
        [ { Method => 'TicketCreate', Parameter => \%TicketData }, { Method => 'ArticleCreate', Parameter => \%ArticleData } ],
    );

=cut

    sub DispatchMultipleTicketMethods {
        my ( $Self, $User, $Pw, $Object, $MethodParamArrayRef ) = @_;

        $User ||= '';
        $Pw   ||= '';

        # common objects
        local $Kernel::OM = Kernel::System::ObjectManager->new(
            'Kernel::System::Log' => {
                LogPrefix => 'OTOBO-RPC',
            },
        );

        my %CommonObject;

        $CommonObject{ConfigObject}          = $Kernel::OM->Get('Kernel::Config');
        $CommonObject{CustomerCompanyObject} = $Kernel::OM->Get('Kernel::System::CustomerCompany');
        $CommonObject{CustomerUserObject}    = $Kernel::OM->Get('Kernel::System::CustomerUser');
        $CommonObject{EncodeObject}          = $Kernel::OM->Get('Kernel::System::Encode');
        $CommonObject{GroupObject}           = $Kernel::OM->Get('Kernel::System::Group');
        $CommonObject{LinkObject}            = $Kernel::OM->Get('Kernel::System::LinkObject');
        $CommonObject{LogObject}             = $Kernel::OM->Get('Kernel::System::Log');
        $CommonObject{PIDObject}             = $Kernel::OM->Get('Kernel::System::PID');
        $CommonObject{QueueObject}           = $Kernel::OM->Get('Kernel::System::Queue');
        $CommonObject{SessionObject}         = $Kernel::OM->Get('Kernel::System::AuthSession');
        $CommonObject{TicketObject}          = $Kernel::OM->Get('Kernel::System::Ticket');
        $CommonObject{TimeObject}            = $Kernel::OM->Get('Kernel::System::Time');
        $CommonObject{UserObject}            = $Kernel::OM->Get('Kernel::System::User');

        my $RequiredUser     = $CommonObject{ConfigObject}->Get('SOAP::User');
        my $RequiredPassword = $CommonObject{ConfigObject}->Get('SOAP::Password');

        if (
            !defined $RequiredUser
            || !length $RequiredUser
            || !defined $RequiredPassword || !length $RequiredPassword
            )
        {
            $CommonObject{LogObject}->Log(
                Priority => 'notice',
                Message  => "SOAP::User or SOAP::Password is empty, SOAP access denied!",
            );
            return;
        }

        if ( $User ne $RequiredUser || $Pw ne $RequiredPassword ) {
            $CommonObject{LogObject}->Log(
                Priority => 'notice',
                Message  => "Auth for user $User (pw $Pw) failed!",
            );
            return;
        }

        if ( !$CommonObject{$Object} ) {
            $CommonObject{LogObject}->Log(
                Priority => 'error',
                Message  => "No such Object $Object!",
            );
            return "No such Object $Object!";
        }

        my $TicketID;
        my $Counter;

        for my $MethodParamEntry ( @{$MethodParamArrayRef} ) {

            my $Method    = $MethodParamEntry->{Method};
            my %Parameter = %{ $MethodParamEntry->{Parameter} };

            # push ticket id to params if there is no ticket id
            if ( !$Parameter{TicketID} && $TicketID ) {
                $Parameter{TicketID} = $TicketID;
            }

            my $ReturnValue = $CommonObject{$Object}->$Method(%Parameter);

            # remember ticket id if method was TicketCreate
            if ( !$Counter && $Object eq 'TicketObject' && $Method eq 'TicketCreate' ) {
                $TicketID = $ReturnValue;
            }

            $Counter++;
        }

        return $TicketID;
    }
}

# core modules
use Data::Dumper;

# CPAN modules
use DateTime ();
use Template ();
use Encode qw(:all);
use CGI                ();
use CGI::Carp          ();
use CGI::PSGI;
use Module::Refresh;
use Plack::Builder;
use Plack::Request;
use Plack::Response;
use Plack::App::File;
use SOAP::Transport::HTTP::Plack;

# OTOBO modules
use Kernel::GenericInterface::Provider;
use Kernel::System::ObjectManager;
use Kernel::System::Web::InterfaceAgent           ();
use Kernel::System::Web::InterfaceCustomer        ();
use Kernel::System::Web::InterfaceInstaller       ();
use Kernel::System::Web::InterfaceMigrateFromOTRS ();
use Kernel::System::Web::InterfacePublic          ();

# Preload Net::DNS if it is installed. It is important to preload Net::DNS because otherwise loading
#   could take more than 30 seconds.
eval {
    require Net::DNS;
};

# this might improve performance
CGI->compile(':cgi');

################################################################################
# Middlewares
################################################################################

# conditionally enable profiling, UNTESTED
my $NYTProfMiddleWare = sub {
    my $App = shift;

    return sub {
        my $Env = shift;

        # this is used only for Support Data Collection
        $Env->{SERVER_SOFTWARE} //= 'otobo.psgi';

        # check whether this request runs under Devel::NYTProf
        my $ProfilingIsOn = 0;
        if ( $ENV{NYTPROF} && $Env->{QUERY_STRING} =~ m/NYTProf=([\w-]+)/ ) {
            $ProfilingIsOn = 1;
            DB::enable_profile("nytprof-$1.out");
        }

        # do the work
        my $Res = $App->($Env);

        # clean up profiling, write the output file
        DB::finish_profile() if $ProfilingIsOn;

        return $Res;
    };
};

# Set some entries in %ENV.
# GATEWAY_INTERFACE is used for determining whether a command runs in a web context
# Per default it would enable mysql_auto_reconnect.
# But mysql_auto_reconnect is explicitly disabled in Kernel::System::DB::mysql.
# OTOBO_RUNS_UNDER_PSGI indicates that PSGI is used.
my $SetEnvMiddleWare = sub {
    my $app = shift;

    return sub {
        my $Env = shift;

        # only the side effects are important
        $ENV{OTOBO_RUNS_UNDER_PSGI} = '1';
        $ENV{GATEWAY_INTERFACE}     = 'CGI/1.1';

        # enable for debugging UrlMap
        #$ENV{PLACK_URLMAP_DEBUG} = 1;

        return $app->($Env);
    };
};

# Fix for environment settings in the FCGI-Proxy case.
# E.g. when apaches2-httpd-fcgi.include.conf is used.
my $FixFCGIProxyMiddleware = sub {
    my $App = shift;

    return sub {
        my $Env = shift;

        # In the apaches2-httpd-fcgi.include.conf case all incoming request should be handled.
        # This means that otobo.psgi expects that SCRIPT_NAME is either '' or '/' and that
        # PATH_INFO is something like '/otobo/index.pl'.
        # But we get PATH_INFO = '' and SCRIPT_NAME = '/otobo/index.pl'.
        if ( $Env->{PATH_INFO} eq '' && ( $Env->{SCRIPT_NAME} ne '' && $Env->{SCRIPT_NAME} ne '/' ) ) {
            ( $Env->{PATH_INFO}, $Env->{SCRIPT_NAME} ) = ( $Env->{SCRIPT_NAME}, '/' );
        }

        return $App->($Env);
    };
};

# Translate '/' is translated to '/index.html'
my $ExactlyRootMiddleware = sub {
    my $App = shift;

    return sub {
        my $Env = shift;

        if ( $Env->{PATH_INFO} eq '' || $Env->{PATH_INFO} eq '/' ) {
            $Env->{PATH_INFO} = '/index.html';
        }

        return $App->($Env);
    };
};

<<<<<<< HEAD
# check whether the logged in user has admin privs
my $AdminOnlyMiddeware = sub {
    my $App = shift;

    return sub {
        my $Env = shift;

        local $Kernel::OM = Kernel::System::ObjectManager->new();

        my $ConfigObject = $Kernel::OM->Get('Kernel::Config');

        # avoid vulnerability where a large POST is submitted
        $CGI::POST_MAX = $ConfigObject->Get('WebMaxFileUpload') || 1024 * 1024 * 5;    ## no critic

        # Create the underlying CGI object from the PSGI environment.
        # The AuthSession modules use this object for getting info about the request.
        $Kernel::OM->ObjectParamAdd(
            'Kernel::System::Web::Request' => {
                PSGIEnv => $Env,
            },
        );

        my $PlackRequest = Plack::Request->new($Env);

        # Find out whether user is admin via the session.
        # Passing the session ID via POST or GET is not supported.
        my ( $UserIsAdmin, $UserLogin ) = eval {

            return ( 0, undef ) unless $ConfigObject->Get('SessionUseCookie');

            my $SessionName = $ConfigObject->Get('SessionName');

            return ( 0, undef ) unless $SessionName;

            # check whether the browser sends the SessionID cookie
            my $SessionObject = $Kernel::OM->Get('Kernel::System::AuthSession');
            my $SessionID     = $PlackRequest->cookies()->{$SessionName};

            return ( 0, undef ) unless $SessionObject;
            return ( 0, undef ) unless $SessionObject->CheckSessionID( SessionID => $SessionID );
=======
# This is inspired by Plack::Middleware::Refresh. But we roll our own middleware,
# as OTOOB has special requirements.
# The modules in Kernel/Config/Files must be exempted from the reloading
# as it is OK when they are removed. These not removed modules are reloaded
# for every request in Kernel::Config::Defaults::new().
my $ModuleRefreshMiddleware;
{
    my $RefreshCooldown = 10;
    my $LastRefreshTime = time - 10;
    Module::Refresh->new();

    $ModuleRefreshMiddleware = sub {
        my $App = shift;

        return sub {
            my $Env = shift;
>>>>>>> 05190e75

            # don't do work for every request, just every $RefreshCooldown secondes
            if ( time > $LastRefreshTime + $RefreshCooldown ) {

                $LastRefreshTime = time;

                # refresh modules, igoring the files in Kernel/Config/Files
                MODULE:
                for my $Module ( sort keys %INC ) {
                    next MODULE if $Module =~ m[^Kernel/Config/Files/];

                    Module::Refresh->refresh_module_if_modified($Module);
                }
            }

            return $App->($Env);
        };
    };
}

################################################################################
# Apps
################################################################################

# The most basic App, no permission check
my $HelloApp = sub {
    my $Env = shift;

    # Initially $Message is a string with active UTF8-flag.
    # But turn it into a byte array, at that is wanted by Plack.
    # The actual bytes are not changed.
    my $Message = "Hallo 🌍!";
    utf8::encode($Message);

    return [
        '200',
        [ 'Content-Type' => 'text/plain;charset=utf-8' ],
        [$Message],
    ];
};

# Sometimes useful for debugging, no permission check
my $DumpEnvApp = sub {
    my $Env = shift;

    local $Data::Dumper::Sortkeys = 1;
    my $Message = Dumper( [ "DumpEnvApp:", scalar localtime, $Env ] );
    utf8::encode($Message);

    return [
        '200',
        [ 'Content-Type' => 'text/plain;charset=utf-8' ],
        [$Message],
    ];
};

# Handler andler for 'otobo', 'otobo/', 'otobo/not_existent', 'otobo/some/thing' and such.
# Would also work for /dummy if mounted accordingly.
# Redirect via a relative URL to otobo/index.pl.
# No permission check,
my $RedirectOtoboApp = sub {
    my $Env = shift;

    # construct a relative path to otobo/index.pl
    my $Req      = Plack::Request->new($Env);
    my $OrigPath = $Req->path();
    my $Levels   = $OrigPath =~ tr[/][];
    my $NewPath  = join '/', map( {'..'} ( 1 .. $Levels ) ), 'otobo/index.pl';

    # redirect
    my $Res = Plack::Response->new();
    $Res->redirect($NewPath);

    # send the PSGI response
    return $Res->finalize();
};

# Server the static files in var/httpd/httpd.
# Same as: Alias /otobo-web/ "/opt/otobo/var/httpd/htdocs/"
# Access is granted for all.
# Set the Cache-Control headers as in apache2-httpd.include.conf
my $StaticApp = builder {

    # Cache css-cache for 30 days
    enable_if { $_[0]->{PATH_INFO} =~ m{skins/.*/.*/css-cache/.*\.(?:css|CSS)$} } 'Plack::Middleware::Header',
        set => [ 'Cache-Control' => 'max-age=2592000 must-revalidate' ];

    # Cache css thirdparty for 4 hours, including icon fonts
    enable_if { $_[0]->{PATH_INFO} =~ m{skins/.*/.*/css/thirdparty/.*\.(?:css|CSS|woff|svn)$} } 'Plack::Middleware::Header',
        set => [ 'Cache-Control' => 'max-age=14400 must-revalidate' ];

    # Cache js-cache for 30 days
    enable_if { $_[0]->{PATH_INFO} =~ m{js/js-cache/.*\.(?:js|JS)$} } 'Plack::Middleware::Header',
        set => [ 'Cache-Control' => 'max-age=2592000 must-revalidate' ];

    # Cache js thirdparty for 4 hours
    enable_if { $_[0]->{PATH_INFO} =~ m{js/thirdparty/.*\.(?:js|JS)$} } 'Plack::Middleware::Header',
        set => [ 'Cache-Control' => 'max-age=14400 must-revalidate' ];

    Plack::App::File->new( root => "$FindBin::Bin/../../var/httpd/htdocs" )->to_app();
};

# Port of customer.pl, index.pl, installer.pl, migration.pl, nph-genericinterface.pl, and public.pl to Plack.
my $OTOBOApp = builder {

    enable 'Plack::Middleware::ErrorDocument',
        403 => '/otobo/index.pl';    # forbidden files

    # a simplistic detection whether we are behind a revers proxy
    enable_if { $_[0]->{HTTP_X_FORWARDED_HOST} } 'Plack::Middleware::ReverseProxy';

    # conditionally enable profiling
    enable $NYTProfMiddleWare;

<<<<<<< HEAD
    # set %ENV
    enable $SetEnvMiddleWare;

    # Check ever 10s for changed Perl modules.
    # The check includes the Kernel/Config/Files/*.pm modules,
    # but note that these  modules are also refreshed in Kernel::Config::Defaults::new().
    enable 'Plack::Middleware::Refresh';
=======
    # Check ever 10s for changed Perl modules.
    # Exclude the modules in Kernel/Config/Files as these modules
    # are already reloaded Kernel::Config::Defaults::new().
    enable $ModuleRefreshMiddleware;
>>>>>>> 05190e75

    # we might catch an instance of Kernel::System::Web::Exception
    enable 'Plack::Middleware::HTTPExceptions';

    # No need to set %ENV or redirect STDIN.
    # But STDOUT and STDERR is still like in CGI scripts.
    # logic taken from the scripts in bin/cgi-bin and from CGI::Emulate::PSGI
    sub {
        my $Env = shift;

        # make sure to have a clean CGI.pm for each request, see CGI::Compile
        CGI::initialize_globals() if defined &CGI::initialize_globals;

        # this is used only for Support Data Collection
        $Env->{SERVER_SOFTWARE} //= 'otobo.psgi';

        # $Env->{SCRIPT_NAME} contains the matching mountpoint. Can be e.g. '/otobo' or '/otobo/index.pl'
        # $Env->{PATH_INFO} contains the path after the $Env->{SCRIPT_NAME}. Can be e.g. '/index.pl' or ''
        # The extracted ScriptFileName should be something like:
        #     customer.pl, index.pl, installer.pl, migration.pl, nph-genericinterface.pl, or public.pl
        # Note the only the last part of the mount is considered. This means that e.g. duplicated '/'
        # are gracefully ignored.
        my ($ScriptFileName) = ( ( $Env->{SCRIPT_NAME} // '' ) . ( $Env->{PATH_INFO} // '' ) ) =~ m{/([A-Za-z\-_]+\.pl)};

        # Fallback to agent login if we could not determine handle...
        $ScriptFileName //= 'index.pl';

        # params for the interface modules
        my %InterfaceParams = (
            Debug      => 0,  # pass 1 for enabling debug messages
            PSGIEnv    => $Env,
        );

        # InterfaceInstaller has been converted to returning a string instead of printing the STDOUT.
        # This means that we don't have to capture STDOUT.
        # Headers are set in the 'Kernel::System::Web::Response' object.
        {
            # make sure that the managed objects will be recreated for the current request
            local $Kernel::OM = Kernel::System::ObjectManager->new();

            # do the work, return a not encoded Perl string from the appropriate interface module to Plack
            my $Content = eval {

                if ( $ScriptFileName eq 'customer.pl' ) {
                    return Kernel::System::Web::InterfaceCustomer->new( %InterfaceParams );
                }

                if ( $ScriptFileName eq 'index.pl' ) {
                    return Kernel::System::Web::InterfaceAgent->new( %InterfaceParams );
                }

                if ( $ScriptFileName eq 'installer.pl' ) {
                    return Kernel::System::Web::InterfaceInstaller->new( %InterfaceParams );
                }

                if ( $ScriptFileName eq 'migration.pl' ) {
                    return Kernel::System::Web::InterfaceMigrateFromOTRS->new( %InterfaceParams );
                }

                if ( $ScriptFileName eq 'nph-genericinterface.pl' ) {
                    return Kernel::GenericInterface::Provider->new( %InterfaceParams );
                }

                if ( $ScriptFileName eq 'public.pl' ) {
                    return Kernel::System::Web::InterfacePublic->new( %InterfaceParams );
                }

                # index.pl is the fallback
                warn " using fallback InterfaceAgent for ScriptFileName: '$ScriptFileName'\n";

                return Kernel::System::Web::InterfaceAgent->new( %InterfaceParams );
            }->Content();

            # apply output filters for specific interfaces
            my %HasOutputFilter = (
                'customer.pl' => 1,
                'index.pl'    => 1,
                'public.pl'   => 1,
            );

            if ( $HasOutputFilter{$ScriptFileName} ) {
                my $LayoutObject = $Kernel::OM->Get('Kernel::Output::HTML::Layout');

                $LayoutObject->ApplyOutputFilters( Output => \$Content );
            }

            # The OTOBO response object already has the HTPP headers.
            # Enhance it with the HTTP status code and the c    ontent.
            my $ResponseObject = $Kernel::OM->Get('Kernel::System::Web::Response');
            $ResponseObject->Code(200); # TODO: is it always 200 ?
            $ResponseObject->Content($Content);

            # return the funnny unblessed array reference
            return $ResponseObject->Finalize();
        }
    };
};

# Port of rpc.pl
# See http://blogs.perl.org/users/confuseacat/2012/11/how-to-use-soaptransporthttpplack.html
# TODO: this is not tested yet.
# TODO: There can be problems when the wrapped objects expect a CGI environment.
my $Soap = SOAP::Transport::HTTP::Plack->new();

my $RPCApp = builder {

    # GATEWAY_INTERFACE is used for determining whether a command runs in a web context
    # OTOBO_RUNS_UNDER_PSGI is a signal that PSGI is used
    enable 'Plack::Middleware::ForceEnv',
        OTOBO_RUNS_UNDER_PSGI => '1',
        GATEWAY_INTERFACE     => 'CGI/1.1';

    sub {
        my $Env = shift;

        return $Soap->dispatch_to(
            'OTOBO::RPC'
        )->handler( Plack::Request->new($Env) );
    };
};

################################################################################
# finally, the complete PSGI application itself
################################################################################

builder {

    # for debugging
    #enable 'Plack::Middleware::TrafficLog';

    # fiddling with '/'
    enable $ExactlyRootMiddleware;

    # fixing PATH_INFO
    enable_if { ( $_[0]->{FCGI_ROLE} // '' ) eq 'RESPONDER' } $FixFCGIProxyMiddleware;

    # Server the static files in var/httpd/httpd.
    mount '/otobo-web' => $StaticApp;

    # the most basic App
    mount '/hello' => $HelloApp;

    # Provide routes that are the equivalents of the scripts in bin/cgi-bin.
    # The pathes are such that $Env->{SCRIPT_NAME} and $Env->{PATH_INFO} are set up just like they are set up under mod_perl,
<<<<<<< HEAD
    mount '/otobo'                         => $RedirectOtoboApp;   #redirect to /otobo/index.pl when in doubt
=======
    mount '/otobo'                         => $RedirectOtoboApp;    #redirect to /otobo/index.pl when in doubt
>>>>>>> 05190e75
    mount '/otobo/customer.pl'             => $OTOBOApp;
    mount '/otobo/index.pl'                => $OTOBOApp;
    mount '/otobo/installer.pl'            => $OTOBOApp;
    mount '/otobo/migration.pl'            => $OTOBOApp;
    mount '/otobo/nph-genericinterface.pl' => $OTOBOApp;
    mount '/otobo/public.pl'               => $OTOBOApp;

    # some SOAP stuff
    mount '/otobo/rpc.pl' => $RPCApp;

    # some static pages, '/' is already translate to '/index.html'
    mount "/robots.txt" => Plack::App::File->new( file => "$FindBin::Bin/../../var/httpd/htdocs/robots.txt" )->to_app();
    mount "/index.html" => Plack::App::File->new( file => "$FindBin::Bin/../../var/httpd/htdocs/index.html" )->to_app();
};

# for debugging, only dump the PSGI environment
#$DumpEnvApp;<|MERGE_RESOLUTION|>--- conflicted
+++ resolved
@@ -381,48 +381,6 @@
     };
 };
 
-<<<<<<< HEAD
-# check whether the logged in user has admin privs
-my $AdminOnlyMiddeware = sub {
-    my $App = shift;
-
-    return sub {
-        my $Env = shift;
-
-        local $Kernel::OM = Kernel::System::ObjectManager->new();
-
-        my $ConfigObject = $Kernel::OM->Get('Kernel::Config');
-
-        # avoid vulnerability where a large POST is submitted
-        $CGI::POST_MAX = $ConfigObject->Get('WebMaxFileUpload') || 1024 * 1024 * 5;    ## no critic
-
-        # Create the underlying CGI object from the PSGI environment.
-        # The AuthSession modules use this object for getting info about the request.
-        $Kernel::OM->ObjectParamAdd(
-            'Kernel::System::Web::Request' => {
-                PSGIEnv => $Env,
-            },
-        );
-
-        my $PlackRequest = Plack::Request->new($Env);
-
-        # Find out whether user is admin via the session.
-        # Passing the session ID via POST or GET is not supported.
-        my ( $UserIsAdmin, $UserLogin ) = eval {
-
-            return ( 0, undef ) unless $ConfigObject->Get('SessionUseCookie');
-
-            my $SessionName = $ConfigObject->Get('SessionName');
-
-            return ( 0, undef ) unless $SessionName;
-
-            # check whether the browser sends the SessionID cookie
-            my $SessionObject = $Kernel::OM->Get('Kernel::System::AuthSession');
-            my $SessionID     = $PlackRequest->cookies()->{$SessionName};
-
-            return ( 0, undef ) unless $SessionObject;
-            return ( 0, undef ) unless $SessionObject->CheckSessionID( SessionID => $SessionID );
-=======
 # This is inspired by Plack::Middleware::Refresh. But we roll our own middleware,
 # as OTOOB has special requirements.
 # The modules in Kernel/Config/Files must be exempted from the reloading
@@ -439,7 +397,6 @@
 
         return sub {
             my $Env = shift;
->>>>>>> 05190e75
 
             # don't do work for every request, just every $RefreshCooldown secondes
             if ( time > $LastRefreshTime + $RefreshCooldown ) {
@@ -554,20 +511,13 @@
     # conditionally enable profiling
     enable $NYTProfMiddleWare;
 
-<<<<<<< HEAD
     # set %ENV
     enable $SetEnvMiddleWare;
 
-    # Check ever 10s for changed Perl modules.
-    # The check includes the Kernel/Config/Files/*.pm modules,
-    # but note that these  modules are also refreshed in Kernel::Config::Defaults::new().
-    enable 'Plack::Middleware::Refresh';
-=======
     # Check ever 10s for changed Perl modules.
     # Exclude the modules in Kernel/Config/Files as these modules
     # are already reloaded Kernel::Config::Defaults::new().
     enable $ModuleRefreshMiddleware;
->>>>>>> 05190e75
 
     # we might catch an instance of Kernel::System::Web::Exception
     enable 'Plack::Middleware::HTTPExceptions';
@@ -712,11 +662,7 @@
 
     # Provide routes that are the equivalents of the scripts in bin/cgi-bin.
     # The pathes are such that $Env->{SCRIPT_NAME} and $Env->{PATH_INFO} are set up just like they are set up under mod_perl,
-<<<<<<< HEAD
-    mount '/otobo'                         => $RedirectOtoboApp;   #redirect to /otobo/index.pl when in doubt
-=======
-    mount '/otobo'                         => $RedirectOtoboApp;    #redirect to /otobo/index.pl when in doubt
->>>>>>> 05190e75
+    mount '/otobo'                         => $RedirectOtoboApp;    # redirect to /otobo/index.pl when in doubt
     mount '/otobo/customer.pl'             => $OTOBOApp;
     mount '/otobo/index.pl'                => $OTOBOApp;
     mount '/otobo/installer.pl'            => $OTOBOApp;
