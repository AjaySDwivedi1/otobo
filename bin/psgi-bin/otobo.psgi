#!/usr/bin/env perl
# --
# Copyright (C) 2001-2020 OTRS AG, https://otrs.com/
# Copyright (C) 2020 Rother OSS GmbH, https://otobo.de/
# --
# This program is free software: you can redistribute it and/or modify
# it under the terms of the GNU General Public License as published by
# the Free Software Foundation, either version 3 of the License, or
# (at your option) any later version.
#
# This program is distributed in the hope that it will be useful,
# but WITHOUT ANY WARRANTY; without even the implied warranty of
# MERCHANTABILITY or FITNESS FOR A PARTICULAR PURPOSE. See the
# GNU General Public License for more details.
#
# You should have received a copy of the GNU General Public License
# along with this program. If not, see https://www.gnu.org/licenses/gpl-3.0.txt.
# --

=head1 NAME

otobo.psgi - OTOBO PSGI application

=head1 SYNOPSIS

    # using the default webserver
    plackup bin/psgi-bin/otobo.psgi

    # using the webserver Gazelle
    plackup --server Gazelle bin/psgi-bin/otobo.psgi

    # CGI mode, useful for development
    plackup --server Shotgun bin/psgi-bin/otobo.psgi

    # with profiling (untested)
    PERL5OPT=-d:NYTProf NYTPROF='trace=1:start=no' plackup bin/psgi-bin/otobo.psgi

=head1 DESCRIPTION

A PSGI application.

=head1 DEPENDENCIES

There are some requirements for running this application. Do something like the commands used
in F<otobo.web.dockerfile>.

    cp cpanfile.docker cpanfile
    cpanm --local-lib local Carton Net::DNS Gazelle
    cpanm --local-lib local --force XMLRPC::Transport::HTTP Net::Server Linux::Inotify2
    PERL_CPANM_OPT="--local-lib /opt/otobo_install/local" carton install

=head1 Profiling

To profile single requests, install Devel::NYTProf and start this script as:

    PERL5OPT=-d:NYTProf NYTPROF='trace=1:start=no' plackup bin/psgi-bin/otobo.psgi

For actual profiling append C<&NYTProf=mymarker> to a request.
This creates a file called nytprof-mymarker.out, which you can process with

    nytprofhtml -f nytprof-mymarker.out

Then point your browser at nytprof/index.html.

=cut

use strict;
use warnings;
use v5.24;
use utf8;

# expect that otobo.psgi is two level below the OTOBO root dir
use FindBin qw($Bin);
use lib "$Bin/../..";
use lib "$Bin/../../Kernel/cpan-lib";
use lib "$Bin/../../Custom";

# This package is used by rpc.pl.
# NOTE: this is mostly untested
package OTOBO::RPC {

    use Kernel::System::ObjectManager;

    sub new {
        my $Self = shift;

        my $Class = ref($Self) || $Self;

        return bless {} => $Class;
    }

    sub Dispatch {
        my ( $Self, $User, $Pw, $Object, $Method, %Param ) = @_;

        $User ||= '';
        $Pw   ||= '';
        local $Kernel::OM = Kernel::System::ObjectManager->new(
            'Kernel::System::Log' => {
                LogPrefix => 'OTOBO-RPC',
            },
        );

        my %CommonObject;

        $CommonObject{ConfigObject}          = $Kernel::OM->Get('Kernel::Config');
        $CommonObject{CustomerCompanyObject} = $Kernel::OM->Get('Kernel::System::CustomerCompany');
        $CommonObject{CustomerUserObject}    = $Kernel::OM->Get('Kernel::System::CustomerUser');
        $CommonObject{EncodeObject}          = $Kernel::OM->Get('Kernel::System::Encode');
        $CommonObject{GroupObject}           = $Kernel::OM->Get('Kernel::System::Group');
        $CommonObject{LinkObject}            = $Kernel::OM->Get('Kernel::System::LinkObject');
        $CommonObject{LogObject}             = $Kernel::OM->Get('Kernel::System::Log');
        $CommonObject{PIDObject}             = $Kernel::OM->Get('Kernel::System::PID');
        $CommonObject{QueueObject}           = $Kernel::OM->Get('Kernel::System::Queue');
        $CommonObject{SessionObject}         = $Kernel::OM->Get('Kernel::System::AuthSession');
        $CommonObject{TicketObject}          = $Kernel::OM->Get('Kernel::System::Ticket');

        # We want to keep providing the TimeObject as legacy API for now.
        ## nofilter(TidyAll::Plugin::OTOBO::Migrations::OTOBO10::TimeObject)
        $CommonObject{TimeObject} = $Kernel::OM->Get('Kernel::System::Time');
        $CommonObject{UserObject} = $Kernel::OM->Get('Kernel::System::User');

        my $RequiredUser     = $CommonObject{ConfigObject}->Get('SOAP::User');
        my $RequiredPassword = $CommonObject{ConfigObject}->Get('SOAP::Password');

        if (
            !defined $RequiredUser
            || !length $RequiredUser
            || !defined $RequiredPassword || !length $RequiredPassword
            )
        {
            $CommonObject{LogObject}->Log(
                Priority => 'notice',
                Message  => "SOAP::User or SOAP::Password is empty, SOAP access denied!",
            );
            return;
        }

        if ( $User ne $RequiredUser || $Pw ne $RequiredPassword ) {
            $CommonObject{LogObject}->Log(
                Priority => 'notice',
                Message  => "Auth for user $User (pw $Pw) failed!",
            );
            return;
        }

        if ( !$CommonObject{$Object} ) {
            $CommonObject{LogObject}->Log(
                Priority => 'error',
                Message  => "No such Object $Object!",
            );
            return "No such Object $Object!";
        }

        return $CommonObject{$Object}->$Method(%Param);
    }

=item DispatchMultipleTicketMethods()

to dispatch multiple ticket methods and get the TicketID

    my $TicketID = $RPC->DispatchMultipleTicketMethods(
        $SOAP_User,
        $SOAP_Pass,
        'TicketObject',
        [ { Method => 'TicketCreate', Parameter => \%TicketData }, { Method => 'ArticleCreate', Parameter => \%ArticleData } ],
    );

=cut

    sub DispatchMultipleTicketMethods {
        my ( $Self, $User, $Pw, $Object, $MethodParamArrayRef ) = @_;

        $User ||= '';
        $Pw   ||= '';

        # common objects
        local $Kernel::OM = Kernel::System::ObjectManager->new(
            'Kernel::System::Log' => {
                LogPrefix => 'OTOBO-RPC',
            },
        );

        my %CommonObject;

        $CommonObject{ConfigObject}          = $Kernel::OM->Get('Kernel::Config');
        $CommonObject{CustomerCompanyObject} = $Kernel::OM->Get('Kernel::System::CustomerCompany');
        $CommonObject{CustomerUserObject}    = $Kernel::OM->Get('Kernel::System::CustomerUser');
        $CommonObject{EncodeObject}          = $Kernel::OM->Get('Kernel::System::Encode');
        $CommonObject{GroupObject}           = $Kernel::OM->Get('Kernel::System::Group');
        $CommonObject{LinkObject}            = $Kernel::OM->Get('Kernel::System::LinkObject');
        $CommonObject{LogObject}             = $Kernel::OM->Get('Kernel::System::Log');
        $CommonObject{PIDObject}             = $Kernel::OM->Get('Kernel::System::PID');
        $CommonObject{QueueObject}           = $Kernel::OM->Get('Kernel::System::Queue');
        $CommonObject{SessionObject}         = $Kernel::OM->Get('Kernel::System::AuthSession');
        $CommonObject{TicketObject}          = $Kernel::OM->Get('Kernel::System::Ticket');
        $CommonObject{TimeObject}            = $Kernel::OM->Get('Kernel::System::Time');
        $CommonObject{UserObject}            = $Kernel::OM->Get('Kernel::System::User');

        my $RequiredUser     = $CommonObject{ConfigObject}->Get('SOAP::User');
        my $RequiredPassword = $CommonObject{ConfigObject}->Get('SOAP::Password');

        if (
            !defined $RequiredUser
            || !length $RequiredUser
            || !defined $RequiredPassword || !length $RequiredPassword
            )
        {
            $CommonObject{LogObject}->Log(
                Priority => 'notice',
                Message  => "SOAP::User or SOAP::Password is empty, SOAP access denied!",
            );
            return;
        }

        if ( $User ne $RequiredUser || $Pw ne $RequiredPassword ) {
            $CommonObject{LogObject}->Log(
                Priority => 'notice',
                Message  => "Auth for user $User (pw $Pw) failed!",
            );
            return;
        }

        if ( !$CommonObject{$Object} ) {
            $CommonObject{LogObject}->Log(
                Priority => 'error',
                Message  => "No such Object $Object!",
            );
            return "No such Object $Object!";
        }

        my $TicketID;
        my $Counter;

        for my $MethodParamEntry ( @{$MethodParamArrayRef} ) {

            my $Method    = $MethodParamEntry->{Method};
            my %Parameter = %{ $MethodParamEntry->{Parameter} };

            # push ticket id to params if there is no ticket id
            if ( !$Parameter{TicketID} && $TicketID ) {
                $Parameter{TicketID} = $TicketID;
            }

            my $ReturnValue = $CommonObject{$Object}->$Method(%Parameter);

            # remember ticket id if method was TicketCreate
            if ( !$Counter && $Object eq 'TicketObject' && $Method eq 'TicketCreate' ) {
                $TicketID = $ReturnValue;
            }

            $Counter++;
        }

        return $TicketID;
    }
}

# core modules
use Data::Dumper;
use POSIX 'SEEK_SET';

# CPAN modules
use DateTime ();
use Template ();
use Encode qw(:all);
use CGI ();
use CGI::Carp ();
use CGI::Emulate::PSGI ();
use CGI::Parse::PSGI qw(parse_cgi_output);
use CGI::PSGI;
use Plack::Builder;
use Plack::Response;
use Plack::Middleware::ErrorDocument;
use Plack::Middleware::ForceEnv;
use Plack::Middleware::Header;
use Plack::App::File;
use SOAP::Transport::HTTP::Plack;
use Mojo::Server::PSGI; # for dbviewer

# for future use:
#use Plack::Middleware::CamelcadeDB;
#use Plack::Middleware::Expires;
#use Plack::Middleware::Debug;

# enable this if you use mysql
#use DBD::mysql ();
#use Kernel::System::DB::mysql;

# enable this if you use postgresql
#use DBD::Pg ();
#use Kernel::System::DB::postgresql;

# enable this if you use oracle
#use DBD::Oracle ();
#use Kernel::System::DB::oracle;

# OTOBO modules
use Kernel::GenericInterface::Provider;
use Kernel::System::ObjectManager;
use Kernel::System::Web::Exception ();
use Kernel::System::Web::InterfaceAgent ();
use Kernel::System::Web::InterfaceCustomer ();
use Kernel::System::Web::InterfaceInstaller ();
use Kernel::System::Web::InterfaceMigrateFromOTRS ();
use Kernel::System::Web::InterfacePublic ();

# Preload Net::DNS if it is installed. It is important to preload Net::DNS because otherwise loading
#   could take more than 30 seconds.
eval {
    require Net::DNS
};

# this might improve performance
CGI->compile(':cgi');

<<<<<<< HEAD
warn "PLEASE NOTE THAT AS OF OCTOBER 9TH 2020 PSGI SUPPORT IS NOT YET FULLY SUPPORTED!\n";
=======
warn "PLEASE NOTE THAT AS OF OCTOBER 12TH 2020 PSGI SUPPORT IS NOT YET FULLY SUPPORTED!\n";
>>>>>>> 0b776fc0

################################################################################
# Middlewares
################################################################################

# conditionally enable profiling, UNTESTED
my $NYTProfMiddleWare = sub {
    my $app = shift;

    return sub {
        my $Env = shift;

        # this is used only for Support Data Collection
        $Env->{SERVER_SOFTWARE} //= 'otobo.psgi';

        # check whether this request runs under Devel::NYTProf
        my $ProfilingIsOn = 0;
        if ( $ENV{NYTPROF} && $Env->{QUERY_STRING} =~ m/NYTProf=([\w-]+)/ ) {
            $ProfilingIsOn = 1;
            DB::enable_profile("nytprof-$1.out");
        }

        # do the work
        my $res = $app->($Env);

        # clean up profiling, write the output file
        DB::finish_profile() if $ProfilingIsOn;

        return $res;
    };
};

# Set some entries in %ENV.
# GATEWAY_INTERFACE is used for determining whether a command runs in a web context
# Per default it would enable mysql_auto_reconnect.
# But mysql_auto_reconnect is explicitly disabled in Kernel::System::DB::mysql.
# OTOBO_RUNS_UNDER_PSGI indicates that PSGI is used.
my $SetEnvMiddleWare = sub {
    my $app = shift;

    return sub {
        my $Env = shift;

        # only the side effects are important
        $ENV{OTOBO_RUNS_UNDER_PSGI} = '1';
        $ENV{GATEWAY_INTERFACE}     = 'CGI/1.1';

        return $app->($Env);
    };
};

# Fix for environment settings in the FCGI-Proxy case.
# E.g. when apaches2-httpd-fcgi.include.conf is used.
my $FixFCGIProxyMiddleware = sub {
    my $app = shift;

    return sub {
        my $Env = shift;

        # In the apaches2-httpd-fcgi.include.conf case all incoming request should be handled.
        # This means that otobo.psgi expects that SCRIPT_NAME is either '' or '/' and that
        # PATH_INFO is something like '/otobo/index.pl'.
        # But we get PATH_INFO = '' and SCRIPT_NAME = '/otobo/index.pl'.
        if ( $Env->{PATH_INFO} eq '' && ( $Env->{SCRIPT_NAME} ne ''  && $Env->{SCRIPT_NAME} ne '/' ) ) {
            ($Env->{PATH_INFO}, $Env->{SCRIPT_NAME}) = ($Env->{SCRIPT_NAME}, '/');
        }

        # user is authorised, now do the work
        return $app->($Env);
    }
};

# check whether the logged in user has admin privs
my $AdminOnlyMiddeware = sub {
    my $app = shift;

    return sub {
        my $Env = shift;

        local $Kernel::OM = Kernel::System::ObjectManager->new;

        my $ConfigObject = $Kernel::OM->Get('Kernel::Config');

<<<<<<< HEAD
        # avoid vulnerability where a large POST is submitted
        $CGI::POST_MAX = $ConfigObject->Get('WebMaxFileUpload') || 1024 * 1024 * 5;    ## no critic

=======
>>>>>>> 0b776fc0
        # Create the underlying CGI object from the PSGI environment.
        # The AuthSession modules use this object for getting info about the request.
        $Kernel::OM->ObjectParamAdd(
            'Kernel::System::Web::Request' => {
                WebRequest => CGI::PSGI->new($Env),
            },
        );

        my $PlackRequest = Plack::Request->new($Env);

        # Find out whether user is admin via the session.
        # Passing the session ID via POST or GET is not supported.
        my ( $UserIsAdmin, $UserLogin ) = eval {

            return ( 0, undef ) unless $ConfigObject->Get('SessionUseCookie');

            my $SessionName  = $ConfigObject->Get('SessionName');

            return ( 0, undef ) unless $SessionName;

            # check whether the browser sends the SessionID cookie
            my $SessionObject = $Kernel::OM->Get('Kernel::System::AuthSession');
            my $SessionID     = $PlackRequest->cookies->{$SessionName};

            return ( 0, undef ) unless $SessionObject;
            return ( 0, undef ) unless $SessionObject->CheckSessionID( SessionID => $SessionID );

            # get session data
            my %UserData = $SessionObject->GetSessionIDData(
                SessionID => $SessionID,
            );

            my $GroupObject = $Kernel::OM->Get('Kernel::System::Group');

            return ( 0, $UserData{UserLogin} ) unless $GroupObject;

            my $IsAdmin =  $GroupObject->PermissionCheck(
                UserID    => $UserData{UserID},
                GroupName => 'admin',
                Type      => 'rw',
            );

            return ( $IsAdmin, $UserData{UserLogin} );
        };
        if ($@) {
            # deny access when anything goes wrong
            $UserIsAdmin = 0;
            $UserLogin   = undef;
        }

        # deny access for non-admins
        if ( ! $UserIsAdmin ) {
            my $Message = $UserLogin ?
                "User $UserLogin has no admin privileges."
                :
                'Not logged in.';

            return [
                403,
                [ 'Content-Type' => 'text/plain;charset=utf-8' ],
                [ '403 permission denied.', "\n", $Message ]
            ];
        }

        # user is authorised, now do the work
        return $app->($Env);
    };
};

################################################################################
# Apps
################################################################################

# The most basic App, no permission check
my $HelloApp = sub {
    my $Env = shift;

    # Initially $Message is a string with active UTF8-flag.
    # But turn it into a byte array, at that is wanted by Plack.
    # The actual bytes are not changed.
    my $Message = "Hallo 🌍!";
    utf8::encode( $Message );

    return [
        '200',
        [ 'Content-Type' => 'text/plain;charset=utf-8' ],
        [ $Message ],
    ];
};

# Sometimes useful for debugging, no permission check
my $DumpEnvApp = sub {
    my $Env = shift;

    local $Data::Dumper::Sortkeys = 1;
    my $Message .= Dumper( [ "DumpEnvApp:", scalar localtime, $Env ] );
    utf8::encode( $Message );

    return [
        '200',
        [ 'Content-Type' => 'text/plain;charset=utf-8' ],
        [ $Message ],
    ];
};

# handler for /otobo
# Redirect to otobo/index.pl when in doubt, no permission check
my $RedirectOtoboApp = sub {
    my $Env = shift;

    my $req = Plack::Request->new($Env);
    my $uri = $req->base;
    $uri->path($uri->path . '/index.pl');

    my $res = Plack::Response->new();
    $res->redirect($uri);

    return $res->finalize;
};

# an app for inspecting the database, logged in user must be an admin
my $DBViewerApp = builder {

    # a simplistic detection whether we are behind a revers proxy
    enable_if { $_[0]->{HTTP_X_FORWARDED_HOST} } 'Plack::Middleware::ReverseProxy';

    # allow access only for admins
    enable $AdminOnlyMiddeware;

    # rewrite PATH_INFO, not sure why, but at least it seems to work
    enable 'Plack::Middleware::Rewrite',
        request => sub {
            $_ ||= '/dbviewer/';
            $_ = '/dbviewer/' if $_ eq '/';
            $_ = '/otobo/dbviewer' . $_;

            1;
        };

    my $server = Mojo::Server::PSGI->new;
    $server->load_app("$FindBin::Bin/../mojo-bin/dbviewer.pl");

    sub {
        $server->run(@_)
    };
};

# Server the static files in var/httpd/httpd.
# Same as: Alias /otobo-web/ "/opt/otobo/var/httpd/htdocs/"
# Access is granted for all.
# Set the Cache-Control headers as in apache2-httpd.include.conf
my $StaticApp = builder {

    # Cache css-cache for 30 days
    enable_if { $_[0]->{PATH_INFO} =~ m{skins/.*/.*/css-cache/.*\.(?:css|CSS)$} } 'Plack::Middleware::Header',
        set => [ 'Cache-Control' => 'max-age=2592000 must-revalidate' ];

    # Cache css thirdparty for 4 hours, including icon fonts
    enable_if { $_[0]->{PATH_INFO} =~ m{skins/.*/.*/css/thirdparty/.*\.(?:css|CSS|woff|svn)$} } 'Plack::Middleware::Header',
        set => [ 'Cache-Control' => 'max-age=14400 must-revalidate' ];

    # Cache js-cache for 30 days
    enable_if { $_[0]->{PATH_INFO} =~ m{js/js-cache/.*\.(?:js|JS)$} } 'Plack::Middleware::Header',
        set => [ 'Cache-Control' => 'max-age=2592000 must-revalidate' ];

    # Cache js thirdparty for 4 hours
    enable_if { $_[0]->{PATH_INFO} =~ m{js/thirdparty/.*\.(?:js|JS)$} } 'Plack::Middleware::Header',
        set => [ 'Cache-Control' => 'max-age=14400 must-revalidate' ];

    Plack::App::File->new(root => "$FindBin::Bin/../../var/httpd/htdocs")->to_app;
};

# Port of nph-genericinterface.pl to Plack.
my $GenericInterfaceApp = builder {

    enable 'Plack::Middleware::ErrorDocument',
        403 => '/otobo/index.pl';  # forbidden files

    # a simplistic detection whether we are behind a revers proxy
    enable_if { $_[0]->{HTTP_X_FORWARDED_HOST} } 'Plack::Middleware::ReverseProxy';

    # conditionally enable profiling
    enable $NYTProfMiddleWare;

    # set %ENV
    enable $SetEnvMiddleWare;

    # check ever 10s for changed Perl modules
    enable 'Plack::Middleware::Refresh';

    # we might catch an instance of Kernel::System::Web::Exception
    enable 'Plack::Middleware::HTTPExceptions';

    # Set the appropriate %ENV and file handles
    CGI::Emulate::PSGI->handler(

        # logic taken from the scripts in bin/cgi-bin
        sub {
            my $Env = shift;

            # make sure to have a clean CGI.pm for each request, see CGI::Compile
            CGI::initialize_globals() if defined &CGI::initialize_globals;

            # nph-genericinterface.pl has specific logging
            local $Kernel::OM = Kernel::System::ObjectManager->new(
                'Kernel::System::Log' => {
                        LogPrefix => 'GenericInterfaceProvider',
                    },
            );

            # do the work
            Kernel::GenericInterface::Provider->new()->Run;
        }
    );
};

# Port of installer.pl, index.pl, customer.pl, public.pl, and migration.pl to Plack.
my $OTOBOApp = builder {

    enable 'Plack::Middleware::ErrorDocument',
        403 => '/otobo/index.pl';  # forbidden files

    # a simplistic detection whether we are behind a revers proxy
    enable_if { $_[0]->{HTTP_X_FORWARDED_HOST} } 'Plack::Middleware::ReverseProxy';

    # conditionally enable profiling
    enable $NYTProfMiddleWare;

    # set %ENV
    enable $SetEnvMiddleWare;

    # check ever 10s for changed Perl modules
    enable 'Plack::Middleware::Refresh';

    # we might catch an instance of Kernel::System::Web::Exception
    enable 'HTTPExceptions';

    # No need to set %ENV or redirect STDIN.
    # But STDOUT and STDERR is still like in CGI scripts.
    # logic taken from the scripts in bin/cgi-bin and from CGI::Emulate::PSGI
    sub {
        my $Env = shift;

        # this is used only for Support Data Collection
        $Env->{SERVER_SOFTWARE} //= 'otobo.psgi';

        # $Env->{SCRIPT_NAME} contains the matching mountpoint. Can be e.g. '/otobo' or '/otobo/index.pl'
        # $Env->{PATH_INFO} contains the path after the $Env->{SCRIPT_NAME}. Can be e.g. '/index.pl' or ''
        # The extracted ScriptFileName should be something like:
        #     nph-genericinterface.pl, index.pl, customer.pl, or rpc.pl
        # Note the only the last part of the mount is considered. This means that e.g. duplicated '/'
        # are gracefully ignored.
        my ($ScriptFileName) = ( ( $Env->{SCRIPT_NAME} // '' ) . ( $Env->{PATH_INFO} // '' ) ) =~ m{/([A-Za-z\-_]+\.pl)};

        # Fallback to agent login if we could not determine handle...
        $ScriptFileName //= 'index.pl';

        # params for the interface modules
        my %InterfaceParams = (
            Debug      => 0,  # pass 1 for enabling debug messages
            WebRequest => CGI::PSGI->new($Env),
        );

        # InterfaceInstaller has been converted to returning a string instead of printing the STDOUT.
        # This means that we don't have to capture STDOUT.
        my $HeaderAndContent;
        {
            # make sure that the managed objects will be recreated for the current request
            local $Kernel::OM = Kernel::System::ObjectManager->new();

            # do the work, return a not encoded Perl string from the appropriate interface module
            $HeaderAndContent = eval {
                if ( $ScriptFileName eq 'index.pl' ) {
                    return Kernel::System::Web::InterfaceAgent->new( %InterfaceParams );
                }

                if ( $ScriptFileName eq 'customer.pl' ) {
                    return Kernel::System::Web::InterfaceCustomer->new( %InterfaceParams );
                }

                if ( $ScriptFileName eq 'installer.pl' ) {
                    return Kernel::System::Web::InterfaceInstaller->new( %InterfaceParams );
                }

                if ( $ScriptFileName eq 'migration.pl' ) {
                    return Kernel::System::Web::InterfaceMigrateFromOTRS->new( %InterfaceParams );
                }

                if ( $ScriptFileName eq 'public.pl' ) {
                    return Kernel::System::Web::InterfacePublic->new( %InterfaceParams );
                }

                # fallback
                warn " using fallback InterfaceAgent for ScriptFileName: '$ScriptFileName'\n";

                return Kernel::System::Web::InterfaceAgent->new( %InterfaceParams );
            }->HeaderAndContent();
        }

<<<<<<< HEAD
        # UTF-8 encoding is expected
        utf8::encode($HeaderAndContent);

        # return a PSGI response
        return parse_cgi_output(\$HeaderAndContent);
    };
};

=======
>>>>>>> 0b776fc0
# Port of rpc.pl
# See http://blogs.perl.org/users/confuseacat/2012/11/how-to-use-soaptransporthttpplack.html
# TODO: this is not tested yet.
# TODO: There can be problems when the wrapped objects expect a CGI environment.
my $soap = SOAP::Transport::HTTP::Plack->new;

my $RPCApp = builder {

    # GATEWAY_INTERFACE is used for determining whether a command runs in a web context
    # OTOBO_RUNS_UNDER_PSGI is a signal that PSGI is used
    enable 'Plack::Middleware::ForceEnv',
        OTOBO_RUNS_UNDER_PSGI => '1',
        GATEWAY_INTERFACE     => 'CGI/1.1';

    sub {
        my $Env = shift;

        return $soap->dispatch_to(
                'OTOBO::RPC'
            )->handler( Plack::Request->new( $Env ) );
    };
};

# The final PSGI application
builder {

    # for debugging
    #enable 'Plack::Middleware::TrafficLog';

    # fixing PATH_INFO
    enable_if { ($_[0]->{FCGI_ROLE} // '') eq 'RESPONDER' } $FixFCGIProxyMiddleware;

    # Server the static files in var/httpd/httpd.
    mount '/otobo-web'                     => $StaticApp;

    # the most basic App
    mount '/hello'                         => $HelloApp;

    # OTOBO DBViewer, must be below /otobo because of the session cookie
    mount '/otobo/dbviewer'                => $DBViewerApp;

    # Provide routes that are the equivalents of the scripts in bin/cgi-bin.
    # The pathes are such that $Env->{SCRIPT_NAME} and $Env->{PATH_INFO} are set up just like they are set up under mod_perl,
    mount '/otobo'                         => $RedirectOtoboApp; #redirect to /otobo/index.pl when in doubt
    mount '/otobo/customer.pl'             => $OTOBOApp;
    mount '/otobo/index.pl'                => $OTOBOApp;
    mount '/otobo/installer.pl'            => $OTOBOApp;
    mount '/otobo/migration.pl'            => $OTOBOApp;
    mount '/otobo/public.pl'               => $OTOBOApp;
<<<<<<< HEAD

    # Generic interface
    mount '/otobo/nph-genericinterface.pl' => $GenericInterfaceApp;
=======
    # mount '/otobo/nph-genericinterface.pl' => $GenericInterfaceApp; # TODO
    mount '/otobo/nph-genericinterface.pl' => $OTOBOApp;
>>>>>>> 0b776fc0

    # some SOAP stuff
    mount '/otobo/rpc.pl'                  => $RPCApp;
};

# for debugging, only dump the PSGI environment
#$DumpEnvApp;<|MERGE_RESOLUTION|>--- conflicted
+++ resolved
@@ -313,11 +313,7 @@
 # this might improve performance
 CGI->compile(':cgi');
 
-<<<<<<< HEAD
-warn "PLEASE NOTE THAT AS OF OCTOBER 9TH 2020 PSGI SUPPORT IS NOT YET FULLY SUPPORTED!\n";
-=======
 warn "PLEASE NOTE THAT AS OF OCTOBER 12TH 2020 PSGI SUPPORT IS NOT YET FULLY SUPPORTED!\n";
->>>>>>> 0b776fc0
 
 ################################################################################
 # Middlewares
@@ -401,12 +397,9 @@
 
         my $ConfigObject = $Kernel::OM->Get('Kernel::Config');
 
-<<<<<<< HEAD
         # avoid vulnerability where a large POST is submitted
         $CGI::POST_MAX = $ConfigObject->Get('WebMaxFileUpload') || 1024 * 1024 * 5;    ## no critic
 
-=======
->>>>>>> 0b776fc0
         # Create the underlying CGI object from the PSGI environment.
         # The AuthSession modules use this object for getting info about the request.
         $Kernel::OM->ObjectParamAdd(
@@ -706,7 +699,6 @@
             }->HeaderAndContent();
         }
 
-<<<<<<< HEAD
         # UTF-8 encoding is expected
         utf8::encode($HeaderAndContent);
 
@@ -715,8 +707,6 @@
     };
 };
 
-=======
->>>>>>> 0b776fc0
 # Port of rpc.pl
 # See http://blogs.perl.org/users/confuseacat/2012/11/how-to-use-soaptransporthttpplack.html
 # TODO: this is not tested yet.
@@ -766,14 +756,9 @@
     mount '/otobo/installer.pl'            => $OTOBOApp;
     mount '/otobo/migration.pl'            => $OTOBOApp;
     mount '/otobo/public.pl'               => $OTOBOApp;
-<<<<<<< HEAD
 
     # Generic interface
     mount '/otobo/nph-genericinterface.pl' => $GenericInterfaceApp;
-=======
-    # mount '/otobo/nph-genericinterface.pl' => $GenericInterfaceApp; # TODO
-    mount '/otobo/nph-genericinterface.pl' => $OTOBOApp;
->>>>>>> 0b776fc0
 
     # some SOAP stuff
     mount '/otobo/rpc.pl'                  => $RPCApp;
