--- conflicted
+++ resolved
@@ -13,21 +13,8 @@
             - name: 'install dependencies'
               run: sudo apt install -y libxml2-utils libxml-libxslt-perl cpanminus
 
-<<<<<<< HEAD
-        container:
-            # using a working OTOBO images avoids the need to install dependencies
-            image: 'rotheross/otobo:devel-rel-10_1'
-            options: --user root
-
-        steps:
-            # checkout with history
-            - uses: actions/checkout@v2
-              with:
-                fetch-depth: 0
-=======
             - name: 'checkout otobo'
               uses: actions/checkout@v2
->>>>>>> 825b83bb
 
             # some diagnostics
             - name: perl -V
