# This is the build file for the OTOBO nginx docker image.
# See also README_DOCKER.md.

# Use the latest nginx.
# This image is based on Debian 10 (Buster). The User is root.
FROM nginx:mainline

<<<<<<< HEAD
# install some required and optional Debian packages
RUN packages=$( echo \
        "less" \
        "nano" \
        "tree" \
        "vim" \
    ) \
    && apt-get update \
    && apt-get -y --no-install-recommends install $packages \
    && rm -rf /var/lib/apt/lists/*

=======
>>>>>>> ae395a26
# mostly for documentation
EXPOSE 80/tcp
EXPOSE 443/tcp

# We want an UTF-8 console
ENV LC_ALL C.UTF-8
ENV LANG C.UTF-8

# This setting works in the devel environment.
# In the general case OTOBO_NGINX_WEB_HOST can be set when starting the container:
#   docker run -e OTOBO_NGINX_WEB_HOST=$(ip -4 addr show docker0 | grep -Po 'inet \K[\d.]+') -p 443:443 otobo_nginx
# Attention: specify OTOBO_WEB_PORT to 5000 in .env when
# starting HTTP with 'docker-compose -f docker-compose.yml up'
ENV OTOBO_NGINX_WEB_HOST          172.17.0.1
ENV OTOBO_NGINX_WEB_PORT          5000

# Not that these file need to be copied into a container.
# Alternatively /etc/ssl can be exported as a volume to the host.
ENV OTOBO_NGINX_SSL_CERTIFICATE      /etc/nginx/ssl/otobo_nginx-selfsigned.crt
ENV OTOBO_NGINX_SSL_CERTIFICATE_KEY  /etc/nginx/ssl/otobo_nginx-selfsigned.key

WORKDIR /etc/nginx

# move the old config out of the way
RUN mv conf.d/default.conf conf.d/default.conf.hidden

# new nginx config, will be modified by /docker-entrypoint.d/20-envsubst-on-templates.sh
# See 'Using environment variables in nginx configuration' in https://hub.docker.com/_/nginx
COPY scripts/nginx/templates/ templates
COPY scripts/nginx/snippets/  snippets

<<<<<<< HEAD
LABEL maintainer="Bernhard Schmalhofer <Bernhard.Schmalhofer@gmx.de>"
=======
LABEL maintainer="Team OTOBO <dev@otobo.org>"
>>>>>>> ae395a26
<|MERGE_RESOLUTION|>--- conflicted
+++ resolved
@@ -5,7 +5,6 @@
 # This image is based on Debian 10 (Buster). The User is root.
 FROM nginx:mainline
 
-<<<<<<< HEAD
 # install some required and optional Debian packages
 RUN packages=$( echo \
         "less" \
@@ -17,8 +16,6 @@
     && apt-get -y --no-install-recommends install $packages \
     && rm -rf /var/lib/apt/lists/*
 
-=======
->>>>>>> ae395a26
 # mostly for documentation
 EXPOSE 80/tcp
 EXPOSE 443/tcp
@@ -50,8 +47,4 @@
 COPY scripts/nginx/templates/ templates
 COPY scripts/nginx/snippets/  snippets
 
-<<<<<<< HEAD
-LABEL maintainer="Bernhard Schmalhofer <Bernhard.Schmalhofer@gmx.de>"
-=======
-LABEL maintainer="Team OTOBO <dev@otobo.org>"
->>>>>>> ae395a26
+LABEL maintainer="Team OTOBO <dev@otobo.org>"