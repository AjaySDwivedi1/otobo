--- conflicted
+++ resolved
@@ -244,7 +244,7 @@
 
 feature 'optional', 'Support for feature optional' => sub {
     # support for the REST requests to the S3 storage
-    requires 'Mojolicious', ">= 9.22";
+    requires 'Mojolicious', '>= 9.22';
 
     # correct and fast JSON support, used by Mojo::JSON
     requires 'Cpanel::JSON::XS';
@@ -327,22 +327,14 @@
     # Recommended for XML processing.
     requires 'XML::Parser';
 
-<<<<<<< HEAD
     # for deeply inspecting scalars, especially strings
     requires 'Data::Peek';
-=======
-    # Support for readonly Perl variables
-    requires 'Const::Fast';
+
+    # for deeply inspecting strings
+    requires 'String::Dump';
 
     # used by Kernel::System::UnitTest::Selenium
     requires 'Selenium::Remote::Driver', '>= 1.40';
->>>>>>> 5e1f399e
-
-    # for deeply inspecting strings
-    requires 'String::Dump';
-
-    # used by Kernel::System::UnitTest::Selenium
-    requires 'Selenium::Remote::Driver', ">= 1.40";
 
     # a quick compile check
     requires 'Test::Compile';
@@ -384,7 +376,7 @@
 
 feature 'storage:s3', 'AWS S3 compatible storage' => sub {
     # support for the REST requests to the S3 storage
-    requires 'Mojolicious', ">= 9.22";
+    requires 'Mojolicious', '>= 9.22';
 
     # correct and fast JSON support, used by Mojo::JSON
     requires 'Cpanel::JSON::XS';
